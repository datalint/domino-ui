--- conflicted
+++ resolved
@@ -5,11 +5,7 @@
     <parent>
         <artifactId>domino-ui-parent</artifactId>
         <groupId>org.dominokit</groupId>
-<<<<<<< HEAD
-        <version>1.0-SNAPSHOT-custom-design</version>
-=======
-        <version>1.0.0-beta-SNAPSHOT</version>
->>>>>>> 7011e726
+        <version>1.0.0-SNAPSHOT-custom-design</version>
     </parent>
     <modelVersion>4.0.0</modelVersion>
 
