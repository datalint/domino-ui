package org.dominokit.domino.ui.datepicker;

import elemental2.dom.DomGlobal;
import elemental2.dom.EventListener;
import elemental2.dom.HTMLInputElement;
import org.dominokit.domino.ui.forms.ValueBox;
import org.dominokit.domino.ui.modals.ModalDialog;
import org.dominokit.domino.ui.popover.Popover;
import org.dominokit.domino.ui.popover.PopupPosition;
import org.dominokit.domino.ui.style.Styles;
import org.dominokit.domino.ui.utils.BodyObserver;
import org.gwtproject.i18n.shared.DateTimeFormat;
import org.gwtproject.i18n.shared.DateTimeFormatInfo;
import org.jboss.gwt.elemento.core.Elements;
import org.jboss.gwt.elemento.core.EventType;

import java.util.Date;

import static java.util.Objects.isNull;
import static java.util.Objects.nonNull;

public class DateBox extends ValueBox<DateBox, HTMLInputElement, Date> {

    private DatePicker datePicker;
    private String pattern;

    private Popover popover;
    private ModalDialog modal;
    private EventListener modalListener;
    private PopupPosition popupPosition = PopupPosition.BOTTOM;

    private PickerStyle pickerStyle;
    private Date value;

    public DateBox() {
        this(new Date());
    }

    public DateBox(Date date) {
        this("", date);
    }

    public DateBox(String placeholder, Date date) {
        super("text", placeholder);
        this.datePicker = DatePicker.create(date);
        init();
    }

    public DateBox(String placeholder, Date date, DateTimeFormatInfo dateTimeFormatInfo) {
        super("text", placeholder);
        this.datePicker = DatePicker.create(date, dateTimeFormatInfo);
        init();
    }

    private void init() {
        this.pattern = this.datePicker.getDateTimeFormatInfo().dateFormatFull();
        this.datePicker.addDateSelectionHandler(this::setStringValue);
        this.modalListener = evt -> modal.open();
        BodyObserver.observeRemoval(asElement(), mutationRecord -> {
            if (nonNull(popover))
                popover.discard();
            if (nonNull(modal)) {
                modal.close();
                modal.asElement().remove();
            }
        });

        datePicker.addCloseHandler(() -> {
            if (nonNull(popover))
                popover.close();
            if (nonNull(modal) && modal.isOpen())
                modal.close();
        });

        datePicker.addClearHandler(() -> setValue(null));
        setPickerStyle(PickerStyle.MODAL);

        datePicker.setBackgroundHandler((oldBackground, newBackground) -> {
            if (nonNull(modal)) {
                modal.getHeaderContainerElement().classList.remove(oldBackground.color().getStyle());
                modal.getHeaderContainerElement().classList.add(newBackground.color().getStyle());

            }

            if (nonNull(popover)) {
                popover.getHeadingElement().classList.remove(oldBackground.color().getStyle());
                popover.getHeadingElement().classList.add(newBackground.color().getStyle());
            }
        });
    }

    public static DateBox create() {
        return new DateBox();
    }

    public static DateBox create(Date date) {
        return new DateBox(date);
    }

    public static DateBox create(String placeHolder, Date date) {
        return new DateBox(placeHolder, date);
    }

    public static DateBox create(String placeholder, Date date, DateTimeFormatInfo dateTimeFormatInfo) {
        return new DateBox(placeholder, date, dateTimeFormatInfo);
    }

    public DateBox setPattern(Pattern pattern) {
        switch (pattern) {
            case FULL:
                this.pattern = datePicker.getDateTimeFormatInfo().dateFormatFull();
                return this;
            case LONG:
                this.pattern = datePicker.getDateTimeFormatInfo().dateFormatLong();
                return this;
            case MEDIUM:
                this.pattern = datePicker.getDateTimeFormatInfo().dateFormatMedium();
                return this;
            case SHORT:
                this.pattern = datePicker.getDateTimeFormatInfo().dateFormatShort();
                return this;
            default:
                return this;
        }
    }

    public DateBox setPattern(String pattern) {
        this.pattern = pattern;
        return this;
    }

    @Override
    public boolean isEmpty() {
        return isNull(datePicker.getDate());
    }

    @Override
    public DateBox clear() {
        datePicker.setValue(null);
        return this;
    }

    @Override
    public void setValue(Date value) {
        if (nonNull(value))
            this.datePicker.setDate(value);

        setStringValue(value, datePicker.getDateTimeFormatInfo());
        this.value = value;
    }

    private void setStringValue(Date date, DateTimeFormatInfo dateTimeFormatInfo) {
        if (nonNull(date))
            this.getInputElement().value = Formatter.getFormat(this.pattern, dateTimeFormatInfo).format(date);
        else
<<<<<<< HEAD
            this.getInputElement().value = "";
=======
            this.inputElement.value = "";
>>>>>>> a8ba4c65
        this.value = date;
    }

    @Override
    public Date getValue() {
        return this.value;
    }

    @Override
    protected HTMLInputElement createInputElement(String type) {
        return Elements.input("text").css("form-control")
                .attr("readOnly", "true")
                .asElement();
    }

    @Override
    public DateBox setPlaceholder(String placeholder) {
        super.setPlaceholder(placeholder);
        if (nonNull(modal)) {
            modal.setTitle(placeholder);
            modal.getHeaderContainerElement().classList.add(datePicker.getColorScheme().color().getStyle());
        }

        if (nonNull(popover)) {
            popover.getHeaderText().textContent = placeholder;
            popover.getHeadingElement().classList.add(datePicker.getColorScheme().color().getStyle());
        }
        return this;
    }

    public DateBox setPickerStyle(PickerStyle pickerStyle) {
        if (PickerStyle.MODAL.equals(pickerStyle)) {
            showInModal();
        } else {
            showInPopOver();
        }
        return this;
    }

    private void showInPopOver() {
        if (!PickerStyle.POPOVER.equals(this.pickerStyle)) {
            if (nonNull(modal)) {
                asElement().removeEventListener(EventType.click.getName(), modalListener);
                modal.close();
                modal.asElement().remove();
            }

            if (isNull(popover)) {
                popover = Popover.create(this.asElement(), getPlaceholder(), this.datePicker.asElement());
                popover.getContentElement().style.setProperty("padding", "0px", "important");
                popover.getContentElement().style.setProperty("width", "300px", "important");
                popover.position(this.popupPosition)
                        .asElement().style.setProperty("max-width", "none", "important");
                popover.getHeadingElement().classList.add(Styles.align_center, datePicker.getColorScheme().color().getStyle());
            }
        }

        this.pickerStyle = PickerStyle.POPOVER;
    }

    private void showInModal() {
        if (!PickerStyle.MODAL.equals(this.pickerStyle)) {
            if (nonNull(popover)) {
                this.popover.discard();
            }

            if (isNull(modal)) {
                this.modal = ModalDialog.createPickerModal(getPlaceholder(), datePicker.getColorScheme(), this.datePicker.asElement());
                DomGlobal.document.body.appendChild(modal.asElement());
                asElement().addEventListener(EventType.click.getName(), modalListener);
            }
        }
        this.pickerStyle = PickerStyle.MODAL;
    }

    public DatePicker getDatePicker() {
        return datePicker;
    }

    public DateBox setPopoverPosition(PopupPosition popoverPosition) {
        this.popupPosition = popoverPosition;
        if (nonNull(this.popover))
            this.popover.position(this.popupPosition);
        return this;
    }


    private static class Formatter extends DateTimeFormat {

        protected Formatter(String pattern) {
            super(pattern);
        }

        protected Formatter(String pattern, DateTimeFormatInfo dtfi) {
            super(pattern, dtfi);
        }

        public static DateTimeFormat getFormat(String pattern, DateTimeFormatInfo dateTimeFormatInfo) {
            return DateTimeFormat.getFormat(pattern, dateTimeFormatInfo);
        }
    }

    public enum Pattern {
        FULL,
        LONG,
        MEDIUM,
        SHORT
    }

    public enum PickerStyle {
        MODAL,
        POPOVER
    }
}<|MERGE_RESOLUTION|>--- conflicted
+++ resolved
@@ -153,11 +153,7 @@
         if (nonNull(date))
             this.getInputElement().value = Formatter.getFormat(this.pattern, dateTimeFormatInfo).format(date);
         else
-<<<<<<< HEAD
             this.getInputElement().value = "";
-=======
-            this.inputElement.value = "";
->>>>>>> a8ba4c65
         this.value = date;
     }
 
