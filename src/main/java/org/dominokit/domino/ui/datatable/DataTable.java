--- conflicted
+++ resolved
@@ -8,6 +8,7 @@
 import org.dominokit.domino.ui.datatable.events.TableEventListener;
 import org.dominokit.domino.ui.datatable.store.DataStore;
 import org.dominokit.domino.ui.style.Style;
+import org.dominokit.domino.ui.utils.BaseDominoElement;
 import org.dominokit.domino.ui.utils.DominoElement;
 import org.dominokit.domino.ui.utils.ElementUtil;
 import org.dominokit.domino.ui.utils.HasSelectionSupport;
@@ -19,11 +20,7 @@
 import static java.util.Objects.nonNull;
 import static org.jboss.gwt.elemento.core.Elements.*;
 
-<<<<<<< HEAD
-public class DataTable<T> extends DominoElement<HTMLDivElement, DataTable<T>> implements IsElement<HTMLDivElement>, HasMultiSelectSupport<TableRow<T>> {
-=======
-public class DataTable<T> extends DominoElement<DataTable<T>> implements IsElement<HTMLDivElement>, HasSelectionSupport<TableRow<T>> {
->>>>>>> 5af951ab
+public class DataTable<T> extends BaseDominoElement<HTMLDivElement, DataTable<T>> implements HasSelectionSupport<TableRow<T>> {
 
     public static final String ANY = "*";
     private final DataStore<T> dataStore;
@@ -178,15 +175,15 @@
         return this;
     }
 
-    public DominoElement<HTMLTableElement,IsElement<HTMLTableElement>> tableElement() {
+    public DominoElement<HTMLTableElement> tableElement() {
         return DominoElement.of(tableElement);
     }
 
-    public DominoElement<HTMLTableSectionElement,IsElement<HTMLTableSectionElement>> bodyElement() {
+    public DominoElement<HTMLTableSectionElement> bodyElement() {
         return DominoElement.of(tbody);
     }
 
-    public DominoElement<HTMLTableSectionElement,IsElement<HTMLTableSectionElement>> headerElement() {
+    public DominoElement<HTMLTableSectionElement> headerElement() {
         return DominoElement.of(thead);
     }
 
