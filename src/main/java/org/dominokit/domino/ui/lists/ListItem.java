package org.dominokit.domino.ui.lists;

import elemental2.dom.HTMLAnchorElement;
import elemental2.dom.Node;
import org.dominokit.domino.ui.style.Color;
<<<<<<< HEAD
import org.dominokit.domino.ui.style.Style;
import org.dominokit.domino.ui.utils.*;
=======
import org.dominokit.domino.ui.utils.HasBackground;
import org.dominokit.domino.ui.utils.HasValue;
import org.dominokit.domino.ui.utils.Selectable;
import org.dominokit.domino.ui.utils.Switchable;
>>>>>>> 5af951ab
import org.jboss.gwt.elemento.core.IsElement;

import static java.util.Objects.nonNull;
import static org.jboss.gwt.elemento.core.Elements.a;

public class ListItem<T> extends BaseListItem<HTMLAnchorElement, ListItem<T>> implements HasValue<ListItem<T>, T>
        , Selectable<ListItem<T>>, HasBackground<ListItem<T>>, Switchable<ListItem<T>> {

    private T value;
    private ListGroup<T> parent;
    private boolean selected = false;
    private boolean disabled = false;
    private String style;

    public ListItem(T value, ListGroup<T> parent) {
        super(a().css("list-group-item").asElement());
        this.value = value;
        this.parent = parent;
        asElement().addEventListener("click", e -> {
            if (!disabled) {
                if (isSelected()) {
                    deselect();
                } else {
                    select();
                }
            }
        });
        init(this);
    }

    public static <T> ListItem<T> create(ListGroup<T> parent, T value) {
        return new ListItem<>(value, parent);
    }


    @Override
    public ListItem<T> setValue(T value) {
        this.value = value;
        return this;
    }

    @Override
    public T getValue() {
        return value;
    }

    @Override
    public ListItem<T> select() {
        return select(false);
    }

    @Override
    public ListItem<T> deselect() {
        return deselect(false);
    }

    @Override
    public ListItem<T> select(boolean silent) {
        if (parent.isSelectable()) {
            if (!parent.isMultiSelect())
                parent.getTableRows().forEach(tListItem -> tListItem.deselect(true));
            if (!selected) {
                asElement().classList.add("active");
                this.selected = true;
                if (!silent)
                    parent.onSelectionChange(this);
            }
        }

        return this;
    }

    @Override
    public ListItem<T> deselect(boolean silent) {
        if (selected) {
            asElement().classList.remove("active");
            this.selected = false;
            if (!silent) {
                parent.onSelectionChange(this);
            }
        }

        return this;
    }

    @Override
    public ListItem<T> disable() {
        if (!disabled) {
            deselect();
            asElement().classList.add("disabled");
            this.disabled = true;
        }

        return this;
    }

    @Override
    public ListItem<T> enable() {
        if (disabled) {
            style().remove("disabled");
            this.disabled = false;
        }

        return this;
    }

    @Override
    public boolean isEnabled() {
        return !disabled;
    }

    public boolean isDisabled() {
        return disabled;
    }

    @Override
    public boolean isSelected() {
        return selected;
    }

    public ListItem<T> setStyle(ListGroupStyle itemStyle) {
        return setStyle(itemStyle.getStyle());
    }

    private ListItem<T> setStyle(String itemStyle) {
        if (nonNull(this.style)) {
            style().remove(this.style);
        }
        style().add(itemStyle);
        this.style = itemStyle;
        return this;
    }

    public ListItem<T> success() {
        setStyle(ListGroupStyle.SUCCESS);
        return this;
    }

    public ListItem<T> warning() {
        setStyle(ListGroupStyle.WARNING);
        return this;
    }

    public ListItem<T> info() {
        setStyle(ListGroupStyle.INFO);
        return this;
    }

    public ListItem<T> error() {
        setStyle(ListGroupStyle.ERROR);
        return this;
    }

    @Override
    public ListItem<T> setBackground(Color background) {
        setStyle(background.getBackground());
        return this;
    }

    public ListItem<T> setHeading(String heading) {
        setHeaderText(heading);
        return this;
    }

    public ListItem<T> setText(String content) {
        setBodyText(content);
        return this;
    }

    @Deprecated
    public ListItem<T> appendContent(Node node) {
        this.asElement().appendChild(node);
        return this;
    }

    /**
     * @param isElement
     * @return
     * @deprecated use {@link #appendChild(IsElement)}
     */
    @Deprecated
    public ListItem<T> appendContent(IsElement isElement) {
        this.asElement().appendChild(isElement.asElement());
        return this;
    }

    public ListItem<T> appendChild(Node node) {
        this.asElement().appendChild(node);
        return this;
    }

    public ListItem<T> appendChild(IsElement isElement) {
        this.asElement().appendChild(isElement.asElement());
        return this;
    }

    void setParent(ListGroup<T> parent) {
        this.parent = parent;
    }
}<|MERGE_RESOLUTION|>--- conflicted
+++ resolved
@@ -3,15 +3,10 @@
 import elemental2.dom.HTMLAnchorElement;
 import elemental2.dom.Node;
 import org.dominokit.domino.ui.style.Color;
-<<<<<<< HEAD
-import org.dominokit.domino.ui.style.Style;
-import org.dominokit.domino.ui.utils.*;
-=======
 import org.dominokit.domino.ui.utils.HasBackground;
 import org.dominokit.domino.ui.utils.HasValue;
 import org.dominokit.domino.ui.utils.Selectable;
 import org.dominokit.domino.ui.utils.Switchable;
->>>>>>> 5af951ab
 import org.jboss.gwt.elemento.core.IsElement;
 
 import static java.util.Objects.nonNull;
@@ -46,7 +41,6 @@
         return new ListItem<>(value, parent);
     }
 
-
     @Override
     public ListItem<T> setValue(T value) {
         this.value = value;
@@ -101,7 +95,7 @@
     public ListItem<T> disable() {
         if (!disabled) {
             deselect();
-            asElement().classList.add("disabled");
+            style().add("disabled");
             this.disabled = true;
         }
 
@@ -187,11 +181,6 @@
         return this;
     }
 
-    /**
-     * @param isElement
-     * @return
-     * @deprecated use {@link #appendChild(IsElement)}
-     */
     @Deprecated
     public ListItem<T> appendContent(IsElement isElement) {
         this.asElement().appendChild(isElement.asElement());
