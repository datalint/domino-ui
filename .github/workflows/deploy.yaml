--- conflicted
+++ resolved
@@ -34,11 +34,7 @@
         with:
           java-version: ${{ matrix.java-version }}
           distribution: 'temurin'
-<<<<<<< HEAD
       - run: ./mvnw verify -B -e
-=======
-      - run: mvn verify -B -e
->>>>>>> df71d0bf
 
   release:
     needs: verify
@@ -52,19 +48,14 @@
         with:
           java-version: 1.8
           distribution: 'temurin'
-<<<<<<< HEAD
-      - name: Set up Maven
-        uses: stCarolas/setup-maven@v4.5
-        with:
-          maven-version: 3.8.7
-=======
->>>>>>> df71d0bf
+          server-id: ossrh
+          server-username: SONATYPE_USERNAME
+          server-password: SONATYPE_PASSWORD
 
-      - name: Release Maven package
-        uses: samuelmeuli/action-maven-publish@v1
-        with:
+      - name: publish to snapshot
+        run: mvn clean deploy -B -e -Dci=true
+        env:
+          SONATYPE_USERNAME: ${{ secrets.SONATYPE_USERNAME }}
+          SONATYPE_PASSWORD: ${{ secrets.SONATYPE_PASSWORD }}
           gpg_private_key: ${{ secrets.gpg_private_key }}
           gpg_passphrase: ${{ secrets.gpg_passphrase }}
-          nexus_username: ${{ secrets.nexus_username }}
-          nexus_password: ${{ secrets.nexus_password }}
-          maven_args: -Dci=true