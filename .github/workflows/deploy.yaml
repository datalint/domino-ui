--- conflicted
+++ resolved
@@ -46,11 +46,7 @@
       - name: Install Java and Maven
         uses: actions/setup-java@v3
         with:
-<<<<<<< HEAD
-          java-version: 8
-=======
           java-version: 11
->>>>>>> 732e980f
           distribution: 'temurin'
           server-id: ossrh
           server-username: SONATYPE_USERNAME
