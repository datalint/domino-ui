<?xml version="1.0" encoding="UTF-8"?>
<project xmlns="http://maven.apache.org/POM/4.0.0" xmlns:xsi="http://www.w3.org/2001/XMLSchema-instance"
         xsi:schemaLocation="http://maven.apache.org/POM/4.0.0 http://maven.apache.org/xsd/maven-4.0.0.xsd">
    <modelVersion>4.0.0</modelVersion>

    <groupId>org.dominokit</groupId>
    <artifactId>domino-ui-parent</artifactId>
<<<<<<< HEAD
    <version>1.0.0</version>
=======
    <version>2.0.0-RC1</version>
>>>>>>> 4685ad4e
    <packaging>pom</packaging>

    <name>domino-ui-parent</name>
    <description>Domino ui parent</description>
    <url>https://github.com/DominoKit/domino-ui</url>

    <organization>
        <name>Dominokit</name>
        <url>https://github.com/DominoKit</url>
    </organization>

    <licenses>
        <license>
            <name>The Apache Software License, Version 2.0</name>
            <url>http://www.apache.org/licenses/LICENSE-2.0.txt</url>
        </license>
    </licenses>

    <developers>
        <developer>
            <name>Ahmad K. Bawaneh</name>
            <email>akabme@gmail.com</email>
        </developer>
        <developer>
            <name>Rafat J. Al-Barouki</name>
            <email>rafat.albarouki@gmail.com</email>
        </developer>
    </developers>

    <issueManagement>
        <url>https://github.com/DominoKit/domino-ui/issues</url>
        <system>GitHub Issues</system>
    </issueManagement>

    <inceptionYear>2019</inceptionYear>

    <scm>
        <connection>scm:git:https://github.com/DominoKit/domino-ui.git</connection>
        <developerConnection>scm:git:git@github.com:DominoKit/domino-ui.git</developerConnection>
        <url>https://github.com/DominoKit/domino-ui</url>
    </scm>

    <distributionManagement>
        <snapshotRepository>
            <id>ossrh</id>
            <url>https://oss.sonatype.org/content/repositories/snapshots</url>
        </snapshotRepository>
        <repository>
            <id>ossrh</id>
            <url>https://oss.sonatype.org/service/local/staging/deploy/maven2/</url>
        </repository>
    </distributionManagement>

    <modules>
        <module>domino-ui</module>
        <module>domino-ui-shared</module>
        <module>domino-ui-tools</module>
        <module>domino-ui-webjar</module>
    </modules>

    <properties>
        <snapshot.version>HEAD-SNAPSHOT</snapshot.version>
<<<<<<< HEAD
        <next.release.version>1.0.0</next.release.version>
=======
        <next.release.version>2.0.0-RC1</next.release.version>
>>>>>>> 4685ad4e
        <maven.compiler.source>1.8</maven.compiler.source>
        <maven.compiler.target>1.8</maven.compiler.target>

        <maven.compiler.plugin>3.11.0</maven.compiler.plugin>
        <maven.source.plugin>3.0.1</maven.source.plugin>
        <maven.javadoc.plugin>3.5.0</maven.javadoc.plugin>
        <maven.fmt.plugin>2.9</maven.fmt.plugin>
        <maven.license.plugin>3.0</maven.license.plugin>
        <maven.deploy.plugin>3.0.0-M1</maven.deploy.plugin>
        <maven.gwt.plugin>1.0.0</maven.gwt.plugin>
        <maven.nexus.staging.plugin>1.6.8</maven.nexus.staging.plugin>
        <maven.gpg.plugin>1.6</maven.gpg.plugin>
        <project.build.sourceEncoding>UTF-8</project.build.sourceEncoding>
        <project.reporting.outputEncoding>UTF-8</project.reporting.outputEncoding>
        <elemental2.version>1.1.0</elemental2.version>
        <gwt.version>2.10.0</gwt.version>
<<<<<<< HEAD
        <jackson.apt.version>1.0.0</jackson.apt.version>
        <gwt.i18n.version>1.0</gwt.i18n.version>
=======
        <jackson.apt.version>1.0.0-RC3</jackson.apt.version>
        <gwt.i18n.version>1.0.1</gwt.i18n.version>
>>>>>>> 4685ad4e
    </properties>

    <dependencyManagement>

        <dependencies>
            <dependency>
                <groupId>org.gwtproject.editor</groupId>
                <artifactId>gwt-editor</artifactId>
                <version>1.0.0-RC1</version>
            </dependency>
            <dependency>
                <groupId>org.gwtproject.core</groupId>
                <artifactId>gwt-core</artifactId>
                <version>1.0.0-RC1</version>
            </dependency>
            <dependency>
                <groupId>org.gwtproject.timer</groupId>
                <artifactId>gwt-timer</artifactId>
                <version>1.0.0-RC1</version>
            </dependency>
            <dependency>
                <groupId>org.gwtproject.safehtml</groupId>
                <artifactId>gwt-safehtml</artifactId>
                <version>1.0.0-RC1</version>
            </dependency>
            <dependency>
                <groupId>org.dominokit.i18n</groupId>
                <artifactId>gwt-datetimeformat</artifactId>
                <version>${gwt.i18n.version}</version>
            </dependency>
            <dependency>
                <groupId>org.dominokit.i18n</groupId>
                <artifactId>gwt-numberformat</artifactId>
                <version>${gwt.i18n.version}</version>
            </dependency>
            <dependency>
                <groupId>com.google.elemental2</groupId>
                <artifactId>elemental2-svg</artifactId>
                <version>${elemental2.version}</version>
            </dependency>
            <dependency>
                <groupId>com.google.elemental2</groupId>
                <artifactId>elemental2-core</artifactId>
                <version>${elemental2.version}</version>
            </dependency>
            <dependency>
                <groupId>com.google.elemental2</groupId>
                <artifactId>elemental2-dom</artifactId>
                <version>${elemental2.version}</version>
            </dependency>
            <dependency>
                <groupId>com.google.elemental2</groupId>
                <artifactId>elemental2-webstorage</artifactId>
                <version>${elemental2.version}</version>
            </dependency>
            <dependency>
                <groupId>com.google.jsinterop</groupId>
                <artifactId>jsinterop-annotations</artifactId>
                <version>2.0.0</version>
            </dependency>
            <dependency>
                <groupId>com.google.guava</groupId>
                <artifactId>guava</artifactId>
                <version>31.0.1-jre</version>
            </dependency>
            <dependency>
                <groupId>org.dominokit</groupId>
                <artifactId>domino-apt-commons</artifactId>
                <version>1.0.3</version>
            </dependency>
            <dependency>
                <groupId>com.google.auto.service</groupId>
                <artifactId>auto-service</artifactId>
                <version>1.0-rc6</version>
                <scope>provided</scope>
            </dependency>
            <dependency>
                <groupId>com.squareup</groupId>
                <artifactId>javapoet</artifactId>
                <version>1.9.0</version>
            </dependency>
            <dependency>
                <groupId>org.dominokit</groupId>
                <artifactId>domino-jackson</artifactId>
                <version>${jackson.apt.version}</version>
            </dependency>
            <dependency>
                <groupId>org.dominokit</groupId>
                <artifactId>domino-jackson-processor</artifactId>
                <version>${jackson.apt.version}</version>
                <scope>provided</scope>
            </dependency>
            <dependency>
                <groupId>junit</groupId>
                <artifactId>junit</artifactId>
                <version>4.13.1</version>
                <scope>test</scope>
            </dependency>
        </dependencies>
    </dependencyManagement>

    <build>
        <plugins>
            <plugin>
                <groupId>org.apache.maven.plugins</groupId>
                <artifactId>maven-compiler-plugin</artifactId>
                <version>${maven.compiler.plugin}</version>
                <configuration>
                    <release>8</release>
                </configuration>
            </plugin>
            <plugin>
                <artifactId>maven-source-plugin</artifactId>
                <version>${maven.source.plugin}</version>
                <executions>
                    <execution>
                        <id>attach-sources</id>
                        <phase>package</phase>
                        <goals>
                            <goal>jar-no-fork</goal>
                        </goals>
                    </execution>
                </executions>
            </plugin>
            <plugin>
                <groupId>org.apache.maven.plugins</groupId>
                <artifactId>maven-javadoc-plugin</artifactId>
                <version>${maven.javadoc.plugin}</version>
                <configuration>
                    <failOnError>false</failOnError>
                    <source>8</source>
                </configuration>
                <executions>
                    <execution>
                        <id>attach-javadocs</id>
                        <goals>
                            <goal>jar</goal>
                        </goals>
                    </execution>
                </executions>
            </plugin>
            <plugin>
                <groupId>com.coveo</groupId>
                <artifactId>fmt-maven-plugin</artifactId>
                <version>${maven.fmt.plugin}</version>
                <executions>
                    <execution>
                        <goals>
                            <goal>check</goal>
                        </goals>
                    </execution>
                </executions>
            </plugin>
            <plugin>
                <groupId>com.mycila</groupId>
                <artifactId>license-maven-plugin</artifactId>
                <version>${maven.license.plugin}</version>
                <configuration>
                    <header>LICENSE.header</header>
                    <encoding>${project.build.sourceEncoding}</encoding>
                    <skipExistingHeaders>true</skipExistingHeaders>
                    <mapping>
                        <java>SLASHSTAR_STYLE</java>
                    </mapping>
                    <excludes>
                        <exclude>**/README.md</exclude>
                        <exclude>**/LICENSE</exclude>
                        <exclude>**/LICENSE.header</exclude>
                        <exclude>**/AUTHORS</exclude>
                        <exclude>**/src/test/resources/**</exclude>
                        <exclude>**/src/main/resources/**</exclude>
                        <exclude>**/war</exclude>
                        <exclude>**/pom.xml</exclude>
                        <exclude>**/.flattened-pom.xml</exclude>
                        <exclude>**/gwt-unitcache</exclude>
                    </excludes>
                    <properties>
                        <year>${project.inceptionYear}</year>
                        <name>${project.organization.name}</name>
                    </properties>
                </configuration>
                <executions>
                    <execution>
                        <goals>
                            <goal>check</goal>
                        </goals>
                    </execution>
                </executions>
            </plugin>
            <plugin>
                <groupId>org.apache.maven.plugins</groupId>
                <artifactId>maven-deploy-plugin</artifactId>
                <version>${maven.deploy.plugin}</version>
            </plugin>
            <plugin>
                <groupId>org.dominokit</groupId>
                <artifactId>gitflow-maven-plugin</artifactId>
                <version>1.0.0</version>
                <configuration>
                    <snapshotVersionProperty>snapshot.version</snapshotVersionProperty>
                    <releaseVersionProperty>next.release.version</releaseVersionProperty>
                    <!-- Set to true to immediately bump the development version when creating a release branch -->
                    <commitDevelopmentVersionAtStart>true</commitDevelopmentVersionAtStart>

                    <!-- Which digit to increase in major.minor.patch versioning, the values being 0.1.2 respectively.
                         By default the rightmost number is increased.
                         Pass in the number via parameter or profile to allow configuration,
                         since everything set in the file can't be overwritten via command line -->
                    <versionDigitToIncrement>${bump.digit}</versionDigitToIncrement>

                    <!-- Execute mvn verify before release -->
                    <preReleaseGoals>verify</preReleaseGoals>
                    <preHotfixGoals>verify</preHotfixGoals>

                    <!-- Configure branches -->
                    <gitFlowConfig>
                        <productionBranch>master</productionBranch>
                        <!-- default is develop, but we use development -->
                        <developmentBranch>2.0-development</developmentBranch>
                    </gitFlowConfig>
                </configuration>
            </plugin>
            <plugin>
                <groupId>org.apache.maven.plugins</groupId>
                <artifactId>maven-enforcer-plugin</artifactId>
                <version>3.0.0-M3</version>
                <executions>
                    <execution>
                        <id>enforce</id>
                        <configuration>
                            <rules>
                                <dependencyConvergence/>
                            </rules>
                        </configuration>
                        <goals>
                            <goal>enforce</goal>
                        </goals>
                    </execution>
                </executions>
            </plugin>
        </plugins>
        <pluginManagement>
            <plugins>
                <plugin>
                    <groupId>org.apache.maven.plugins</groupId>
                    <artifactId>maven-gpg-plugin</artifactId>
                    <version>${maven.gpg.plugin}</version>
                    <executions>
                        <execution>
                            <id>sign-artifacts</id>
                            <phase>verify</phase>
                            <goals>
                                <goal>sign</goal>
                            </goals>
                            <configuration>
                                <!-- Prevent `gpg` from using pinentry programs -->
                                <gpgArguments>
                                    <arg>--pinentry-mode</arg>
                                    <arg>loopback</arg>
                                </gpgArguments>
                            </configuration>
                        </execution>
                    </executions>
                </plugin>
                <plugin>
                    <groupId>org.sonatype.plugins</groupId>
                    <artifactId>nexus-staging-maven-plugin</artifactId>
                    <version>${maven.nexus.staging.plugin}</version>
                    <extensions>true</extensions>
                    <configuration>
                        <serverId>ossrh</serverId>
                        <nexusUrl>https://oss.sonatype.org/</nexusUrl>
                        <autoReleaseAfterClose>false</autoReleaseAfterClose>
                    </configuration>
                </plugin>
                <plugin>
                    <groupId>net.ltgt.gwt.maven</groupId>
                    <artifactId>gwt-maven-plugin</artifactId>
                    <version>${maven.gwt.plugin}</version>
                    <extensions>true</extensions>
                </plugin>
            </plugins>
        </pluginManagement>
    </build>

    <profiles>
        <profile>
            <id>production</id>
            <activation>
                <property>
                    <name>ci</name>
                    <value>true</value>
                </property>
            </activation>
            <build>
                <plugins>
                    <plugin>
                        <groupId>org.apache.maven.plugins</groupId>
                        <artifactId>maven-gpg-plugin</artifactId>
                    </plugin>
                    <plugin>
                        <groupId>org.sonatype.plugins</groupId>
                        <artifactId>nexus-staging-maven-plugin</artifactId>
                    </plugin>
                </plugins>
            </build>
        </profile>
    </profiles>
</project><|MERGE_RESOLUTION|>--- conflicted
+++ resolved
@@ -5,11 +5,7 @@
 
     <groupId>org.dominokit</groupId>
     <artifactId>domino-ui-parent</artifactId>
-<<<<<<< HEAD
-    <version>1.0.0</version>
-=======
     <version>2.0.0-RC1</version>
->>>>>>> 4685ad4e
     <packaging>pom</packaging>
 
     <name>domino-ui-parent</name>
@@ -72,11 +68,7 @@
 
     <properties>
         <snapshot.version>HEAD-SNAPSHOT</snapshot.version>
-<<<<<<< HEAD
-        <next.release.version>1.0.0</next.release.version>
-=======
         <next.release.version>2.0.0-RC1</next.release.version>
->>>>>>> 4685ad4e
         <maven.compiler.source>1.8</maven.compiler.source>
         <maven.compiler.target>1.8</maven.compiler.target>
 
@@ -93,13 +85,8 @@
         <project.reporting.outputEncoding>UTF-8</project.reporting.outputEncoding>
         <elemental2.version>1.1.0</elemental2.version>
         <gwt.version>2.10.0</gwt.version>
-<<<<<<< HEAD
-        <jackson.apt.version>1.0.0</jackson.apt.version>
-        <gwt.i18n.version>1.0</gwt.i18n.version>
-=======
         <jackson.apt.version>1.0.0-RC3</jackson.apt.version>
         <gwt.i18n.version>1.0.1</gwt.i18n.version>
->>>>>>> 4685ad4e
     </properties>
 
     <dependencyManagement>
