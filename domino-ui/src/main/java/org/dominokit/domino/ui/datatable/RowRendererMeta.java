/*
 * Copyright © 2019 Dominokit
 *
 * Licensed under the Apache License, Version 2.0 (the "License");
 * you may not use this file except in compliance with the License.
 * You may obtain a copy of the License at
 *
 *     http://www.apache.org/licenses/LICENSE-2.0
 *
 * Unless required by applicable law or agreed to in writing, software
 * distributed under the License is distributed on an "AS IS" BASIS,
 * WITHOUT WARRANTIES OR CONDITIONS OF ANY KIND, either express or implied.
 * See the License for the specific language governing permissions and
 * limitations under the License.
 */
package org.dominokit.domino.ui.datatable;

import java.util.Objects;
import java.util.Optional;
import org.dominokit.domino.ui.utils.ComponentMeta;

<<<<<<< HEAD
=======
/**
 * RowRendererMeta class.
 *
 * @author vegegoku
 * @version $Id: $Id
 */
>>>>>>> 732e980f
public class RowRendererMeta<T> implements ComponentMeta {

  /** Constant <code>TABLE_ROW_RENDERER_META="table-row-renderer-meta"</code> */
  public static final String TABLE_ROW_RENDERER_META = "table-row-renderer-meta";

  private final TableRow.RowRenderer<T> rowRenderer;

  /**
   * of.
   *
   * @param rowRenderer a {@link org.dominokit.domino.ui.datatable.TableRow.RowRenderer} object
   * @param <T> a T class
   * @return a {@link org.dominokit.domino.ui.datatable.RowRendererMeta} object
   */
  public static <T> RowRendererMeta<T> of(TableRow.RowRenderer<T> rowRenderer) {
    return new RowRendererMeta<>(rowRenderer);
  }

  /**
   * Constructor for RowRendererMeta.
   *
   * @param rowRenderer a {@link org.dominokit.domino.ui.datatable.TableRow.RowRenderer} object
   */
  public RowRendererMeta(TableRow.RowRenderer<T> rowRenderer) {
    Objects.requireNonNull(rowRenderer, "RowRenderer cant be null.");
    this.rowRenderer = rowRenderer;
  }

  /**
   * get.
   *
   * @param row a {@link org.dominokit.domino.ui.datatable.TableRow} object
   * @param <T> a T class
   * @return a {@link java.util.Optional} object
   */
  public static <T> Optional<RowRendererMeta<T>> get(TableRow<T> row) {
    return row.getMeta(TABLE_ROW_RENDERER_META);
  }

  /**
   * Getter for the field <code>rowRenderer</code>.
   *
   * @return a {@link org.dominokit.domino.ui.datatable.TableRow.RowRenderer} object
   */
  public TableRow.RowRenderer<T> getRowRenderer() {
    return rowRenderer;
  }

  /** {@inheritDoc} */
  @Override
  public String getKey() {
    return TABLE_ROW_RENDERER_META;
  }
}<|MERGE_RESOLUTION|>--- conflicted
+++ resolved
@@ -19,15 +19,12 @@
 import java.util.Optional;
 import org.dominokit.domino.ui.utils.ComponentMeta;
 
-<<<<<<< HEAD
-=======
 /**
  * RowRendererMeta class.
  *
  * @author vegegoku
  * @version $Id: $Id
  */
->>>>>>> 732e980f
 public class RowRendererMeta<T> implements ComponentMeta {
 
   /** Constant <code>TABLE_ROW_RENDERER_META="table-row-renderer-meta"</code> */
