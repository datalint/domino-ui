package org.dominokit.domino.ui.forms;

import elemental2.dom.Event;
import elemental2.dom.HTMLAnchorElement;
import elemental2.dom.HTMLElement;
import elemental2.dom.HTMLInputElement;
import org.dominokit.domino.ui.style.Color;
import org.dominokit.domino.ui.utils.Checkable;
import org.dominokit.domino.ui.utils.DominoElement;
import org.jboss.elemento.IsElement;

import static java.util.Objects.isNull;
import static org.jboss.elemento.Elements.input;

public class CheckBox extends AbstractValueBox<CheckBox, HTMLElement, Boolean> implements Checkable<CheckBox> {

    public static final String READONLY = "readonly";
    private DominoElement<HTMLInputElement> inputElement;
    private Color color;
    private String checkedReadonlyLabel = "Yes";
    private String unCheckedReadonlyLabel = "No";
    private String label;
    private boolean checked = false;

    public CheckBox() {
        this("");
    }

    public CheckBox(String label) {
        super("checkbox", label);
        this.label = label;
        css("d-checkbox");
        setLabel(label);
        inputElement.addEventListener("change", evt -> {
            onCheck();
        });
        getLabelElement().addEventListener("click", evt -> {
            if (isEnabled() && !isReadOnly())
                toggle();
        });

    }

    private void onCheck() {
        changeHandlers.forEach(handler -> handler.onValueChanged(isChecked()));
    }

    public static CheckBox create(String label) {
        return new CheckBox(label);
    }

    public static CheckBox create() {
        return new CheckBox();
    }

    public static CheckBox create(IsElement<HTMLAnchorElement> link) {
        return create(DominoElement.of(link));
    }

    public static CheckBox create(HTMLAnchorElement link) {
        return create(DominoElement.of(link));
    }

    public static CheckBox create(DominoElement<HTMLAnchorElement> link) {
        CheckBox checkBox = new CheckBox();
        checkBox.setLabel(link.element());
        link.addClickListener(Event::stopPropagation);
        return checkBox;
    }

    public CheckBox toggle() {
        boolean checked = isChecked();
        if (checked) {
            uncheck();
            element.removeCss("checked");
        } else {
            check();
            element.css("checked");
        }
        return this;
    }

    @Override
    public CheckBox check() {
        return check(false);
    }

    @Override
    public CheckBox uncheck() {
        return uncheck(false);
    }

    @Override
    public CheckBox check(boolean silent) {
        inputElement.element().checked = true;
        this.checked = true;
<<<<<<< HEAD
        element.css("checked");
=======
>>>>>>> cf5cb2a4
        if (!silent)
            onCheck();
        if (isReadOnly())
            changeReadOnlyText();
        return this;
    }

    @Override
    public CheckBox uncheck(boolean silent) {
        inputElement.element().checked = false;
        this.checked = false;
<<<<<<< HEAD
        element.removeCss("checked");
=======
>>>>>>> cf5cb2a4
        if (!silent)
            onCheck();
        if (isReadOnly())
            changeReadOnlyText();
        return this;
    }

    @Override
    public boolean isChecked() {
        return this.checked;
    }

    @Override
    public CheckBox addChangeHandler(ChangeHandler<? super Boolean> changeHandler) {
        changeHandlers.add(changeHandler);
        return this;
    }

    @Override
    public CheckBox removeChangeHandler(ChangeHandler<? super Boolean> changeHandler) {
        if (changeHandler != null)
            changeHandlers.remove(changeHandler);
        return this;
    }

    @Override
    public boolean hasChangeHandler(ChangeHandler<? super Boolean> changeHandler) {
        return changeHandlers.contains(changeHandler);
    }

    public CheckBox filledIn() {
        element.style().add("filled-in");
        return this;
    }

    public CheckBox filledOut() {
        element.style().remove("filled-in");
        return this;
    }

    public CheckBox setColor(Color color) {
        if (this.color != null) {
            element.style().remove(this.color.getStyle());
        }
        element.style().add(color.getStyle());
        this.color = color;
        return this;
    }

    @Override
    public CheckBox value(Boolean value) {
        if (value != null && value) {
            check();
        } else {
            uncheck();
        }
        return this;
    }

    @Override
    public Boolean getValue() {
        return isChecked();
    }

    @Override
    public boolean isEmpty() {
        return !isChecked();
    }

    @Override
    public CheckBox setReadOnly(boolean readOnly) {
        super.setReadOnly(readOnly);
        if (readOnly) {
            getInputElement().setReadOnly(true);
            css(READONLY);
            changeReadOnlyText();
        } else {
            getInputElement().setReadOnly(false);
            removeCss(READONLY);
            getLabelTextElement().setTextContent(label);
        }
        return this;
    }

    private void changeReadOnlyText() {
        if (isChecked()) {
            getLabelTextElement().setTextContent(label + getCheckedReadonlyLabel());
        } else {
            getLabelTextElement().setTextContent(label + getUnCheckedReadonlyLabel());
        }
    }

    private String getCheckedReadonlyLabel() {
        return isNull(checkedReadonlyLabel) || checkedReadonlyLabel.isEmpty() ? "" : ": " + checkedReadonlyLabel;
    }

    private String getUnCheckedReadonlyLabel() {
        return isNull(unCheckedReadonlyLabel) || unCheckedReadonlyLabel.isEmpty() ? "" : ": " + unCheckedReadonlyLabel;
    }

    public CheckBox setCheckedReadonlyLabel(String checkedReadonlyLabel) {
        this.checkedReadonlyLabel = checkedReadonlyLabel;
        return this;
    }

    public CheckBox setUnCheckedReadonlyLabel(String unCheckedReadonlyLabel) {
        this.unCheckedReadonlyLabel = unCheckedReadonlyLabel;
        return this;
    }

    @Override
    public String getStringValue() {
        return Boolean.toString(getValue());
    }

    @Override
    protected HTMLElement createInputElement(String type) {
        inputElement = DominoElement.of(input("checkbox"));
        return inputElement.element();
    }

    @Override
    protected void clearValue() {
        value(false);
    }

    @Override
    protected void doSetValue(Boolean value) {

    }

    @Override
    protected boolean isAddFocusColor() {
        return false;
    }

    @Override
    protected AutoValidator createAutoValidator(AutoValidate autoValidate) {
        return new CheckBoxAutoValidator<>(this, autoValidate);
    }

    private static class CheckBoxAutoValidator<T> extends AutoValidator {

        private CheckBox checkBox;
        private ChangeHandler<Boolean> changeHandler;

        public CheckBoxAutoValidator(CheckBox checkBox, AutoValidate autoValidate) {
            super(autoValidate);
            this.checkBox = checkBox;
        }

        @Override
        public void attach() {

            changeHandler = value -> autoValidate.apply();
            checkBox.addChangeHandler(changeHandler);
        }

        @Override
        public void remove() {
            checkBox.removeChangeHandler(changeHandler);
        }
    }
}<|MERGE_RESOLUTION|>--- conflicted
+++ resolved
@@ -2,7 +2,6 @@
 
 import elemental2.dom.Event;
 import elemental2.dom.HTMLAnchorElement;
-import elemental2.dom.HTMLElement;
 import elemental2.dom.HTMLInputElement;
 import org.dominokit.domino.ui.style.Color;
 import org.dominokit.domino.ui.utils.Checkable;
@@ -12,15 +11,13 @@
 import static java.util.Objects.isNull;
 import static org.jboss.elemento.Elements.input;
 
-public class CheckBox extends AbstractValueBox<CheckBox, HTMLElement, Boolean> implements Checkable<CheckBox> {
+public class CheckBox extends AbstractValueBox<CheckBox, HTMLInputElement, Boolean> implements Checkable<CheckBox> {
 
     public static final String READONLY = "readonly";
-    private DominoElement<HTMLInputElement> inputElement;
     private Color color;
     private String checkedReadonlyLabel = "Yes";
     private String unCheckedReadonlyLabel = "No";
     private String label;
-    private boolean checked = false;
 
     public CheckBox() {
         this("");
@@ -31,14 +28,13 @@
         this.label = label;
         css("d-checkbox");
         setLabel(label);
-        inputElement.addEventListener("change", evt -> {
-            onCheck();
-        });
+        getInputElement().addEventListener("change", evt -> onCheck());
         getLabelElement().addEventListener("click", evt -> {
+            evt.stopPropagation();
+            evt.preventDefault();
             if (isEnabled() && !isReadOnly())
                 toggle();
         });
-
     }
 
     private void onCheck() {
@@ -69,8 +65,7 @@
     }
 
     public CheckBox toggle() {
-        boolean checked = isChecked();
-        if (checked) {
+        if (isChecked()) {
             uncheck();
             element.removeCss("checked");
         } else {
@@ -92,12 +87,8 @@
 
     @Override
     public CheckBox check(boolean silent) {
-        inputElement.element().checked = true;
-        this.checked = true;
-<<<<<<< HEAD
+        getInputElement().element().checked = true;
         element.css("checked");
-=======
->>>>>>> cf5cb2a4
         if (!silent)
             onCheck();
         if (isReadOnly())
@@ -107,12 +98,8 @@
 
     @Override
     public CheckBox uncheck(boolean silent) {
-        inputElement.element().checked = false;
-        this.checked = false;
-<<<<<<< HEAD
+        getInputElement().element().checked = false;
         element.removeCss("checked");
-=======
->>>>>>> cf5cb2a4
         if (!silent)
             onCheck();
         if (isReadOnly())
@@ -122,7 +109,7 @@
 
     @Override
     public boolean isChecked() {
-        return this.checked;
+        return getInputElement().element().checked;
     }
 
     @Override
@@ -229,9 +216,8 @@
     }
 
     @Override
-    protected HTMLElement createInputElement(String type) {
-        inputElement = DominoElement.of(input("checkbox"));
-        return inputElement.element();
+    protected HTMLInputElement createInputElement(String type) {
+        return DominoElement.of(input("checkbox")).element();
     }
 
     @Override
