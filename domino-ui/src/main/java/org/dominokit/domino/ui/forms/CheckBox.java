--- conflicted
+++ resolved
@@ -88,10 +88,7 @@
     @Override
     public CheckBox check(boolean silent) {
         getInputElement().element().checked = true;
-<<<<<<< HEAD
         element.css("checked");
-=======
->>>>>>> 4cf6fc02
         if (!silent)
             onCheck();
         if (isReadOnly())
@@ -102,10 +99,7 @@
     @Override
     public CheckBox uncheck(boolean silent) {
         getInputElement().element().checked = false;
-<<<<<<< HEAD
         element.removeCss("checked");
-=======
->>>>>>> 4cf6fc02
         if (!silent)
             onCheck();
         if (isReadOnly())
@@ -137,34 +131,20 @@
     }
 
     public CheckBox filledIn() {
-<<<<<<< HEAD
         element.style().add("filled-in");
-=======
-        getInputElement().style().add("filled-in");
->>>>>>> 4cf6fc02
         return this;
     }
 
     public CheckBox filledOut() {
-<<<<<<< HEAD
         element.style().remove("filled-in");
-=======
-        getInputElement().style().remove("filled-in");
->>>>>>> 4cf6fc02
         return this;
     }
 
     public CheckBox setColor(Color color) {
         if (this.color != null) {
-<<<<<<< HEAD
-            element.style().remove(this.color.getStyle());
+           element.style().remove(this.color.getStyle());
         }
         element.style().add(color.getStyle());
-=======
-            getInputElement().style().remove(this.color.getStyle());
-        }
-        getInputElement().style().add(color.getStyle());
->>>>>>> 4cf6fc02
         this.color = color;
         return this;
     }
