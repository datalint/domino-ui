/*
 * Copyright © 2019 Dominokit
 *
 * Licensed under the Apache License, Version 2.0 (the "License");
 * you may not use this file except in compliance with the License.
 * You may obtain a copy of the License at
 *
 *     http://www.apache.org/licenses/LICENSE-2.0
 *
 * Unless required by applicable law or agreed to in writing, software
 * distributed under the License is distributed on an "AS IS" BASIS,
 * WITHOUT WARRANTIES OR CONDITIONS OF ANY KIND, either express or implied.
 * See the License for the specific language governing permissions and
 * limitations under the License.
 */
package org.dominokit.domino.ui.forms;

import static java.util.Objects.isNull;
import static java.util.Objects.nonNull;

import elemental2.dom.*;
import java.util.Optional;
import java.util.function.Consumer;
import org.dominokit.domino.ui.elements.DivElement;
import org.dominokit.domino.ui.elements.LabelElement;
import org.dominokit.domino.ui.elements.SpanElement;
import org.dominokit.domino.ui.style.BooleanCssClass;
import org.dominokit.domino.ui.utils.ApplyFunction;
import org.dominokit.domino.ui.utils.Checkable;
import org.dominokit.domino.ui.utils.DominoElement;
import org.dominokit.domino.ui.utils.LazyChild;

/**
 * A component that can switch between two boolean values with different labels
 *
 * @author vegegoku
 * @version $Id: $Id
 */
public class SwitchButton extends InputFormField<SwitchButton, HTMLInputElement, Boolean>
    implements Checkable<SwitchButton> {

  private LazyChild<LabelElement> offLabelElement;
  private LazyChild<LabelElement> onLabelElement;

  private String offTitle;
  private String onTitle;
  private SpanElement trackElement;

  /**
   * create.
   *
   * @param label String label describing the switch
   * @param offTitle String label for the OFF state
   * @param onTitle String label for the ON state
   * @return new SwitchButton instance
   */
  public static SwitchButton create(String label, String offTitle, String onTitle) {
    return new SwitchButton(label, offTitle, onTitle);
  }

  /**
   * create.
   *
   * @param label String label describing the switch
   * @param onOffTitle String label for the OFF state
   * @return new SwitchButton instance
   */
  public static SwitchButton create(String label, String onOffTitle) {
    return new SwitchButton(label, onOffTitle);
  }

  /**
   * create.
   *
   * @return a {@link org.dominokit.domino.ui.forms.SwitchButton} object
   */
  public static SwitchButton create() {
    return new SwitchButton();
  }

  /**
   * Constructor for SwitchButton.
   *
   * @param label String label describing the switch
   * @param offTitle String label for the OFF state
   * @param onTitle String label for the ON state
   */
  public SwitchButton(String label, String offTitle, String onTitle) {
    this(label);
    setOffTitle(offTitle);
    setOnTitle(onTitle);
  }

  /**
   * Constructor for SwitchButton.
   *
   * @param label String label describing the switch
   * @param onOffTitle String label for the ON/OFF state
   */
  public SwitchButton(String label, String onOffTitle) {
    this(label);
    setOffTitle(onOffTitle);
  }

  /** @param label String label describing the switch */
  /**
   * Constructor for SwitchButton.
   *
   * @param label a {@link java.lang.String} object
   */
  public SwitchButton(String label) {
    this();
    setLabel(label);
  }

  /** Creates a switch without a label */
  public SwitchButton() {
<<<<<<< HEAD
    super("switch", "");
    init(this);
    onOffLabelElement = label().element();
    DominoElement.of(onOffLabelElement).css("switch-label");
    getInputContainer().appendChild(onOffLabelElement);
    onOffLabelElement.appendChild(getInputElement().element());
    onOffLabelElement.appendChild(lever.element());

    linkLabelToField();

    inputElement.addEventListener("focus", evt -> inputElement.css("tabbed"));
    inputElement.addEventListener("blur", evt -> inputElement.removeCss("tabbed"));

    addEventListener(
        "click",
        evt -> {
          if (isReadOnly() || isDisabled()) {
            evt.stopPropagation();
            evt.preventDefault();
          }
        });

    inputElement.addEventListener(
        "change",
=======
    addCss(dui_switch);
    DivElement fieldInput = div().addCss(dui_field_input);
    wrapperElement.appendChild(fieldInput);
    offLabelElement = LazyChild.of(label().addCss(di_switch_off_label), fieldInput);
    onLabelElement = LazyChild.of(label().addCss(dui_switch_on_label), fieldInput);
    fieldInput.appendChild(trackElement = span().addCss(dui_switch_track));

    EventListener listener =
>>>>>>> 4685ad4e
        evt -> {
          evt.stopPropagation();
          evt.preventDefault();
          if (isEnabled() && !isReadOnly()) {
            toggleChecked();
          }
        };
    trackElement.addClickListener(listener);
    getInputElement().onKeyDown(keyEvents -> keyEvents.onEnter(listener));
    setDefaultValue(false);
    labelElement.get();
  }

  /** {@inheritDoc} */
  @Override
  public String getType() {
    return "checkbox";
  }

  /** {@inheritDoc} */
  @Override
  protected DominoElement<HTMLInputElement> createInputElement(String type) {
    return input(type).addCss(dui_hidden_input).toDominoElement();
  }

  /** {@inheritDoc} */
  @Override
  public Optional<Consumer<Event>> onChange() {
    return Optional.of(
        event -> {
          if (isEnabled() && !isReadOnly()) {
            withValue(isChecked(), isChangeListenersPaused());
          }
        });
  }

  /** {@inheritDoc} */
  @Override
  public SwitchButton toggleChecked(boolean silent) {
    withValue(!isChecked(), silent);
    return this;
  }

  /** {@inheritDoc} */
  @Override
  public SwitchButton toggleChecked() {
    withValue(!isChecked());
    return this;
  }

  /** {@inheritDoc} */
  @Override
  public SwitchButton toggleChecked(boolean checkedState, boolean silent) {
    withValue(checkedState, silent);
    return this;
  }

  /** {@inheritDoc} */
  @Override
  public Boolean getDefaultValue() {
    return isNull(defaultValue) ? false : defaultValue;
  }

  /** {@inheritDoc} */
  @Override
  public SwitchButton withValue(Boolean value, boolean silent) {
    if (isNull(value)) {
      return withValue(getDefaultValue(), silent);
    }
    super.withValue(value, silent);
    return this;
  }

  /** {@inheritDoc} */
  @Override
  public SwitchButton check() {
    return check(isChangeListenersPaused());
  }

  /** {@inheritDoc} */
  @Override
  public SwitchButton uncheck() {
    return uncheck(isChangeListenersPaused());
  }

  /** {@inheritDoc} */
  @Override
  public SwitchButton check(boolean silent) {
    toggleChecked(true, silent);
    return this;
  }

  /** {@inheritDoc} */
  @Override
  public SwitchButton uncheck(boolean silent) {
    toggleChecked(false, silent);
    return this;
  }

  /**
   * Setter for the field <code>onTitle</code>.
   *
   * @param onTitle String title for the ON switch state
   * @return same SwitchButton instance
   */
  public SwitchButton setOnTitle(String onTitle) {
    if (nonNull(onTitle) && !onTitle.isEmpty()) {
      onLabelElement.get().setTextContent(onTitle);
    } else {
      onLabelElement.remove();
    }
    this.onTitle = onTitle;
    return this;
  }

  /**
   * Setter for the field <code>offTitle</code>.
   *
   * @param offTitle String title for the OFF switch state
   * @return same SwitchButton instance
   */
  public SwitchButton setOffTitle(String offTitle) {
    if (nonNull(offTitle) && !offTitle.isEmpty()) {
      offLabelElement.get().setTextContent(offTitle);
    } else {
      offLabelElement.remove();
    }
    this.offTitle = offTitle;
    return this;
  }

  /** @return HTMLLabelElement */
  /**
   * Getter for the field <code>offLabelElement</code>.
   *
   * @return a {@link org.dominokit.domino.ui.utils.LazyChild} object
   */
  public LazyChild<LabelElement> getOffLabelElement() {
    return offLabelElement;
  }

  private boolean isOnTitleEmpty() {
    return isNull(onTitle) || onTitle.isEmpty();
  }

  /** {@inheritDoc} */
  @Override
  public AutoValidator createAutoValidator(ApplyFunction autoValidate) {
    return new SwitchButtonAutoValidator(this, autoValidate);
  }

  /** {@inheritDoc} */
  @Override
  public Boolean getValue() {
    return isChecked();
  }

  /** {@inheritDoc} */
  @Override
  public boolean isChecked() {
    return getInputElement().element().checked;
  }

  /** {@inheritDoc} */
  @Override
  public boolean isEmpty() {
    return !isChecked();
  }

  /** {@inheritDoc} */
  @Override
  public boolean isEmptyIgnoreSpaces() {
    return isEmpty();
  }

  /** {@inheritDoc} */
  @Override
  public String getStringValue() {
    return Boolean.toString(getValue());
  }

  /** {@inheritDoc} */
  @Override
  protected void doSetValue(Boolean value) {
    withPauseChangeListenersToggle(true, field -> getInputElement().element().checked = value);
  }

  /**
   * The SwitchButton will stretch the left label pushing the switch and the right label to the
   * right keeping the left label on the left
   *
   * @return same SwitchButton instance
   */
  public SwitchButton grow() {
    addCss(BooleanCssClass.of(dui_switch_grow, true));
    return this;
  }

  /**
   * reverse the effect if {@link #grow()}
   *
   * @return same SwitchButton instance
   */
  public SwitchButton ungrow() {
    addCss(BooleanCssClass.of(dui_switch_grow, false));
    return this;
  }

  /**
   * switch between {@link #grow()} if true and {@link #ungrow()} if false
   *
   * @return same SwitchButton instance
   * @param grow a boolean
   */
  public SwitchButton grow(boolean grow) {
    addCss(BooleanCssClass.of(dui_switch_grow, grow));
    return this;
  }

  /**
   * Will force SwitchButton labels closer to the switch track , in case of {@link #grow()} the
   * right label will be pushed to the right closer to the track
   *
   * @return same SwitchButton instance
   */
  public SwitchButton condenseLabels() {
    addCss(BooleanCssClass.of(dui_switch_condense, true));
    return this;
  }

  /**
   * reverse the effect if {@link #condenseLabels()}
   *
   * @return same SwitchButton instance
   */
  public SwitchButton uncondenseLabels() {
    addCss(BooleanCssClass.of(dui_switch_condense, false));
    return this;
  }

  /**
   * switch between {@link #condenseLabels()} if true and {@link #uncondenseLabels()} if false
   *
   * @return same SwitchButton instance
   * @param grow a boolean
   */
  public SwitchButton condenseLabels(boolean grow) {
    addCss(BooleanCssClass.of(dui_switch_condense, grow));
    return this;
  }

  /** {@inheritDoc} */
  @Override
  public String getName() {
    return getInputElement().element().name;
  }

  /** {@inheritDoc} */
  @Override
  public SwitchButton setName(String name) {
    getInputElement().element().name = name;
    return this;
  }

  private static class SwitchButtonAutoValidator extends AutoValidator {

    private SwitchButton switchButton;
    private ChangeListener<Boolean> changeListener;

    public SwitchButtonAutoValidator(SwitchButton switchButton, ApplyFunction autoValidate) {
      super(autoValidate);
      this.switchButton = switchButton;
    }

    @Override
    public void attach() {
      changeListener = (oldValue, newValue) -> autoValidate.apply();
      switchButton.addChangeListener(changeListener);
    }

    @Override
    public void remove() {
      switchButton.removeChangeListener(changeListener);
    }
  }
}<|MERGE_RESOLUTION|>--- conflicted
+++ resolved
@@ -115,32 +115,6 @@
 
   /** Creates a switch without a label */
   public SwitchButton() {
-<<<<<<< HEAD
-    super("switch", "");
-    init(this);
-    onOffLabelElement = label().element();
-    DominoElement.of(onOffLabelElement).css("switch-label");
-    getInputContainer().appendChild(onOffLabelElement);
-    onOffLabelElement.appendChild(getInputElement().element());
-    onOffLabelElement.appendChild(lever.element());
-
-    linkLabelToField();
-
-    inputElement.addEventListener("focus", evt -> inputElement.css("tabbed"));
-    inputElement.addEventListener("blur", evt -> inputElement.removeCss("tabbed"));
-
-    addEventListener(
-        "click",
-        evt -> {
-          if (isReadOnly() || isDisabled()) {
-            evt.stopPropagation();
-            evt.preventDefault();
-          }
-        });
-
-    inputElement.addEventListener(
-        "change",
-=======
     addCss(dui_switch);
     DivElement fieldInput = div().addCss(dui_field_input);
     wrapperElement.appendChild(fieldInput);
@@ -149,7 +123,6 @@
     fieldInput.appendChild(trackElement = span().addCss(dui_switch_track));
 
     EventListener listener =
->>>>>>> 4685ad4e
         evt -> {
           evt.stopPropagation();
           evt.preventDefault();
