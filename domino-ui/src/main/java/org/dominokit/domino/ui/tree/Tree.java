--- conflicted
+++ resolved
@@ -15,9 +15,6 @@
  */
 package org.dominokit.domino.ui.tree;
 
-<<<<<<< HEAD
-public class Tree<V> extends TreeRoot<V, TreeItem<V>, Tree<V>, TreeItem<V>> {
-=======
 import static java.util.Objects.isNull;
 import static java.util.Objects.nonNull;
 import static org.dominokit.domino.ui.utils.Domino.*;
@@ -134,17 +131,16 @@
     this(treeTitle);
     this.value = value;
   }
->>>>>>> c26d39f8
 
   /**
    * Creates a new instance of Tree with the specified title and associated data value.
    *
    * @param title The title of the tree.
    * @param value The data value associated with the tree.
-   * @param <V> The type of data associated with each tree item.
+   * @param <T> The type of data associated with each tree item.
    * @return A new Tree instance.
    */
-  public static <V> Tree<V> create(String title, V value) {
+  public static <T> Tree<T> create(String title, T value) {
     return new Tree<>(title, value);
   }
 
@@ -152,28 +148,23 @@
    * Creates a new instance of Tree with the specified title.
    *
    * @param title The title of the tree.
-   * @param <V> The type of data associated with each tree item.
+   * @param <T> The type of data associated with each tree item.
    * @return A new Tree instance.
    */
-  public static <V> Tree<V> create(String title) {
+  public static <T> Tree<T> create(String title) {
     return new Tree<>(title);
   }
 
   /**
    * Creates a new empty instance of Tree.
    *
-   * @param <V> The type of data associated with each tree item.
+   * @param <T> The type of data associated with each tree item.
    * @return A new Tree instance.
    */
-  public static <V> Tree<V> create() {
+  public static <T> Tree<T> create() {
     return new Tree<>();
   }
 
-<<<<<<< HEAD
-  /** Creates a new empty tree. */
-  public Tree() {
-    super();
-=======
   @Override
   public HTMLElement getAppendTarget() {
     return subTree.element();
@@ -896,26 +887,38 @@
   @Override
   public boolean isSelectionListenersPaused() {
     return this.selectionListenersPaused;
->>>>>>> c26d39f8
-  }
-
-  /**
-   * Creates a new tree with the given title.
-   *
-   * @param treeTitle The title of the tree.
-   */
-  public Tree(String treeTitle) {
-    super(treeTitle);
-  }
-
-  /**
-   * Creates a new tree with the given title and associated data value.
-   *
-   * @param treeTitle The title of the tree.
-   * @param value The data value associated with the tree.
-   */
-  public Tree(String treeTitle, V value) {
-    super(treeTitle, value);
+  }
+
+  /**
+   * Triggers selection listeners with the provided source and selection tree items.
+   *
+   * @param source The source tree item that triggered the selection.
+   * @param selection The selected tree item.
+   * @return The current tree instance with selection listeners triggered.
+   */
+  @Override
+  public Tree<T> triggerSelectionListeners(TreeItem<T> source, TreeItem<T> selection) {
+    if (!this.selectionListenersPaused) {
+      this.selectionListeners.forEach(
+          listener -> listener.onSelectionChanged(Optional.ofNullable(source), selection));
+    }
+    return this;
+  }
+
+  /**
+   * Triggers deselection listeners with the provided source and deselected tree items.
+   *
+   * @param source The source tree item that triggered the deselection.
+   * @param selection The deselected tree item.
+   * @return The current tree instance with deselection listeners triggered.
+   */
+  @Override
+  public Tree<T> triggerDeselectionListeners(TreeItem<T> source, TreeItem<T> selection) {
+    if (!this.selectionListenersPaused) {
+      this.deselectionListeners.forEach(
+          listener -> listener.onSelectionChanged(Optional.ofNullable(source), selection));
+    }
+    return this;
   }
 
   /**
@@ -924,24 +927,16 @@
    * @return The currently selected tree item, or {@code null} if none is selected.
    */
   @Override
-<<<<<<< HEAD
-  public TreeItem<V> getSelection() {
-    return this.getActiveNode();
-=======
   public TreeItem<T> getSelection() {
     return this.activeItem;
->>>>>>> c26d39f8
-  }
-
-  @Override
-<<<<<<< HEAD
-  public void onActiveNodeChanged(TreeItem<V> source, TreeItem<V> selection, boolean silent) {
-    withPauseSelectionListenersToggle(
-        silent,
-        field -> {
-          triggerSelectionListeners(source, selection);
-        });
-=======
+  }
+
+  /**
+   * Gets the HTMLDivElement representing the tree element.
+   *
+   * @return The HTMLDivElement representing the tree.
+   */
+  @Override
   public HTMLDivElement element() {
     return element.element();
   }
@@ -1016,7 +1011,6 @@
      * @return The created icon.
      */
     Icon<?> createIcon(TreeItem<T> item);
->>>>>>> c26d39f8
   }
 
   /**
