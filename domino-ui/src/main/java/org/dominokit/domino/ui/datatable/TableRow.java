--- conflicted
+++ resolved
@@ -326,27 +326,21 @@
     flags.put(name, value);
   }
 
-<<<<<<< HEAD
-=======
   /**
    * getFlag.
    *
    * @param name a {@link java.lang.String} object
    * @return a {@link java.lang.String} object
    */
->>>>>>> 732e980f
   public String getFlag(String name) {
     return flags.get(name);
   }
 
-<<<<<<< HEAD
-=======
   /**
    * removeFlag.
    *
    * @param name a {@link java.lang.String} object
    */
->>>>>>> 732e980f
   public void removeFlag(String name) {
     flags.remove(name);
   }
@@ -525,15 +519,6 @@
                             elementOf(cellElement)
                                 .addCss(columnCssRule.getCssRule().getCssClass())));
 
-    ColumnCssRuleMeta.get(columnConfig)
-        .ifPresent(
-            meta ->
-                meta.cssRules()
-                    .forEach(
-                        columnCssRule ->
-                            DominoElement.of(cellElement)
-                                .addCss(columnCssRule.getCssRule().getCssClass())));
-
     RowCell<T> rowCell =
         new RowCell<>(new CellRenderer.CellInfo<>(this, cellElement), columnConfig);
     rowCell.updateCell();
