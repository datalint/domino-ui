--- conflicted
+++ resolved
@@ -38,45 +38,19 @@
     this.handlers = handlers;
   }
 
-  private CollapsibleHandlers handlers;
-
+  /** {@inheritDoc} */
   @Override
-  public void init(
-      HTMLElement element,
-      Style<HTMLElement, IsElement<HTMLElement>> style,
-      CollapsibleHandlers handlers) {
-    this.handlers = handlers;
+  public void expand(Element element) {
+    elements.elementOf(element).removeCss(dui_hidden).removeAttribute(DUI_COLLAPSED);
+    this.handlers.onBeforeExpand().run();
+    this.handlers.onExpandCompleted().run();
   }
 
   /** {@inheritDoc} */
   @Override
-<<<<<<< HEAD
-  public void show(HTMLElement element, Style<HTMLElement, IsElement<HTMLElement>> style) {
-    style.removeCssProperty("display");
-    DominoElement.of(element).removeAttribute("d-collapsed");
-    this.handlers.onBeforeShow().run();
-    this.handlers.onShowCompleted().run();
-=======
-  public void expand(Element element) {
-    elements.elementOf(element).removeCss(dui_hidden).removeAttribute(DUI_COLLAPSED);
-    this.handlers.onBeforeExpand().run();
-    this.handlers.onExpandCompleted().run();
->>>>>>> 732e980f
-  }
-
-  /** {@inheritDoc} */
-  @Override
-<<<<<<< HEAD
-  public void hide(HTMLElement element, Style<HTMLElement, IsElement<HTMLElement>> style) {
-    this.handlers.onBeforeHide().run();
-    style.setDisplay("none");
-    DominoElement.of(element).setAttribute("d-collapsed", "true");
-    this.handlers.onHideCompleted().run();
-=======
   public void collapse(Element element) {
     this.handlers.onBeforeCollapse().run();
     elements.elementOf(element).addCss(dui_hidden).setAttribute(DUI_COLLAPSED, "true");
     this.handlers.onCollapseCompleted().run();
->>>>>>> 732e980f
   }
 }