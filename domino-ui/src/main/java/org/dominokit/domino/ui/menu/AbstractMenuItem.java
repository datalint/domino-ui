/*
 * Copyright © 2019 Dominokit
 *
 * Licensed under the Apache License, Version 2.0 (the "License");
 * you may not use this file except in compliance with the License.
 * You may obtain a copy of the License at
 *
 *     http://www.apache.org/licenses/LICENSE-2.0
 *
 * Unless required by applicable law or agreed to in writing, software
 * distributed under the License is distributed on an "AS IS" BASIS,
 * WITHOUT WARRANTIES OR CONDITIONS OF ANY KIND, either express or implied.
 * See the License for the specific language governing permissions and
 * limitations under the License.
 */
package org.dominokit.domino.ui.menu;

import static java.util.Objects.isNull;
import static java.util.Objects.nonNull;

import elemental2.dom.Element;
import elemental2.dom.Event;
import elemental2.dom.HTMLElement;
import elemental2.dom.HTMLLIElement;
import java.util.ArrayList;
import java.util.List;
import java.util.Optional;
import org.dominokit.domino.ui.IsElement;
import org.dominokit.domino.ui.elements.AnchorElement;
import org.dominokit.domino.ui.elements.DivElement;
import org.dominokit.domino.ui.elements.LIElement;
import org.dominokit.domino.ui.events.EventType;
import org.dominokit.domino.ui.icons.lib.Icons;
import org.dominokit.domino.ui.menu.direction.BestFitSideDropDirection;
<<<<<<< HEAD
import org.dominokit.domino.ui.utils.BaseDominoElement;
import org.dominokit.domino.ui.utils.DelayedExecution;
import org.dominokit.domino.ui.utils.DominoElement;
import org.dominokit.domino.ui.utils.EventOptions;
import org.dominokit.domino.ui.utils.HasDeselectionHandler;
import org.dominokit.domino.ui.utils.HasSelectionHandler;
import org.jboss.elemento.EventType;
import org.jboss.elemento.IsElement;
=======
import org.dominokit.domino.ui.utils.*;
import org.gwtproject.editor.client.TakesValue;
>>>>>>> 732e980f

/**
 * The base implementation for {@link org.dominokit.domino.ui.menu.Menu} items
 *
 * @param <V> The type of the menu item value
 * @author vegegoku
 * @version $Id: $Id
 */
public class AbstractMenuItem<V> extends BaseDominoElement<HTMLLIElement, AbstractMenuItem<V>>
    implements HasSelectionHandler<AbstractMenuItem<V>, AbstractMenuItem<V>>,
        HasDeselectionHandler<AbstractMenuItem<V>>,
        TakesValue<V>,
        MenuStyles {

  protected final LIElement root;
  protected final AnchorElement linkElement;

  protected Menu<V> parent;

  private final List<HasSelectionHandler.SelectionHandler<AbstractMenuItem<V>>> selectionHandlers =
      new ArrayList<>();
  private final List<HasDeselectionHandler.DeselectionHandler> deselectionHandlers =
      new ArrayList<>();
  private String key;
  private V value;

  private LazyChild<IsElement<?>> indicatorIcon;

  Menu<V> menu;
  MenuItemsGroup<V> itemGroup;

  protected DivElement prefixElement;
  protected DivElement bodyElement;
  protected DivElement postfixElement;
  protected DivElement nestedIndicatorElement;
  protected boolean searchable = true;

  /** Constructor for AbstractMenuItem. */
  public AbstractMenuItem() {
    root = li().addCss(dui_menu_item);

    linkElement =
        a("#")
            .setAttribute("tabindex", "0")
            .setAttribute("aria-expanded", "true")
            .addCss(dui_menu_item_anchor)
            .appendChild(prefixElement = div().addCss(dui_menu_item_prefix))
            .appendChild(bodyElement = div().addCss(dui_menu_item_body))
            .appendChild(postfixElement = div().addCss(dui_menu_item_postfix))
            .appendChild(nestedIndicatorElement = div().addCss(dui_menu_item_nested_indicator));
    root.appendChild(linkElement);

    indicatorIcon = createIndicator(Icons.menu_right());

    init(this);

    this.addEventListener(
        EventType.touchstart.getName(),
        evt -> {
          evt.stopPropagation();
          evt.preventDefault();
          focus();
          openSubMenu();
        },
        EventOptions.of().setPassive(true));
    this.addEventListener(
        EventType.touchend.getName(), this::onSelected, EventOptions.of().setPassive(true));
    this.addEventListener(EventType.click.getName(), this::onSelected);
    this.addEventListener(EventType.mouseenter.getName(), evt -> openSubMenu());
  }

  private LazyChild<IsElement<?>> createIndicator(IsElement<?> element) {
    return LazyChild.of(elementOf(element), nestedIndicatorElement);
  }

  private void onSelected(Event evt) {
    evt.stopPropagation();
    evt.preventDefault();
<<<<<<< HEAD
    if (!isDisabled()) {
      select();
    }
  }

  /**
   * Adds an element as an add-on to the left
   *
   * @param addOn {@link FlexItem}
   * @return same menu item instance
   */
  public T addLeftAddOn(FlexItem<?> addOn) {
    leftAddOnsContainer.appendChild(addOn);
    return (T) this;
  }

  /**
   * Adds an element as an add-on to the right
   *
   * @param addOn {@link FlexItem}
   * @return same menu item instance
   */
  public T addRightAddOn(FlexItem<?> addOn) {
    rightAddOnsContainer.appendChild(addOn);
    return (T) this;
=======
    if (parent.isMultiSelect() && isSelected()) {
      deselect();
    } else {
      select();
    }
>>>>>>> 732e980f
  }

  /** {@inheritDoc} */
  @Override
  protected Element getAppendTarget() {
    return bodyElement.element();
  }

  /**
   * isSearchable.
   *
   * @return a boolean
   */
  public boolean isSearchable() {
    return searchable;
  }

  /**
   * Setter for the field <code>searchable</code>.
   *
   * @param searchable a boolean
   * @param <T> a T class
   * @return a T object
   */
  public <T extends AbstractMenuItem<V>> T setSearchable(boolean searchable) {
    this.searchable = searchable;
    return (T) this;
  }

  /**
   * Apply a search token matching on the menu item
   *
   * @param token String search text
   * @param caseSensitive boolean, true if the search is case-sensitive
   * @return boolean, true if the menu item match the search token, false if not
   */
  public boolean onSearch(String token, boolean caseSensitive) {
    if (isNull(token) || token.isEmpty()) {
      this.show();
    } else {
      hide();
    }
    return false;
  }

  /**
   * Selects the menu item and trigger the select handlers
   *
   * @return same menu item instance
   */
  public AbstractMenuItem<V> select() {
    return select(false);
  }

  /**
   * Deselects the menu item and trigger the selection handlers
   *
   * @return same menu item instance
   */
  public AbstractMenuItem<V> deselect() {
    return deselect(false);
  }

  /**
   * Selects the menu item with the option to trigger/disable the select handlers
   *
   * @param silent boolean, true to avoid triggering the select handlers.
   * @return same menu item instance
   * @param <T> a T class
   */
  public <T extends AbstractMenuItem<V>> T select(boolean silent) {
    if (!isDisabled()) {
      addCss(dui_menu_item_selected);
      setAttribute("selected", true);
      if (!silent) {
        selectionHandlers.forEach(handler -> handler.onSelection(this));
      }
      if (nonNull(parent)) {
        parent.onItemSelected(this, silent);
      }
    }
    return (T) this;
  }

  /**
   * Deselect the menu item with the option to trigger/disable the select handlers
   *
   * @param silent boolean, true to avoid triggering the select handlers.
   * @return same menu item instance
   * @param <T> a T class
   */
  public <T extends AbstractMenuItem<V>> T deselect(boolean silent) {
    if (!isDisabled()) {
      dui_menu_item_selected.remove(this);
      setAttribute("selected", false);
      if (!silent) {
        deselectionHandlers.forEach(DeselectionHandler::onDeselection);
      }
      if (nonNull(parent)) {
        parent.onItemDeselected(this, silent);
      }
    }
    return (T) this;
  }

  /** @return boolean, true if the menu item is selected */
  /**
   * isSelected.
   *
   * @return a boolean
   */
  public boolean isSelected() {
    return Optional.ofNullable(getAttribute("selected")).map(Boolean::parseBoolean).orElse(false);
  }

  /** {@inheritDoc} */
  @Override
  public AbstractMenuItem<V> addSelectionHandler(
      HasSelectionHandler.SelectionHandler<AbstractMenuItem<V>> selectionHandler) {
    if (nonNull(selectionHandler)) {
      selectionHandlers.add(selectionHandler);
    }
    return this;
  }

  /** {@inheritDoc} */
  @Override
  public AbstractMenuItem<V> removeSelectionHandler(
      HasSelectionHandler.SelectionHandler<AbstractMenuItem<V>> selectionHandler) {
    if (nonNull(selectionHandler)) {
      selectionHandlers.remove(selectionHandler);
    }
    return this;
  }

  /** {@inheritDoc} */
  @Override
  public AbstractMenuItem<V> addDeselectionHandler(DeselectionHandler deselectionHandler) {
    if (nonNull(deselectionHandler)) {
      deselectionHandlers.add(deselectionHandler);
    }
    return this;
  }

  /**
   * Force focus on the menu item
   *
   * @return same menu item instance
   */
  public AbstractMenuItem<V> focus() {
    getClickableElement().focus();
    return this;
  }

  void setParent(Menu<V> menu) {
    this.parent = menu;
  }

  /** @return String unique key of the menu item */
  /**
   * Getter for the field <code>key</code>.
   *
   * @return a {@link java.lang.String} object
   */
  public String getKey() {
    return key;
  }

  /**
   * Setter for the field <code>key</code>.
   *
   * @param key String unique key of the menu item
   * @return String menu iten unique key
   * @param <T> a T class
   */
  public <T extends AbstractMenuItem<V>> T setKey(String key) {
    this.key = key;
    return (T) this;
  }

  /** @return the value of the menu item */
  /**
   * Getter for the field <code>value</code>.
   *
   * @return a V object
   */
  public V getValue() {
    return value;
  }

  /**
   * Setter for the field <code>value</code>.
   *
   * @param value the value of the meu item
   */
  public void setValue(V value) {
    this.value = value;
  }

  /**
   * withValue.
   *
   * @param value the value of the meu item
   * @return same menu item instance
   * @param <T> a T class
   */
  public <T extends AbstractMenuItem<V>> T withValue(V value) {
    setValue(value);
    return (T) this;
  }

  /** @return the {@link Element} that represent the current menu nesting indication. */
  /**
   * getNestingIndicator.
   *
   * @return a {@link org.dominokit.domino.ui.utils.LazyChild} object
   */
  public LazyChild<IsElement<?>> getNestingIndicator() {
    return indicatorIcon;
  }

  /**
   * Sets a custom menu nesting indicator
   *
   * @param nestingIndicator {@link elemental2.dom.Element}
   * @return same menu item
   */
  public AbstractMenuItem<V> setNestingIndicator(IsElement<?> nestingIndicator) {
    if (nonNull(nestingIndicator)) {
      indicatorIcon.remove();
      indicatorIcon = createIndicator(elementOf(nestingIndicator));
      indicatorIcon.get();
    }
    return this;
  }

  /**
   * Sets the sub-menu of the menu item
   *
   * @param menu {@link org.dominokit.domino.ui.menu.Menu}
   * @return same menu item
   */
  public AbstractMenuItem<V> setMenu(Menu<V> menu) {
    this.menu = menu;
    if (nonNull(this.menu)) {
      this.menu.setAttribute("domino-sub-menu", true);
      this.menu.removeAttribute("domino-ui-root-menu");
      indicatorIcon.get();
      this.menu.setTargetElement(this);
      this.menu.setDropDirection(new BestFitSideDropDirection());
      this.menu.setParentItem(this);
    } else {
      this.indicatorIcon.remove();
    }
    return this;
  }

  /** Opens the sub-menu of the menu item */
  public void openSubMenu() {
    if (nonNull(menu)) {
      DelayedExecution.execute(
          () -> {
            if (nonNull(parent)) {
              this.menu.setParent(parent);
              if (!this.parent.isDropDown()
                  || (this.parent.isDropDown() && this.parent.isOpened())) {
                this.parent.openSubMenu(this.menu);
              }
            }
          },
          200);
    } else {
      DelayedExecution.execute(
          () -> {
            if (nonNull(parent)) {
              parent.closeCurrentOpen();
            }
          },
          200);
    }
  }

  void onParentClosed() {
    closeSubMenu();
  }

  /**
   * Close the item sub-menu
   *
   * @return same menu item instance
   */
  public AbstractMenuItem<V> closeSubMenu() {
    if (nonNull(this.menu)) {
      this.menu.close();
    }
    return this;
  }

  AbstractMenuItem<V> bindToGroup(MenuItemsGroup<V> group) {
    this.itemGroup = group;
    return this;
  }

  AbstractMenuItem<V> unbindGroup() {
    this.itemGroup = null;
    return this;
  }

  /**
   * isGrouped.
   *
   * @return a boolean
   */
  public boolean isGrouped() {
    return Optional.ofNullable(this.itemGroup).isPresent();
  }

  /** @return The parent {@link Menu} of the menu item */
  /**
   * Getter for the field <code>parent</code>.
   *
   * @return a {@link org.dominokit.domino.ui.menu.Menu} object
   */
  public Menu<V> getParent() {
    return this.parent;
  }

  /**
   * {@inheritDoc}
   *
   * @return a boolean
   */
  public boolean hasMenu() {
    return nonNull(this.menu);
  }

  /** {@inheritDoc} */
  @Override
  public HTMLElement getClickableElement() {
    return linkElement.element();
  }

  /**
   * appendChild.
   *
   * @param postfixAddOn a {@link org.dominokit.domino.ui.utils.PostfixAddOn} object
   * @param <T> a T class
   * @return a T object
   */
  public <T extends AbstractMenuItem<V>> T appendChild(PostfixAddOn<?> postfixAddOn) {
    postfixElement.appendChild(postfixAddOn);
    return (T) this;
  }

  /**
   * appendChild.
   *
   * @param prefixAddOn a {@link org.dominokit.domino.ui.utils.PrefixAddOn} object
   * @param <T> a T class
   * @return a T object
   */
  public <T extends AbstractMenuItem<V>> T appendChild(PrefixAddOn<?> prefixAddOn) {
    prefixElement.appendChild(prefixAddOn);
    return (T) this;
  }

  /** {@inheritDoc} */
  @Override
  public HTMLLIElement element() {
    return root.element();
  }
}<|MERGE_RESOLUTION|>--- conflicted
+++ resolved
@@ -32,19 +32,8 @@
 import org.dominokit.domino.ui.events.EventType;
 import org.dominokit.domino.ui.icons.lib.Icons;
 import org.dominokit.domino.ui.menu.direction.BestFitSideDropDirection;
-<<<<<<< HEAD
-import org.dominokit.domino.ui.utils.BaseDominoElement;
-import org.dominokit.domino.ui.utils.DelayedExecution;
-import org.dominokit.domino.ui.utils.DominoElement;
-import org.dominokit.domino.ui.utils.EventOptions;
-import org.dominokit.domino.ui.utils.HasDeselectionHandler;
-import org.dominokit.domino.ui.utils.HasSelectionHandler;
-import org.jboss.elemento.EventType;
-import org.jboss.elemento.IsElement;
-=======
 import org.dominokit.domino.ui.utils.*;
 import org.gwtproject.editor.client.TakesValue;
->>>>>>> 732e980f
 
 /**
  * The base implementation for {@link org.dominokit.domino.ui.menu.Menu} items
@@ -108,10 +97,8 @@
           evt.preventDefault();
           focus();
           openSubMenu();
-        },
-        EventOptions.of().setPassive(true));
-    this.addEventListener(
-        EventType.touchend.getName(), this::onSelected, EventOptions.of().setPassive(true));
+        });
+    this.addEventListener(EventType.touchend.getName(), this::onSelected);
     this.addEventListener(EventType.click.getName(), this::onSelected);
     this.addEventListener(EventType.mouseenter.getName(), evt -> openSubMenu());
   }
@@ -123,39 +110,11 @@
   private void onSelected(Event evt) {
     evt.stopPropagation();
     evt.preventDefault();
-<<<<<<< HEAD
-    if (!isDisabled()) {
-      select();
-    }
-  }
-
-  /**
-   * Adds an element as an add-on to the left
-   *
-   * @param addOn {@link FlexItem}
-   * @return same menu item instance
-   */
-  public T addLeftAddOn(FlexItem<?> addOn) {
-    leftAddOnsContainer.appendChild(addOn);
-    return (T) this;
-  }
-
-  /**
-   * Adds an element as an add-on to the right
-   *
-   * @param addOn {@link FlexItem}
-   * @return same menu item instance
-   */
-  public T addRightAddOn(FlexItem<?> addOn) {
-    rightAddOnsContainer.appendChild(addOn);
-    return (T) this;
-=======
     if (parent.isMultiSelect() && isSelected()) {
       deselect();
     } else {
       select();
     }
->>>>>>> 732e980f
   }
 
   /** {@inheritDoc} */
@@ -438,6 +397,12 @@
     }
   }
 
+  private void openSelfMenu() {
+    PopupsCloser.close();
+    this.menu.open();
+    this.parent.setCurrentOpen(this.menu);
+  }
+
   void onParentClosed() {
     closeSubMenu();
   }
