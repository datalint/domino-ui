--- conflicted
+++ resolved
@@ -13,7 +13,6 @@
  * See the License for the specific language governing permissions and
  * limitations under the License.
  */
-<<<<<<< HEAD
 /// *
 // * Copyright © 2019 Dominokit
 // *
@@ -72,7 +71,7 @@
 //   * @param selectOption the {@link SelectOption}
 //   * @return same instance
 //   */
-//  public SelectHeaderFilter appendChild(SelectOption<String> selectOption) {
+//  public SelectHeaderFilter<T> appendChild(SelectOption<String> selectOption) {
 //    select.appendChild(selectOption);
 //    return this;
 //  }
@@ -112,90 +111,4 @@
 //  public Select<String> getSelect() {
 //    return select;
 //  }
-// }
-=======
-package org.dominokit.domino.ui.datatable.plugins.filter.header;
-
-import elemental2.dom.HTMLElement;
-import org.dominokit.domino.ui.datatable.ColumnConfig;
-import org.dominokit.domino.ui.datatable.model.Category;
-import org.dominokit.domino.ui.datatable.model.Filter;
-import org.dominokit.domino.ui.datatable.model.FilterTypes;
-import org.dominokit.domino.ui.datatable.model.SearchContext;
-import org.dominokit.domino.ui.datatable.plugins.ColumnHeaderFilterPlugin;
-import org.dominokit.domino.ui.forms.Select;
-import org.dominokit.domino.ui.forms.SelectOption;
-
-/**
- * A Single option select column header filter component that is rendered as a {@link Select}
- * component * @param <T&gt; type of data table records
- */
-public class SelectHeaderFilter<T> implements ColumnHeaderFilterPlugin.HeaderFilter<T> {
-
-  private final Select<String> select;
-
-  /** create a new instance with a default label for ALL option */
-  public static <T> SelectHeaderFilter<T> create() {
-    return new SelectHeaderFilter<>("ALL");
-  }
-
-  /** create a new instance with a custom label for ALL option */
-  public static <T> SelectHeaderFilter<T> create(String allLabel) {
-    return new SelectHeaderFilter<>(allLabel);
-  }
-
-  /** @param allLabel String, ALL option label */
-  public SelectHeaderFilter(String allLabel) {
-    select = Select.<String>create().appendChild(SelectOption.create("", allLabel)).selectAt(0);
-    select.styler(style -> style.setMarginBottom("0px"));
-  }
-
-  /**
-   * adds a new option to the select
-   *
-   * @see Select#appendChild(SelectOption)
-   * @param selectOption the {@link SelectOption}
-   * @return same instance
-   */
-  public SelectHeaderFilter<T> appendChild(SelectOption<String> selectOption) {
-    select.appendChild(selectOption);
-    return this;
-  }
-
-  /** {@inheritDoc} */
-  @Override
-  public void init(SearchContext<T> searchContext, ColumnConfig<T> columnConfig) {
-    searchContext.addBeforeSearchHandler(
-        context -> {
-          if (select.getSelectedIndex() > 0) {
-            searchContext.add(
-                Filter.create(
-                    columnConfig.getName(),
-                    select.getValue(),
-                    Category.HEADER_FILTER,
-                    FilterTypes.STRING));
-          } else {
-            searchContext.remove(columnConfig.getName(), Category.HEADER_FILTER);
-          }
-        });
-    select.addSelectionHandler(option -> searchContext.fireSearchEvent());
-  }
-
-  /** {@inheritDoc} */
-  @Override
-  public void clear() {
-    select.selectAt(0, true);
-  }
-
-  /** {@inheritDoc} */
-  @Override
-  public HTMLElement element() {
-    return select.element();
-  }
-
-  /** @return the {@link Select} wrapped in this component */
-  public Select<String> getSelect() {
-    return select;
-  }
-}
->>>>>>> 37e4f12b
+// }