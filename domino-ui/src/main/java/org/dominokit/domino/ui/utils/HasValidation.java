--- conflicted
+++ resolved
@@ -37,18 +37,6 @@
    * @param target a T object
    */
   @Editor.Ignore
-<<<<<<< HEAD
-  default ValidationResult validate() {
-    return validate(false);
-  }
-  /**
-   * validate the component and fail-fast with first error
-   *
-   * @return same implementing component
-   */
-  @Editor.Ignore
-  ValidationResult validate(boolean silent);
-=======
   ValidationResult validate(T target);
 
   /**
@@ -57,7 +45,6 @@
    * @return a {@link java.util.Set} object
    */
   Set<Validator<T>> getValidators();
->>>>>>> 4685ad4e
 
   /**
    * Run all the validators and return all errors
