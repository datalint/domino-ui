/*
 * Copyright © 2019 Dominokit
 *
 * Licensed under the Apache License, Version 2.0 (the "License");
 * you may not use this file except in compliance with the License.
 * You may obtain a copy of the License at
 *
 *     http://www.apache.org/licenses/LICENSE-2.0
 *
 * Unless required by applicable law or agreed to in writing, software
 * distributed under the License is distributed on an "AS IS" BASIS,
 * WITHOUT WARRANTIES OR CONDITIONS OF ANY KIND, either express or implied.
 * See the License for the specific language governing permissions and
 * limitations under the License.
 */
package org.dominokit.domino.ui.tree;

import java.util.function.BiPredicate;

/**
 * An interface for filtering the tree item based on a search token
 *
 * @param <T> the type of the value
<<<<<<< HEAD
 * @deprecated use {@link BiPredicate} instead
=======
 * @author vegegoku
 * @version $Id: $Id
>>>>>>> 7686ad9b
 */
@FunctionalInterface
@Deprecated
public interface TreeItemFilter<T> {
  /**
   * filter.
   *
   * @param treeItem the tree item to filter
   * @param searchToken the search token
   * @return true if the item should be shown, false otherwise
   */
  boolean filter(T treeItem, String searchToken);
}<|MERGE_RESOLUTION|>--- conflicted
+++ resolved
@@ -21,12 +21,9 @@
  * An interface for filtering the tree item based on a search token
  *
  * @param <T> the type of the value
-<<<<<<< HEAD
- * @deprecated use {@link BiPredicate} instead
-=======
  * @author vegegoku
  * @version $Id: $Id
->>>>>>> 7686ad9b
+ * @deprecated use {@link BiPredicate} instead
  */
 @FunctionalInterface
 @Deprecated
