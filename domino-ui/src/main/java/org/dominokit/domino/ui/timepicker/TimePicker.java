/*
 * Copyright © 2019 Dominokit
 *
 * Licensed under the Apache License, Version 2.0 (the "License");
 * you may not use this file except in compliance with the License.
 * You may obtain a copy of the License at
 *
 *     http://www.apache.org/licenses/LICENSE-2.0
 *
 * Unless required by applicable law or agreed to in writing, software
 * distributed under the License is distributed on an "AS IS" BASIS,
 * WITHOUT WARRANTIES OR CONDITIONS OF ANY KIND, either express or implied.
 * See the License for the specific language governing permissions and
 * limitations under the License.
 */
package org.dominokit.domino.ui.timepicker;

import static java.util.Objects.nonNull;

<<<<<<< HEAD
import elemental2.core.JsDate;
import elemental2.dom.*;
import elemental2.svg.SVGCircleElement;
import elemental2.svg.SVGElement;
import java.util.*;
import jsinterop.base.Js;
import org.dominokit.domino.ui.animations.Animation;
import org.dominokit.domino.ui.animations.Transition;
import org.dominokit.domino.ui.button.Button;
import org.dominokit.domino.ui.icons.Icons;
import org.dominokit.domino.ui.modals.ModalDialog;
import org.dominokit.domino.ui.pickers.PickerHandler;
import org.dominokit.domino.ui.style.ColorScheme;
import org.dominokit.domino.ui.style.Elevation;
import org.dominokit.domino.ui.utils.DominoElement;
import org.dominokit.domino.ui.utils.ElementUtil;
import org.dominokit.domino.ui.utils.EventOptions;
import org.dominokit.domino.ui.utils.TextNode;
=======
import elemental2.dom.CustomEvent;
import elemental2.dom.HTMLDivElement;
import java.util.ArrayList;
import java.util.Date;
import java.util.HashSet;
import java.util.Set;
import org.dominokit.domino.ui.elements.DivElement;
import org.dominokit.domino.ui.utils.BaseDominoElement;
import org.dominokit.domino.ui.utils.ChildHandler;
import org.dominokit.domino.ui.utils.HasChangeListeners;
import org.dominokit.domino.ui.utils.LazyChild;
import org.gwtproject.i18n.shared.DateTimeFormat;
>>>>>>> 732e980f
import org.gwtproject.i18n.shared.cldr.DateTimeFormatInfo;
import org.gwtproject.i18n.shared.cldr.impl.DateTimeFormatInfo_factory;

/**
 * TimePicker class.
 *
 * @author vegegoku
 * @version $Id: $Id
 */
public class TimePicker extends BaseDominoElement<HTMLDivElement, TimePicker>
    implements IsTimePicker, TimePickerStyles, HasChangeListeners<TimePicker, Date> {

  private final Set<TimePickerViewListener> viewListeners = new HashSet<>();
  private final Set<TimeSelectionListener> timeSelectionListeners = new HashSet<>();
  private final Set<ChangeListener<? super Date>> changeListeners = new HashSet<>();
  private final DivElement root;
  private LazyChild<TimePickerHeader> header;
  private DivElement body;
  private LazyChild<DivElement> footer;
  private TimePickerSelectors selectors;
  private Date date;
  private DateTimeFormatInfo dateTimeFormatInfo;
  private boolean changeListenersPaused;
  private TimeStyle timeStyle = TimeStyle._12;
  private boolean showSeconds;

  /** Constructor for TimePicker. */
  public TimePicker() {
    this(new Date(), DateTimeFormatInfo_factory.create());
  }

  /**
   * Constructor for TimePicker.
   *
   * @param date a {@link java.util.Date} object
   */
  public TimePicker(Date date) {
    this(date, DateTimeFormatInfo_factory.create());
  }

  /**
   * Constructor for TimePicker.
   *
   * @param dateTimeFormatInfo a {@link org.gwtproject.i18n.shared.cldr.DateTimeFormatInfo} object
   */
  public TimePicker(DateTimeFormatInfo dateTimeFormatInfo) {
    this(new Date(), dateTimeFormatInfo);
  }

  /**
   * Constructor for TimePicker.
   *
   * @param date a {@link java.util.Date} object
   * @param dateTimeFormatInfo a {@link org.gwtproject.i18n.shared.cldr.DateTimeFormatInfo} object
   */
  public TimePicker(Date date, DateTimeFormatInfo dateTimeFormatInfo) {
    this.date = date;
    this.dateTimeFormatInfo = dateTimeFormatInfo;
    this.root =
        div()
            .addCss(dui_time_picker)
            .apply(timePicker -> header = LazyChild.of(TimePickerHeader.create(this), timePicker))
            .appendChild(selectors = TimePickerSelectors.create(this, date))
            .appendChild(body = div().addCss(dui_timepicker_body))
            .apply(
                timePicker ->
                    footer = LazyChild.of(div().addCss(dui_timepicker_footer), timePicker));
    init(this);

    addEventListener(
        TimePickerCustomEvents.DUI_TIMEPICKER_TIME_SELECTION_CHANGED,
        evt -> {
          TimePickerCustomEvents.UpdateTimeEventData eventData =
              TimePickerCustomEvents.UpdateTimeEventData.of((CustomEvent<?>) evt);
          Date oldTime = this.date;
          Date updatedTime = new Date(eventData.getTimestamp());
          this.date = updatedTime;
          onTimeViewUpdate(updatedTime);
          triggerChangeListeners(oldTime, this.date);
          timeSelectionListeners.forEach(listener -> listener.onDaySelected(oldTime, this.date));
        });

<<<<<<< HEAD
    secondsText
        .addCss(colorScheme.lighten_4().getStyle())
        .addClickListener(
            evt -> {
              if (!secondsVisible) showSeconds();
            });

    amPmContainer.addClickListener(evt -> switchPeriod());

    pickerContentContainer = DominoElement.of(div()).css(TimePickerStyles.PICKER_CONTENT);

    hoursPanel = DominoElement.of(div()).css(TimePickerStyles.CLOCK_PICKER);
    minutesPanel = DominoElement.of(div()).css(TimePickerStyles.CLOCK_PICKER);
    secondsPanel = DominoElement.of(div()).css(TimePickerStyles.CLOCK_PICKER);

    minutesPanel.hide();
    secondsPanel.hide();

    pickerContentContainer.appendChild(hoursPanel);
    pickerContentContainer.appendChild(minutesPanel);
    pickerContentContainer.appendChild(secondsPanel);

    element.appendChild(pickerContentContainer);

    pickerContentContainer.appendChild(hoursRootSvg);
    pickerContentContainer.appendChild(minutesRootSvg);
    pickerContentContainer.appendChild(secondsRootSvg);
  }

  private void preventTextSelection() {
    ElementUtil.contentBuilder(headerPanel)
        .on(
            EventType.mousedown,
            event -> {
              event.stopPropagation();
              event.preventDefault();
            });
    ElementUtil.contentBuilder(clockPanel)
        .on(
            EventType.mousedown,
            event -> {
              event.stopPropagation();
              event.preventDefault();
            });
  }

  private void initRootSvg() {
    hoursRootSvg = (SVGElement) document.createElementNS(SVGUtil.SVGNS, "svg");
    hoursRootSvg.setAttributeNS(null, "style", "display: block; margin: auto;");
    minutesRootSvg = (SVGElement) document.createElementNS(SVGUtil.SVGNS, "svg");
    minutesRootSvg.setAttributeNS(null, "style", "display:none; margin: auto;");
    secondsRootSvg = (SVGElement) document.createElementNS(SVGUtil.SVGNS, "svg");
    secondsRootSvg.setAttributeNS(null, "style", "display:none; margin: auto;");
  }

  private void createCenterCircles(ColorScheme colorScheme) {
    hoursCenterCircle = SVGUtil.createCircle(centerX, centerY, 2, colorScheme.color().getHex());
    minutesCenterCircle = SVGUtil.createCircle(centerX, centerY, 2, colorScheme.color().getHex());
    secondsCenterCircle = SVGUtil.createCircle(centerX, centerY, 2, colorScheme.color().getHex());
  }

  private Clock createTime(DateTimeFormatInfo dateTimeFormatInfo) {
    if (_12.equals(this.clockStyle)) {
      return new Clock12(dateTimeFormatInfo);
    } else {
      return new Clock24(dateTimeFormatInfo);
    }
  }

  private void reDraw() {
    drawHoursCircle();
    drawMinutesCircle();
    drawSecondsCircle();

    drawHours();
    drawMinutes();
    drawSeconds();

    selectHour(this.clock.getHour());
    selectMinute(this.clock.getMinute());
    selectSecond(this.clock.getSecond());
  }

  /** @param time {@link Date} time value */
  public void setTime(Date time) {
    JsDate jsDate = new JsDate((double) time.getTime());
    this.clock.setHour(jsDate.getHours());
    this.clock.setMinute(jsDate.getMinutes());
    this.clock.setSecond(jsDate.getSeconds());
    this.clock.setDayPeriod(jsDate.getHours() >= 12 ? PM : AM);
    selectHour(this.clock.getHour(), true);
    selectMinute(this.clock.getMinute(), true);
    selectSecond(this.clock.getSecond(), true);
    this.formatTime();
    onTimeChanged();
  }

  /**
   * @param colorScheme {@link ColorScheme} to color different picker clock elements
   * @return same instance
   */
  public TimePicker setColorScheme(ColorScheme colorScheme) {
    createCenterCircles(colorScheme);

    headerPanel.removeCss(this.colorScheme.color().getBackground());
    headerPanel.addCss(colorScheme.color().getBackground());

    clearButton.setColor(colorScheme.color());
    nowButton.setColor(colorScheme.color());
    closeButton.setColor(colorScheme.color());
    secondsText.removeCss(this.colorScheme.lighten_4().getStyle());
    minutesText.removeCss(this.colorScheme.lighten_4().getStyle());
    hoursText.removeCss(this.colorScheme.lighten_4().getStyle());

    if (secondsVisible) {
      hoursText.addCss(colorScheme.lighten_4().getStyle());
      minutesText.addCss(colorScheme.lighten_4().getStyle());
    } else if (minutesVisible) {
      hoursText.addCss(colorScheme.lighten_4().getStyle());
      secondsText.addCss(colorScheme.lighten_4().getStyle());
    } else {
      minutesText.addCss(colorScheme.lighten_4().getStyle());
      secondsText.addCss(colorScheme.lighten_4().getStyle());
    }

    this.colorSchemeHandler.onColorSchemeChanged(this.colorScheme, colorScheme);
    this.colorScheme = colorScheme;

    reDraw();
    if (borderVisible) {
      showBorder();
    }
    return this;
  }

  private void drawHoursCircle() {
    hoursCircle = SVGUtil.createCircle(centerX, centerY, 115, colorScheme.lighten_5().getHex());
    drawClockCircle(hoursRootSvg, hoursCircle);
  }

  private void drawMinutesCircle() {
    minutesCircle = SVGUtil.createCircle(centerX, centerY, 115, colorScheme.lighten_5().getHex());
    drawClockCircle(minutesRootSvg, minutesCircle);
  }

  private void drawSecondsCircle() {
    secondsCircle = SVGUtil.createCircle(centerX, centerY, 115, colorScheme.lighten_5().getHex());
    drawClockCircle(secondsRootSvg, secondsCircle);
  }

  private void drawClockCircle(SVGElement root, SVGCircleElement circleElement) {
    clear(root);
    root.setAttribute("width", "270");
    root.setAttribute("height", "274");

    root.appendChild(circleElement);
    pickerContentContainer.appendChild(root);
  }

  private void drawHours() {
    clear(hoursPanel);
    for (int hour = clock.getStartHour(); hour <= clock.getEndHour(); hour++) {
      ClockElement clockElement = makeHourElement(hour);
      hourElements.put(hour, clockElement);
      hoursPanel.appendChild(clockElement.getElement());
    }
  }

  private void drawMinutes() {
    clear(minutesPanel);
    for (int minute = 0; minute < 60; minute += 5) {
      ClockElement clockElement = makeMinuteElement(minute);
      minutesElements.put(minute, clockElement);
      minutesPanel.appendChild(clockElement.getElement());
    }
    for (int minute = 0; minute < 60; minute++) {
      if (minute % 5 != 0) {
        ClockElement clockElement = makeMinuteElement(minute);
        minutesElements.put(minute, clockElement);
        minutesPanel.appendChild(clockElement.getElement());
      }
    }
  }

  private void drawSeconds() {
    clear(secondsPanel);
    for (int second = 0; second < 60; second += 5) {
      ClockElement clockElement = makeSecondElement(second);
      secondsElements.put(second, clockElement);
      secondsPanel.appendChild(clockElement.getElement());
    }
    for (int second = 0; second < 60; second++) {
      if (second % 5 != 0) {
        ClockElement clockElement = makeSecondElement(second);
        secondsElements.put(second, clockElement);
        secondsPanel.appendChild(clockElement.getElement());
      }
    }
  }

  private ClockElement makeHourElement(int hour) {
    ClockElement clockElement = ClockElement.createHour(hour, clockStyle, colorScheme);
    DominoElement.of(clockElement.getElement())
        .addEventListener(
            EventType.mouseenter,
            event -> {
              drawHourPointer(hourElements.get(clock.getHour()));
              drawHourPointer(clockElement);
            })
        .addEventListener(
            EventType.mousedown,
            event -> {
              event.stopPropagation();
              event.preventDefault();
              drawHourPointer(hourElements.get(clock.getHour()));
              drawHourPointer(clockElement);
            })
        .addEventListener(
            EventType.mouseout,
            event -> {
              if (clock.getHour() != clockElement.getValue()) removeHourPointer(clockElement);
            })
        .addEventListener(
            EventType.click,
            event -> {
              event.stopPropagation();
              selectHour(clockElement.getValue());
              if (autoSwitchMinutes) {
                showMinutes();
              }
            });

    return clockElement;
  }

  private ClockElement makeMinuteElement(int minute) {
    ClockElement clockElement = ClockElement.createMinute(minute, colorScheme);
    EventOptions eventOptions = EventOptions.of().setPassive(true);
    DominoElement.of(clockElement.getElement())
        .addEventListener(
            EventType.mouseenter,
            event -> {
              drawMinutesPointer(minutesElements.get(clock.getMinute()));
              drawMinutesPointer(clockElement);
              MouseEvent mouseEvent = Js.cast(event);
              if (mouseEvent.buttons == 1) {
                setminute(clockElement.getValue());
              }
            })
        .addEventListener(
            EventType.mouseout,
            event -> {
              if (clock.getMinute() != clockElement.getValue()) removeMinutesPointer(clockElement);
            })
        .addEventListener(
            EventType.mousedown,
            event -> {
              event.stopPropagation();
              event.preventDefault();
            })
        .addEventListener(
            EventType.mouseup,
            event -> {
              event.stopPropagation();
              event.preventDefault();
              setminute(clockElement.getValue());
            })
        .addEventListener(
            EventType.touchstart,
            event -> {
              event.stopPropagation();
              event.preventDefault();
            },
            eventOptions)
        .addEventListener(
            EventType.touchmove,
            event -> {
              setminute(clockElement.getValue());
            },
            eventOptions)
        .addEventListener(
            EventType.click,
            event -> {
              event.stopPropagation();
              selectMinute(clockElement.getValue());
              if (autoSwitchSeconds && showSeconds) {
                showSeconds();
              }
            });

    return clockElement;
  }

  private ClockElement makeSecondElement(int second) {
    ClockElement clockElement = ClockElement.createSecond(second, colorScheme);
    DominoElement.of(clockElement.getElement())
        .addEventListener(
            EventType.mouseenter,
            event -> {
              drawSecondsPointer(secondsElements.get(clock.getSecond()));
              drawSecondsPointer(clockElement);
              MouseEvent mouseEvent = Js.cast(event);
              if (mouseEvent.buttons == 1) {
                setSecond(clockElement.getValue());
              }
            })
        .addEventListener(
            EventType.mouseout,
            event -> {
              if (clock.getSecond() != clockElement.getValue()) removeSecondsPointer(clockElement);
            })
        .addEventListener(
            EventType.mousedown,
            event -> {
              event.stopPropagation();
              event.preventDefault();
            })
        .addEventListener(
            EventType.mouseup,
            event -> {
              event.stopPropagation();
              event.preventDefault();
              setSecond(clockElement.getValue());
            })
        .addEventListener(
            EventType.touchstart,
            event -> {
              event.stopPropagation();
              event.preventDefault();
            },
            EventOptions.of().setPassive(true))
        .addEventListener(
            EventType.touchmove,
            event -> {
              setSecond(clockElement.getValue());
            },
            EventOptions.of().setPassive(true));

    return clockElement;
  }

  private void selectMinute(int minute) {
    selectMinute(minute, false);
  }

  private void selectMinute(int minute, boolean silent) {
    ClockElement clockElement = minutesElements.get(minute);
    clear(minutesRootSvg);
    minutesRootSvg.appendChild(minutesCircle);
    drawMinutesPointer(clockElement);
    updateMinute(minute);
    formatTime();
    if (!silent) onTimeChanged();

    Animation.create(minutesText).transition(Transition.FLIP_IN_X).duration(600).animate();
  }

  private void selectSecond(int second) {
    selectSecond(second, false);
  }

  private void selectSecond(int second, boolean silent) {
    ClockElement clockElement = secondsElements.get(second);
    clear(secondsRootSvg);
    secondsRootSvg.appendChild(secondsCircle);
    drawSecondsPointer(clockElement);
    updateSecond(second);
    formatTime();
    if (!silent) onTimeChanged();

    Animation.create(secondsText).transition(Transition.FLIP_IN_X).duration(600).animate();
  }

  private void drawMinutesPointer(ClockElement clockElement) {
    minutesRootSvg.appendChild(minutesCenterCircle);
    minutesRootSvg.appendChild(clockElement.getCircle());
    minutesRootSvg.appendChild(clockElement.getLine());
    minutesRootSvg.appendChild(clockElement.getInnerCircle());
  }

  private void removeMinutesPointer(ClockElement clockElement) {
    clockElement.getCircle().remove();
    clockElement.getLine().remove();
    clockElement.getInnerCircle().remove();
  }

  private void drawSecondsPointer(ClockElement clockElement) {
    secondsRootSvg.appendChild(secondsCenterCircle);
    secondsRootSvg.appendChild(clockElement.getCircle());
    secondsRootSvg.appendChild(clockElement.getLine());
    secondsRootSvg.appendChild(clockElement.getInnerCircle());
  }

  private void removeSecondsPointer(ClockElement clockElement) {
    clockElement.getCircle().remove();
    clockElement.getLine().remove();
    clockElement.getInnerCircle().remove();
  }

  private void drawHourPointer(ClockElement clockElement) {
    hoursRootSvg.appendChild(hoursCenterCircle);
    hoursRootSvg.appendChild(clockElement.getCircle());
    hoursRootSvg.appendChild(clockElement.getLine());
    hoursRootSvg.appendChild(clockElement.getInnerCircle());
  }

  private void removeHourPointer(ClockElement clockElement) {
    clockElement.getCircle().remove();
    clockElement.getLine().remove();
    clockElement.getInnerCircle().remove();
  }

  private void updateMinute(int minute) {
    this.clock.setMinute(minute);
  }

  private void updateSecond(int second) {
    this.clock.setSecond(second);
  }

  private void showMinutes() {
    this.minutesPanel.show();
    this.minutesRootSvg.setAttributeNS(null, "style", "display: block; margin: auto;");

    this.hoursPanel.hide();
    this.hoursRootSvg.setAttributeNS(null, "style", "display: none; margin: auto;");

    this.secondsPanel.hide();
    this.secondsRootSvg.setAttributeNS(null, "style", "display: none; margin: auto;");

    this.minutesVisible = true;
    this.secondsVisible = false;

    for (int i = 0; i < showMinutesHandlers.size(); i++) {
      showMinutesHandlers.get(i).handle();
    }

    minutesText.removeCss(colorScheme.lighten_4().getStyle());
    hoursText.addCss(colorScheme.lighten_4().getStyle());
    secondsText.addCss(colorScheme.lighten_4().getStyle());
    animateClock();
  }

  private void showSeconds() {
    this.secondsPanel.show();
    this.secondsRootSvg.setAttributeNS(null, "style", "display: block; margin: auto;");

    this.hoursPanel.hide();
    this.hoursRootSvg.setAttributeNS(null, "style", "display: none; margin: auto;");

    this.minutesPanel.hide();
    this.minutesRootSvg.setAttributeNS(null, "style", "display: none; margin: auto;");

    this.secondsVisible = true;
    this.minutesVisible = false;

    for (int i = 0; i < showSecondsHandlers.size(); i++) {
      showSecondsHandlers.get(i).handle();
    }

    secondsText.removeCss(colorScheme.lighten_4().getStyle());
    hoursText.addCss(colorScheme.lighten_4().getStyle());
    minutesText.addCss(colorScheme.lighten_4().getStyle());
    animateClock();
  }

  private void animateClock() {
    Animation.create(getPickerContentContainer())
        .transition(Transition.PULSE)
        .duration(600)
        .animate();
  }

  private void showHours() {
    this.hoursPanel.show();
    this.hoursRootSvg.setAttributeNS(null, "style", "display: block; margin: auto;");

    this.minutesPanel.hide();
    this.minutesRootSvg.setAttributeNS(null, "style", "display: none; margin: auto;");
    this.minutesVisible = false;

    this.secondsPanel.hide();
    this.secondsRootSvg.setAttributeNS(null, "style", "display: none; margin: auto;");
    this.secondsVisible = false;

    for (int i = 0; i < showHoursHandlers.size(); i++) {
      showHoursHandlers.get(i).handle();
    }

    hoursText.removeCss(colorScheme.lighten_4().getStyle());
    minutesText.addCss(colorScheme.lighten_4().getStyle());
    secondsText.addCss(colorScheme.lighten_4().getStyle());
    animateClock();
  }

  private void selectHour(int hour) {
    selectHour(hour, false);
  }

  private void selectHour(int hour, boolean silent) {
    ClockElement clockElement = hourElements.get(this.clock.getCorrectHour(hour));
    clear(hoursRootSvg);
    hoursRootSvg.appendChild(hoursCircle);
    hoursRootSvg.appendChild(clockElement.getCircle());
    hoursRootSvg.appendChild(clockElement.getLine());
    hoursRootSvg.appendChild(clockElement.getInnerCircle());
    hoursRootSvg.appendChild(hoursCenterCircle);
    updateHour(hour);
    formatTime();
    if (!silent) onTimeChanged();

    Animation.create(hoursText).transition(Transition.FLIP_IN_X).duration(600).animate();
  }

  private void onTimeChanged() {
    for (int i = 0; i < timeSelectionHandlers.size(); i++) {
      timeSelectionHandlers.get(i).onTimeSelected(clock.getTime(), dateTimeFormatInfo, this);
    }
  }

  /** @param hour int */
  public void setHour(int hour) {
    selectHour(hour);
  }

  /** @deprecated use {@link #setMinute(int)} */
  @Deprecated
  public void setminute(int minute) {
    setMinute(minute);
  }

  /** @param minute int */
  public void setMinute(int minute) {
    selectMinute(minute);
  }

  /** @param second int */
  public void setSecond(int second) {
    selectSecond(second);
  }

  private void updateHour(int hour) {
    this.clock.setHour(hour);
=======
    onTimeViewUpdate(this.date);
>>>>>>> 732e980f
  }

  /**
   * create.
   *
   * @param date a {@link java.util.Date} object
   * @return a {@link org.dominokit.domino.ui.timepicker.TimePicker} object
   */
  public static TimePicker create(Date date) {
    return new TimePicker(date, DateTimeFormatInfo_factory.create());
  }

  /**
   * create.
   *
   * @param dateTimeFormatInfo a {@link org.gwtproject.i18n.shared.cldr.DateTimeFormatInfo} object
   * @return a {@link org.dominokit.domino.ui.timepicker.TimePicker} object
   */
  public static TimePicker create(DateTimeFormatInfo dateTimeFormatInfo) {
    return new TimePicker(new Date(), dateTimeFormatInfo);
  }

  /**
   * create.
   *
   * @param date a {@link java.util.Date} object
   * @param dateTimeFormatInfo a {@link org.gwtproject.i18n.shared.cldr.DateTimeFormatInfo} object
   * @return a {@link org.dominokit.domino.ui.timepicker.TimePicker} object
   */
  public static TimePicker create(Date date, DateTimeFormatInfo dateTimeFormatInfo) {
    return new TimePicker(date, dateTimeFormatInfo);
  }

  /**
   * create.
   *
   * @return a {@link org.dominokit.domino.ui.timepicker.TimePicker} object
   */
  public static TimePicker create() {
    return new TimePicker();
  }

  private void onTimeViewUpdate(Date updatedDate) {
    new ArrayList<>(viewListeners).forEach(listener -> listener.onUpdatePickerView(updatedDate));
  }

  /** {@inheritDoc} */
  @Override
  public HTMLDivElement element() {
    return root.element();
  }

  /** {@inheritDoc} */
  @Override
  public Date getDate() {
    return this.date;
  }

  /**
   * Setter for the field <code>date</code>.
   *
   * @param date a {@link java.util.Date} object
   * @return a {@link org.dominokit.domino.ui.timepicker.TimePicker} object
   */
  public TimePicker setDate(Date date) {
    this.date = date;
    onTimeViewUpdate(this.date);
    return this;
  }

  /** {@inheritDoc} */
  @Override
  public DateTimeFormatInfo getDateTimeFormatInfo() {
    return this.dateTimeFormatInfo;
  }

  /**
   * Setter for the field <code>dateTimeFormatInfo</code>.
   *
   * @param dateTimeFormatInfo a {@link org.gwtproject.i18n.shared.cldr.DateTimeFormatInfo} object
   * @return a {@link org.dominokit.domino.ui.timepicker.TimePicker} object
   */
  public TimePicker setDateTimeFormatInfo(DateTimeFormatInfo dateTimeFormatInfo) {
    this.dateTimeFormatInfo = dateTimeFormatInfo;
    onTimeViewUpdate(this.date);
    return this;
  }

  /** {@inheritDoc} */
  @Override
  public void bindTimePickerViewListener(TimePickerViewListener listener) {
    if (nonNull(listener)) {
      viewListeners.add(listener);
    }
  }

  /** {@inheritDoc} */
  @Override
  public void unbindTimePickerViewListener(TimePickerViewListener listener) {
    if (nonNull(listener)) {
      viewListeners.remove(listener);
    }
  }

  /** {@inheritDoc} */
  @Override
  public Set<TimeSelectionListener> getTimeSelectionListeners() {
    return timeSelectionListeners;
  }

  /**
   * addTimeSelectionListener.
   *
   * @param listener a {@link org.dominokit.domino.ui.timepicker.TimeSelectionListener} object
   * @return a {@link org.dominokit.domino.ui.timepicker.TimePicker} object
   */
  public TimePicker addTimeSelectionListener(TimeSelectionListener listener) {
    if (nonNull(listener)) {
      this.timeSelectionListeners.add(listener);
    }
    return this;
  }

  /**
   * removeTimeSelectionListener.
   *
   * @param listener a {@link org.dominokit.domino.ui.timepicker.TimeSelectionListener} object
   * @return a {@link org.dominokit.domino.ui.timepicker.TimePicker} object
   */
  public TimePicker removeTimeSelectionListener(TimeSelectionListener listener) {
    if (nonNull(listener)) {
      this.timeSelectionListeners.remove(listener);
    }
    return this;
  }

  /** {@inheritDoc} */
  @Override
  public TimePicker pauseChangeListeners() {
    this.changeListenersPaused = true;
    return this;
  }

  /** {@inheritDoc} */
  @Override
  public TimePicker resumeChangeListeners() {
    this.changeListenersPaused = false;
    return this;
  }

  /** {@inheritDoc} */
  @Override
  public TimePicker togglePauseChangeListeners(boolean toggle) {
    this.changeListenersPaused = toggle;
    return this;
  }

  /** {@inheritDoc} */
  @Override
  public Set<ChangeListener<? super Date>> getChangeListeners() {
    return changeListeners;
  }

  /** {@inheritDoc} */
  @Override
  public boolean isChangeListenersPaused() {
    return this.changeListenersPaused;
  }

  /** {@inheritDoc} */
  @Override
  public TimePicker triggerChangeListeners(Date oldValue, Date newValue) {
    if (!this.changeListenersPaused) {
      this.changeListeners.forEach(
          changeListener -> changeListener.onValueChanged(oldValue, newValue));
    }
    return this;
  }

  /** {@inheritDoc} */
  @Override
  public TimeStyle getTimeStyle() {
    return timeStyle;
  }

  /**
   * Setter for the field <code>timeStyle</code>.
   *
   * @param timeStyle a {@link org.dominokit.domino.ui.timepicker.TimeStyle} object
   * @return a {@link org.dominokit.domino.ui.timepicker.TimePicker} object
   */
  public TimePicker setTimeStyle(TimeStyle timeStyle) {
    this.timeStyle = timeStyle;
    onTimeViewUpdate(this.date);
    return this;
  }

  /** {@inheritDoc} */
  @Override
  public boolean isPm() {
    return !is24Hours() && this.date.getHours() > 11;
  }

  /**
   * is24Hours.
   *
   * @return a boolean
   */
  public boolean is24Hours() {
    return TimeStyle._24 == this.timeStyle;
  }

  /** {@inheritDoc} */
  @Override
  public boolean isShowSeconds() {
    return this.showSeconds;
  }

  /**
   * Setter for the field <code>showSeconds</code>.
   *
   * @param showSeconds a boolean
   * @return a {@link org.dominokit.domino.ui.timepicker.TimePicker} object
   */
  public TimePicker setShowSeconds(boolean showSeconds) {
    this.showSeconds = showSeconds;
    onTimeViewUpdate(this.date);
    return this;
  }

  /** {@inheritDoc} */
  @Override
  public String formattedTime() {
    if (is24Hours()) {
      if (showSeconds) {
        return DateTimeFormat.getFormat(this.dateTimeFormatInfo.formatHour24MinuteSecond())
            .format(this.date);
      } else {
        return DateTimeFormat.getFormat(this.dateTimeFormatInfo.formatHour24Minute())
            .format(this.date);
      }
    } else {
      if (showSeconds) {
        return DateTimeFormat.getFormat(this.dateTimeFormatInfo.formatHour12MinuteSecond())
            .format(this.date);
      } else {
        return DateTimeFormat.getFormat(this.dateTimeFormatInfo.formatHour12Minute())
            .format(this.date);
      }
    }
  }

  /**
   * withHeader.
   *
   * @return a {@link org.dominokit.domino.ui.timepicker.TimePicker} object
   */
  public TimePicker withHeader() {
    header.get();
    return this;
  }

  /**
   * withHeader.
   *
   * @param handler a {@link org.dominokit.domino.ui.utils.ChildHandler} object
   * @return a {@link org.dominokit.domino.ui.timepicker.TimePicker} object
   */
  public TimePicker withHeader(ChildHandler<TimePicker, TimePickerHeader> handler) {
    handler.apply(this, header.get());
    return this;
  }

  /**
   * withFooter.
   *
   * @return a {@link org.dominokit.domino.ui.timepicker.TimePicker} object
   */
  public TimePicker withFooter() {
    footer.get();
    return this;
  }

  /**
   * withFooter.
   *
   * @param handler a {@link org.dominokit.domino.ui.utils.ChildHandler} object
   * @return a {@link org.dominokit.domino.ui.timepicker.TimePicker} object
   */
  public TimePicker withFooter(ChildHandler<TimePicker, DivElement> handler) {
    handler.apply(this, footer.get());
    return this;
  }

  /**
   * withBody.
   *
   * @param handler a {@link org.dominokit.domino.ui.utils.ChildHandler} object
   * @return a {@link org.dominokit.domino.ui.timepicker.TimePicker} object
   */
  public TimePicker withBody(ChildHandler<TimePicker, DivElement> handler) {
    handler.apply(this, body);
    return this;
  }

  /**
   * withSelectors.
   *
   * @param handler a {@link org.dominokit.domino.ui.utils.ChildHandler} object
   * @return a {@link org.dominokit.domino.ui.timepicker.TimePicker} object
   */
  public TimePicker withSelectors(ChildHandler<TimePicker, TimePickerSelectors> handler) {
    handler.apply(this, selectors);
    return this;
  }
}<|MERGE_RESOLUTION|>--- conflicted
+++ resolved
@@ -17,26 +17,6 @@
 
 import static java.util.Objects.nonNull;
 
-<<<<<<< HEAD
-import elemental2.core.JsDate;
-import elemental2.dom.*;
-import elemental2.svg.SVGCircleElement;
-import elemental2.svg.SVGElement;
-import java.util.*;
-import jsinterop.base.Js;
-import org.dominokit.domino.ui.animations.Animation;
-import org.dominokit.domino.ui.animations.Transition;
-import org.dominokit.domino.ui.button.Button;
-import org.dominokit.domino.ui.icons.Icons;
-import org.dominokit.domino.ui.modals.ModalDialog;
-import org.dominokit.domino.ui.pickers.PickerHandler;
-import org.dominokit.domino.ui.style.ColorScheme;
-import org.dominokit.domino.ui.style.Elevation;
-import org.dominokit.domino.ui.utils.DominoElement;
-import org.dominokit.domino.ui.utils.ElementUtil;
-import org.dominokit.domino.ui.utils.EventOptions;
-import org.dominokit.domino.ui.utils.TextNode;
-=======
 import elemental2.dom.CustomEvent;
 import elemental2.dom.HTMLDivElement;
 import java.util.ArrayList;
@@ -49,7 +29,6 @@
 import org.dominokit.domino.ui.utils.HasChangeListeners;
 import org.dominokit.domino.ui.utils.LazyChild;
 import org.gwtproject.i18n.shared.DateTimeFormat;
->>>>>>> 732e980f
 import org.gwtproject.i18n.shared.cldr.DateTimeFormatInfo;
 import org.gwtproject.i18n.shared.cldr.impl.DateTimeFormatInfo_factory;
 
@@ -132,553 +111,7 @@
           timeSelectionListeners.forEach(listener -> listener.onDaySelected(oldTime, this.date));
         });
 
-<<<<<<< HEAD
-    secondsText
-        .addCss(colorScheme.lighten_4().getStyle())
-        .addClickListener(
-            evt -> {
-              if (!secondsVisible) showSeconds();
-            });
-
-    amPmContainer.addClickListener(evt -> switchPeriod());
-
-    pickerContentContainer = DominoElement.of(div()).css(TimePickerStyles.PICKER_CONTENT);
-
-    hoursPanel = DominoElement.of(div()).css(TimePickerStyles.CLOCK_PICKER);
-    minutesPanel = DominoElement.of(div()).css(TimePickerStyles.CLOCK_PICKER);
-    secondsPanel = DominoElement.of(div()).css(TimePickerStyles.CLOCK_PICKER);
-
-    minutesPanel.hide();
-    secondsPanel.hide();
-
-    pickerContentContainer.appendChild(hoursPanel);
-    pickerContentContainer.appendChild(minutesPanel);
-    pickerContentContainer.appendChild(secondsPanel);
-
-    element.appendChild(pickerContentContainer);
-
-    pickerContentContainer.appendChild(hoursRootSvg);
-    pickerContentContainer.appendChild(minutesRootSvg);
-    pickerContentContainer.appendChild(secondsRootSvg);
-  }
-
-  private void preventTextSelection() {
-    ElementUtil.contentBuilder(headerPanel)
-        .on(
-            EventType.mousedown,
-            event -> {
-              event.stopPropagation();
-              event.preventDefault();
-            });
-    ElementUtil.contentBuilder(clockPanel)
-        .on(
-            EventType.mousedown,
-            event -> {
-              event.stopPropagation();
-              event.preventDefault();
-            });
-  }
-
-  private void initRootSvg() {
-    hoursRootSvg = (SVGElement) document.createElementNS(SVGUtil.SVGNS, "svg");
-    hoursRootSvg.setAttributeNS(null, "style", "display: block; margin: auto;");
-    minutesRootSvg = (SVGElement) document.createElementNS(SVGUtil.SVGNS, "svg");
-    minutesRootSvg.setAttributeNS(null, "style", "display:none; margin: auto;");
-    secondsRootSvg = (SVGElement) document.createElementNS(SVGUtil.SVGNS, "svg");
-    secondsRootSvg.setAttributeNS(null, "style", "display:none; margin: auto;");
-  }
-
-  private void createCenterCircles(ColorScheme colorScheme) {
-    hoursCenterCircle = SVGUtil.createCircle(centerX, centerY, 2, colorScheme.color().getHex());
-    minutesCenterCircle = SVGUtil.createCircle(centerX, centerY, 2, colorScheme.color().getHex());
-    secondsCenterCircle = SVGUtil.createCircle(centerX, centerY, 2, colorScheme.color().getHex());
-  }
-
-  private Clock createTime(DateTimeFormatInfo dateTimeFormatInfo) {
-    if (_12.equals(this.clockStyle)) {
-      return new Clock12(dateTimeFormatInfo);
-    } else {
-      return new Clock24(dateTimeFormatInfo);
-    }
-  }
-
-  private void reDraw() {
-    drawHoursCircle();
-    drawMinutesCircle();
-    drawSecondsCircle();
-
-    drawHours();
-    drawMinutes();
-    drawSeconds();
-
-    selectHour(this.clock.getHour());
-    selectMinute(this.clock.getMinute());
-    selectSecond(this.clock.getSecond());
-  }
-
-  /** @param time {@link Date} time value */
-  public void setTime(Date time) {
-    JsDate jsDate = new JsDate((double) time.getTime());
-    this.clock.setHour(jsDate.getHours());
-    this.clock.setMinute(jsDate.getMinutes());
-    this.clock.setSecond(jsDate.getSeconds());
-    this.clock.setDayPeriod(jsDate.getHours() >= 12 ? PM : AM);
-    selectHour(this.clock.getHour(), true);
-    selectMinute(this.clock.getMinute(), true);
-    selectSecond(this.clock.getSecond(), true);
-    this.formatTime();
-    onTimeChanged();
-  }
-
-  /**
-   * @param colorScheme {@link ColorScheme} to color different picker clock elements
-   * @return same instance
-   */
-  public TimePicker setColorScheme(ColorScheme colorScheme) {
-    createCenterCircles(colorScheme);
-
-    headerPanel.removeCss(this.colorScheme.color().getBackground());
-    headerPanel.addCss(colorScheme.color().getBackground());
-
-    clearButton.setColor(colorScheme.color());
-    nowButton.setColor(colorScheme.color());
-    closeButton.setColor(colorScheme.color());
-    secondsText.removeCss(this.colorScheme.lighten_4().getStyle());
-    minutesText.removeCss(this.colorScheme.lighten_4().getStyle());
-    hoursText.removeCss(this.colorScheme.lighten_4().getStyle());
-
-    if (secondsVisible) {
-      hoursText.addCss(colorScheme.lighten_4().getStyle());
-      minutesText.addCss(colorScheme.lighten_4().getStyle());
-    } else if (minutesVisible) {
-      hoursText.addCss(colorScheme.lighten_4().getStyle());
-      secondsText.addCss(colorScheme.lighten_4().getStyle());
-    } else {
-      minutesText.addCss(colorScheme.lighten_4().getStyle());
-      secondsText.addCss(colorScheme.lighten_4().getStyle());
-    }
-
-    this.colorSchemeHandler.onColorSchemeChanged(this.colorScheme, colorScheme);
-    this.colorScheme = colorScheme;
-
-    reDraw();
-    if (borderVisible) {
-      showBorder();
-    }
-    return this;
-  }
-
-  private void drawHoursCircle() {
-    hoursCircle = SVGUtil.createCircle(centerX, centerY, 115, colorScheme.lighten_5().getHex());
-    drawClockCircle(hoursRootSvg, hoursCircle);
-  }
-
-  private void drawMinutesCircle() {
-    minutesCircle = SVGUtil.createCircle(centerX, centerY, 115, colorScheme.lighten_5().getHex());
-    drawClockCircle(minutesRootSvg, minutesCircle);
-  }
-
-  private void drawSecondsCircle() {
-    secondsCircle = SVGUtil.createCircle(centerX, centerY, 115, colorScheme.lighten_5().getHex());
-    drawClockCircle(secondsRootSvg, secondsCircle);
-  }
-
-  private void drawClockCircle(SVGElement root, SVGCircleElement circleElement) {
-    clear(root);
-    root.setAttribute("width", "270");
-    root.setAttribute("height", "274");
-
-    root.appendChild(circleElement);
-    pickerContentContainer.appendChild(root);
-  }
-
-  private void drawHours() {
-    clear(hoursPanel);
-    for (int hour = clock.getStartHour(); hour <= clock.getEndHour(); hour++) {
-      ClockElement clockElement = makeHourElement(hour);
-      hourElements.put(hour, clockElement);
-      hoursPanel.appendChild(clockElement.getElement());
-    }
-  }
-
-  private void drawMinutes() {
-    clear(minutesPanel);
-    for (int minute = 0; minute < 60; minute += 5) {
-      ClockElement clockElement = makeMinuteElement(minute);
-      minutesElements.put(minute, clockElement);
-      minutesPanel.appendChild(clockElement.getElement());
-    }
-    for (int minute = 0; minute < 60; minute++) {
-      if (minute % 5 != 0) {
-        ClockElement clockElement = makeMinuteElement(minute);
-        minutesElements.put(minute, clockElement);
-        minutesPanel.appendChild(clockElement.getElement());
-      }
-    }
-  }
-
-  private void drawSeconds() {
-    clear(secondsPanel);
-    for (int second = 0; second < 60; second += 5) {
-      ClockElement clockElement = makeSecondElement(second);
-      secondsElements.put(second, clockElement);
-      secondsPanel.appendChild(clockElement.getElement());
-    }
-    for (int second = 0; second < 60; second++) {
-      if (second % 5 != 0) {
-        ClockElement clockElement = makeSecondElement(second);
-        secondsElements.put(second, clockElement);
-        secondsPanel.appendChild(clockElement.getElement());
-      }
-    }
-  }
-
-  private ClockElement makeHourElement(int hour) {
-    ClockElement clockElement = ClockElement.createHour(hour, clockStyle, colorScheme);
-    DominoElement.of(clockElement.getElement())
-        .addEventListener(
-            EventType.mouseenter,
-            event -> {
-              drawHourPointer(hourElements.get(clock.getHour()));
-              drawHourPointer(clockElement);
-            })
-        .addEventListener(
-            EventType.mousedown,
-            event -> {
-              event.stopPropagation();
-              event.preventDefault();
-              drawHourPointer(hourElements.get(clock.getHour()));
-              drawHourPointer(clockElement);
-            })
-        .addEventListener(
-            EventType.mouseout,
-            event -> {
-              if (clock.getHour() != clockElement.getValue()) removeHourPointer(clockElement);
-            })
-        .addEventListener(
-            EventType.click,
-            event -> {
-              event.stopPropagation();
-              selectHour(clockElement.getValue());
-              if (autoSwitchMinutes) {
-                showMinutes();
-              }
-            });
-
-    return clockElement;
-  }
-
-  private ClockElement makeMinuteElement(int minute) {
-    ClockElement clockElement = ClockElement.createMinute(minute, colorScheme);
-    EventOptions eventOptions = EventOptions.of().setPassive(true);
-    DominoElement.of(clockElement.getElement())
-        .addEventListener(
-            EventType.mouseenter,
-            event -> {
-              drawMinutesPointer(minutesElements.get(clock.getMinute()));
-              drawMinutesPointer(clockElement);
-              MouseEvent mouseEvent = Js.cast(event);
-              if (mouseEvent.buttons == 1) {
-                setminute(clockElement.getValue());
-              }
-            })
-        .addEventListener(
-            EventType.mouseout,
-            event -> {
-              if (clock.getMinute() != clockElement.getValue()) removeMinutesPointer(clockElement);
-            })
-        .addEventListener(
-            EventType.mousedown,
-            event -> {
-              event.stopPropagation();
-              event.preventDefault();
-            })
-        .addEventListener(
-            EventType.mouseup,
-            event -> {
-              event.stopPropagation();
-              event.preventDefault();
-              setminute(clockElement.getValue());
-            })
-        .addEventListener(
-            EventType.touchstart,
-            event -> {
-              event.stopPropagation();
-              event.preventDefault();
-            },
-            eventOptions)
-        .addEventListener(
-            EventType.touchmove,
-            event -> {
-              setminute(clockElement.getValue());
-            },
-            eventOptions)
-        .addEventListener(
-            EventType.click,
-            event -> {
-              event.stopPropagation();
-              selectMinute(clockElement.getValue());
-              if (autoSwitchSeconds && showSeconds) {
-                showSeconds();
-              }
-            });
-
-    return clockElement;
-  }
-
-  private ClockElement makeSecondElement(int second) {
-    ClockElement clockElement = ClockElement.createSecond(second, colorScheme);
-    DominoElement.of(clockElement.getElement())
-        .addEventListener(
-            EventType.mouseenter,
-            event -> {
-              drawSecondsPointer(secondsElements.get(clock.getSecond()));
-              drawSecondsPointer(clockElement);
-              MouseEvent mouseEvent = Js.cast(event);
-              if (mouseEvent.buttons == 1) {
-                setSecond(clockElement.getValue());
-              }
-            })
-        .addEventListener(
-            EventType.mouseout,
-            event -> {
-              if (clock.getSecond() != clockElement.getValue()) removeSecondsPointer(clockElement);
-            })
-        .addEventListener(
-            EventType.mousedown,
-            event -> {
-              event.stopPropagation();
-              event.preventDefault();
-            })
-        .addEventListener(
-            EventType.mouseup,
-            event -> {
-              event.stopPropagation();
-              event.preventDefault();
-              setSecond(clockElement.getValue());
-            })
-        .addEventListener(
-            EventType.touchstart,
-            event -> {
-              event.stopPropagation();
-              event.preventDefault();
-            },
-            EventOptions.of().setPassive(true))
-        .addEventListener(
-            EventType.touchmove,
-            event -> {
-              setSecond(clockElement.getValue());
-            },
-            EventOptions.of().setPassive(true));
-
-    return clockElement;
-  }
-
-  private void selectMinute(int minute) {
-    selectMinute(minute, false);
-  }
-
-  private void selectMinute(int minute, boolean silent) {
-    ClockElement clockElement = minutesElements.get(minute);
-    clear(minutesRootSvg);
-    minutesRootSvg.appendChild(minutesCircle);
-    drawMinutesPointer(clockElement);
-    updateMinute(minute);
-    formatTime();
-    if (!silent) onTimeChanged();
-
-    Animation.create(minutesText).transition(Transition.FLIP_IN_X).duration(600).animate();
-  }
-
-  private void selectSecond(int second) {
-    selectSecond(second, false);
-  }
-
-  private void selectSecond(int second, boolean silent) {
-    ClockElement clockElement = secondsElements.get(second);
-    clear(secondsRootSvg);
-    secondsRootSvg.appendChild(secondsCircle);
-    drawSecondsPointer(clockElement);
-    updateSecond(second);
-    formatTime();
-    if (!silent) onTimeChanged();
-
-    Animation.create(secondsText).transition(Transition.FLIP_IN_X).duration(600).animate();
-  }
-
-  private void drawMinutesPointer(ClockElement clockElement) {
-    minutesRootSvg.appendChild(minutesCenterCircle);
-    minutesRootSvg.appendChild(clockElement.getCircle());
-    minutesRootSvg.appendChild(clockElement.getLine());
-    minutesRootSvg.appendChild(clockElement.getInnerCircle());
-  }
-
-  private void removeMinutesPointer(ClockElement clockElement) {
-    clockElement.getCircle().remove();
-    clockElement.getLine().remove();
-    clockElement.getInnerCircle().remove();
-  }
-
-  private void drawSecondsPointer(ClockElement clockElement) {
-    secondsRootSvg.appendChild(secondsCenterCircle);
-    secondsRootSvg.appendChild(clockElement.getCircle());
-    secondsRootSvg.appendChild(clockElement.getLine());
-    secondsRootSvg.appendChild(clockElement.getInnerCircle());
-  }
-
-  private void removeSecondsPointer(ClockElement clockElement) {
-    clockElement.getCircle().remove();
-    clockElement.getLine().remove();
-    clockElement.getInnerCircle().remove();
-  }
-
-  private void drawHourPointer(ClockElement clockElement) {
-    hoursRootSvg.appendChild(hoursCenterCircle);
-    hoursRootSvg.appendChild(clockElement.getCircle());
-    hoursRootSvg.appendChild(clockElement.getLine());
-    hoursRootSvg.appendChild(clockElement.getInnerCircle());
-  }
-
-  private void removeHourPointer(ClockElement clockElement) {
-    clockElement.getCircle().remove();
-    clockElement.getLine().remove();
-    clockElement.getInnerCircle().remove();
-  }
-
-  private void updateMinute(int minute) {
-    this.clock.setMinute(minute);
-  }
-
-  private void updateSecond(int second) {
-    this.clock.setSecond(second);
-  }
-
-  private void showMinutes() {
-    this.minutesPanel.show();
-    this.minutesRootSvg.setAttributeNS(null, "style", "display: block; margin: auto;");
-
-    this.hoursPanel.hide();
-    this.hoursRootSvg.setAttributeNS(null, "style", "display: none; margin: auto;");
-
-    this.secondsPanel.hide();
-    this.secondsRootSvg.setAttributeNS(null, "style", "display: none; margin: auto;");
-
-    this.minutesVisible = true;
-    this.secondsVisible = false;
-
-    for (int i = 0; i < showMinutesHandlers.size(); i++) {
-      showMinutesHandlers.get(i).handle();
-    }
-
-    minutesText.removeCss(colorScheme.lighten_4().getStyle());
-    hoursText.addCss(colorScheme.lighten_4().getStyle());
-    secondsText.addCss(colorScheme.lighten_4().getStyle());
-    animateClock();
-  }
-
-  private void showSeconds() {
-    this.secondsPanel.show();
-    this.secondsRootSvg.setAttributeNS(null, "style", "display: block; margin: auto;");
-
-    this.hoursPanel.hide();
-    this.hoursRootSvg.setAttributeNS(null, "style", "display: none; margin: auto;");
-
-    this.minutesPanel.hide();
-    this.minutesRootSvg.setAttributeNS(null, "style", "display: none; margin: auto;");
-
-    this.secondsVisible = true;
-    this.minutesVisible = false;
-
-    for (int i = 0; i < showSecondsHandlers.size(); i++) {
-      showSecondsHandlers.get(i).handle();
-    }
-
-    secondsText.removeCss(colorScheme.lighten_4().getStyle());
-    hoursText.addCss(colorScheme.lighten_4().getStyle());
-    minutesText.addCss(colorScheme.lighten_4().getStyle());
-    animateClock();
-  }
-
-  private void animateClock() {
-    Animation.create(getPickerContentContainer())
-        .transition(Transition.PULSE)
-        .duration(600)
-        .animate();
-  }
-
-  private void showHours() {
-    this.hoursPanel.show();
-    this.hoursRootSvg.setAttributeNS(null, "style", "display: block; margin: auto;");
-
-    this.minutesPanel.hide();
-    this.minutesRootSvg.setAttributeNS(null, "style", "display: none; margin: auto;");
-    this.minutesVisible = false;
-
-    this.secondsPanel.hide();
-    this.secondsRootSvg.setAttributeNS(null, "style", "display: none; margin: auto;");
-    this.secondsVisible = false;
-
-    for (int i = 0; i < showHoursHandlers.size(); i++) {
-      showHoursHandlers.get(i).handle();
-    }
-
-    hoursText.removeCss(colorScheme.lighten_4().getStyle());
-    minutesText.addCss(colorScheme.lighten_4().getStyle());
-    secondsText.addCss(colorScheme.lighten_4().getStyle());
-    animateClock();
-  }
-
-  private void selectHour(int hour) {
-    selectHour(hour, false);
-  }
-
-  private void selectHour(int hour, boolean silent) {
-    ClockElement clockElement = hourElements.get(this.clock.getCorrectHour(hour));
-    clear(hoursRootSvg);
-    hoursRootSvg.appendChild(hoursCircle);
-    hoursRootSvg.appendChild(clockElement.getCircle());
-    hoursRootSvg.appendChild(clockElement.getLine());
-    hoursRootSvg.appendChild(clockElement.getInnerCircle());
-    hoursRootSvg.appendChild(hoursCenterCircle);
-    updateHour(hour);
-    formatTime();
-    if (!silent) onTimeChanged();
-
-    Animation.create(hoursText).transition(Transition.FLIP_IN_X).duration(600).animate();
-  }
-
-  private void onTimeChanged() {
-    for (int i = 0; i < timeSelectionHandlers.size(); i++) {
-      timeSelectionHandlers.get(i).onTimeSelected(clock.getTime(), dateTimeFormatInfo, this);
-    }
-  }
-
-  /** @param hour int */
-  public void setHour(int hour) {
-    selectHour(hour);
-  }
-
-  /** @deprecated use {@link #setMinute(int)} */
-  @Deprecated
-  public void setminute(int minute) {
-    setMinute(minute);
-  }
-
-  /** @param minute int */
-  public void setMinute(int minute) {
-    selectMinute(minute);
-  }
-
-  /** @param second int */
-  public void setSecond(int second) {
-    selectSecond(second);
-  }
-
-  private void updateHour(int hour) {
-    this.clock.setHour(hour);
-=======
     onTimeViewUpdate(this.date);
->>>>>>> 732e980f
   }
 
   /**
