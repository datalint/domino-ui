--- conflicted
+++ resolved
@@ -17,12 +17,6 @@
 
 import static java.util.Objects.isNull;
 import static java.util.Objects.nonNull;
-<<<<<<< HEAD
-import static org.dominokit.domino.ui.tabs.TabStyles.HTABS_PANEL;
-import static org.jboss.elemento.Elements.div;
-import static org.jboss.elemento.Elements.ul;
-=======
->>>>>>> 732e980f
 
 import elemental2.dom.Element;
 import elemental2.dom.HTMLDivElement;
@@ -72,22 +66,11 @@
  * @version $Id: $Id
  */
 public class TabsPanel extends BaseDominoElement<HTMLDivElement, TabsPanel>
-<<<<<<< HEAD
-    implements IsElement<HTMLDivElement> {
-
-  private final HTMLDivElement element = DominoElement.div().css(HTABS_PANEL).element();
-  private final DominoElement<HTMLUListElement> tabsList =
-      DominoElement.of(ul())
-          .css(TabStyles.NAV, TabStyles.NAV_TABS, TabStyles.NAV_TABS_RIGHT)
-          .attr("role", "tablist");
-  private HTMLElement tabsContent = DominoElement.of(div()).css(TabStyles.TAB_CONTENT).element();
-=======
     implements IsElement<HTMLDivElement>, TabStyles {
 
   private DivElement root;
   private UListElement tabsListElement;
   private DominoElement<Element> tabsContent;
->>>>>>> 732e980f
   private Tab activeTab;
   private Transition transition;
   private List<Tab> tabs = new ArrayList<>();
