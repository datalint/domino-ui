--- conflicted
+++ resolved
@@ -97,16 +97,10 @@
 
   /** {@inheritDoc} validate all components grouped by this FieldsGrouping in fail-fast mode */
   @Override
-<<<<<<< HEAD
-  public ValidationResult validate(boolean silent) {
-    this.errors.clear();
-    boolean fieldsValid = validateFields(silent);
-=======
   public ValidationResult validate(FieldsGrouping fieldsGrouping) {
     if (!validationsPaused) {
       this.errors.clear();
       boolean fieldsValid = validateFields();
->>>>>>> 4685ad4e
 
       if (!fieldsValid) {
         return new ValidationResult(false, "Invalid fields");
@@ -122,12 +116,12 @@
     return ValidationResult.valid();
   }
 
-  private boolean validateFields(boolean silent) {
+  private boolean validateFields() {
 
     boolean valid = true;
 
     for (HasGrouping<?> formElement : formElements) {
-      ValidationResult result = formElement.validate(silent);
+      ValidationResult result = formElement.validate();
       if (!result.isValid()) {
         valid = false;
         this.errors.addAll(formElement.getErrors());
