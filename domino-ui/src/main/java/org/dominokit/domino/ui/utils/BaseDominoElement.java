--- conflicted
+++ resolved
@@ -19,12 +19,6 @@
 import static java.util.Objects.nonNull;
 
 import elemental2.core.JsArray;
-<<<<<<< HEAD
-import elemental2.dom.*;
-import java.util.ArrayList;
-import java.util.Arrays;
-import java.util.HashMap;
-=======
 import elemental2.dom.AddEventListenerOptions;
 import elemental2.dom.CSSStyleDeclaration;
 import elemental2.dom.CustomEvent;
@@ -41,7 +35,6 @@
 import java.util.Arrays;
 import java.util.HashMap;
 import java.util.LinkedHashSet;
->>>>>>> 732e980f
 import java.util.List;
 import java.util.Map;
 import java.util.Optional;
@@ -76,12 +69,6 @@
 import org.gwtproject.editor.client.Editor;
 import org.gwtproject.safehtml.shared.SafeHtml;
 import org.gwtproject.safehtml.shared.SafeHtmlBuilder;
-<<<<<<< HEAD
-import org.jboss.elemento.EventType;
-import org.jboss.elemento.IsElement;
-import org.jboss.elemento.ObserverCallback;
-=======
->>>>>>> 732e980f
 
 /**
  * This is the base implementation for all domino components.
@@ -101,11 +88,6 @@
         IsCollapsible<T>,
         HasChildren<T>,
         HasWavesElement,
-<<<<<<< HEAD
-        IsReadOnly<T>,
-        DominoStyle<E, T, T>,
-        HasAttributes<T>,
-=======
         AcceptReadOnly<T>,
         DominoStyle<E, T>,
         DominoCss,
@@ -113,19 +95,14 @@
         HasCollapseListeners<T>,
         HasAttributes<T>,
         ElementsFactory,
->>>>>>> 732e980f
         HasMeta<T> {
 
   /** The name of the attribute that holds a unique id for the component */
   private static final String DOMINO_UUID = "domino-uuid";
 
-<<<<<<< HEAD
-  public static String ATTACH_UID_KEY = "dui-on-attach-uid";
-=======
   /** Constant <code>ATTACH_UID_KEY="dui-on-attach-uid"</code> */
   public static String ATTACH_UID_KEY = "dui-on-attach-uid";
   /** Constant <code>DETACH_UID_KEY="dui-on-detach-uid"</code> */
->>>>>>> 732e980f
   public static String DETACH_UID_KEY = "dui-on-detach-uid";
 
   @Editor.Ignore protected T element;
@@ -137,15 +114,9 @@
   private ScreenMedia hideOn;
   private ScreenMedia showOn;
   private Elevation elevation;
-<<<<<<< HEAD
-  private WavesSupport wavesSupport;
-  private List<ObserverCallback> attachObservers = new ArrayList<>();
-  private List<ObserverCallback> detachObservers = new ArrayList<>();
-=======
   protected WavesSupport wavesSupport;
   private List<AttachDetachCallback> attachObservers = new ArrayList<>();
   private List<AttachDetachCallback> detachObservers = new ArrayList<>();
->>>>>>> 732e980f
   private Optional<ResizeObserver> resizeObserverOptional = Optional.empty();
   private KeyboardEvents<E> keyboardEvents;
   private LazyInitializer keyEventsInitializer;
@@ -158,12 +129,8 @@
 
   private EventListener attachEventListener;
   private EventListener detachEventListener;
-<<<<<<< HEAD
-
-=======
   private final List<Consumer<T>> onBeforeRemoveHandlers = new ArrayList<>();
   private final List<Consumer<T>> onRemoveHandlers = new ArrayList<>();
->>>>>>> 732e980f
   private final Map<String, ComponentMeta> metaObjects = new HashMap<>();
 
   /**
@@ -537,19 +504,11 @@
   /**
    * Adds a handler to be called when the component is attached to the DOM tree
    *
-<<<<<<< HEAD
-   * @param observerCallback {@link ObserverCallback}
-   * @return same component
-   */
-  @Editor.Ignore
-  public T onAttached(ObserverCallback observerCallback) {
-=======
    * @param attachDetachCallback {@link org.dominokit.domino.ui.utils.AttachDetachCallback}
    * @return same component
    */
   @Editor.Ignore
   public T onAttached(AttachDetachCallback attachDetachCallback) {
->>>>>>> 732e980f
     if (isNull(this.attachEventListener)) {
       if (!hasAttribute(ATTACH_UID_KEY)) {
         setAttribute(ATTACH_UID_KEY, DominoId.unique());
@@ -564,11 +523,7 @@
           .element()
           .addEventListener(AttachDetachEventType.attachedType(this), this.attachEventListener);
     }
-<<<<<<< HEAD
-    attachObservers.add(observerCallback);
-=======
     attachObservers.add(attachDetachCallback);
->>>>>>> 732e980f
     ElementUtil.startObserving();
     return element;
   }
@@ -576,19 +531,11 @@
   /**
    * Adds a handler to be called when the component is removed from the DOM tree
    *
-<<<<<<< HEAD
-   * @param observerCallback {@link ObserverCallback}
-   * @return same component
-   */
-  @Editor.Ignore
-  public T onDetached(ObserverCallback observerCallback) {
-=======
    * @param callback {@link org.dominokit.domino.ui.utils.AttachDetachCallback}
    * @return same component
    */
   @Editor.Ignore
   public T onDetached(AttachDetachCallback callback) {
->>>>>>> 732e980f
     if (isNull(this.detachEventListener)) {
       if (!hasAttribute(DETACH_UID_KEY)) {
         setAttribute(DETACH_UID_KEY, DominoId.unique());
@@ -603,11 +550,7 @@
           .element()
           .addEventListener(AttachDetachEventType.detachedType(this), this.detachEventListener);
     }
-<<<<<<< HEAD
-    detachObservers.add(observerCallback);
-=======
     detachObservers.add(callback);
->>>>>>> 732e980f
     ElementUtil.startObserving();
     return element;
   }
@@ -618,13 +561,8 @@
    * @return same component
    * @param callback a {@link org.dominokit.domino.ui.utils.AttachDetachCallback} object
    */
-<<<<<<< HEAD
-  public T removeAttachObserver(ObserverCallback observerCallback) {
-    attachObservers.remove(observerCallback);
-=======
   public T removeAttachObserver(AttachDetachCallback callback) {
     attachObservers.remove(callback);
->>>>>>> 732e980f
     return element;
   }
 
@@ -634,13 +572,8 @@
    * @return same component
    * @param callback a {@link org.dominokit.domino.ui.utils.AttachDetachCallback} object
    */
-<<<<<<< HEAD
-  public T removeDetachObserver(ObserverCallback observerCallback) {
-    detachObservers.remove(observerCallback);
-=======
   public T removeDetachObserver(AttachDetachCallback callback) {
     detachObservers.remove(callback);
->>>>>>> 732e980f
     return element;
   }
 
@@ -660,11 +593,7 @@
    * Execute the handler if the component is already attached to the dom, if not execute it when the
    * component is attached.
    *
-<<<<<<< HEAD
-   * @param handler {@link Runnable} to be executed
-=======
    * @param handler {@link java.lang.Runnable} to be executed
->>>>>>> 732e980f
    * @return same component instance
    */
   @Editor.Ignore
@@ -925,54 +854,7 @@
   /**
    * Adds a listener for the provided event type
    *
-<<<<<<< HEAD
-   * @param type String event type
-   * @param listener {@link EventListener}
-   * @param options {@link AddEventListenerOptions}
-   * @return same component
-   */
-  @Editor.Ignore
-  public T addEventListener(String type, EventListener listener, AddEventListenerOptions options) {
-    element().addEventListener(type, listener, options);
-    return element;
-  }
-
-  /**
-   * Adds a listener for the provided event type
-   *
-   * @param type String event type
-   * @param listener {@link EventListener}
-   * @param options {@link EventOptions}
-   * @return same component
-   */
-  @Editor.Ignore
-  public T addEventListener(String type, EventListener listener, EventOptions options) {
-    element().addEventListener(type, listener, options.get());
-    return element;
-  }
-
-  /**
-   * Adds a listener for the provided event type
-   *
-   * @param type String event type
-   * @param listener {@link EventListener}
-   * @param options {@link EventTarget.AddEventListenerOptionsUnionType}
-   * @return same component
-   */
-  @Editor.Ignore
-  public T addEventListener(
-      String type, EventListener listener, EventTarget.AddEventListenerOptionsUnionType options) {
-    element().addEventListener(type, listener, options);
-    return element;
-  }
-
-  /**
-   * Adds a listener for the provided event type
-   *
-   * @param listener {@link EventListener}
-=======
    * @param listener {@link elemental2.dom.EventListener}
->>>>>>> 732e980f
    * @param events String array of event types
    * @return same component
    */
@@ -1003,55 +885,6 @@
 
   /**
    * Adds a listener for the provided event type
-<<<<<<< HEAD
-   *
-   * @param type {@link EventType}
-   * @param listener {@link EventListener}
-   * @param options {@link AddEventListenerOptions}
-   * @return same component
-   */
-  @Editor.Ignore
-  public T addEventListener(
-      EventType<?, ?> type, EventListener listener, AddEventListenerOptions options) {
-    element().addEventListener(type.getName(), listener, options);
-    return element;
-  }
-
-  /**
-   * Adds a listener for the provided event type
-   *
-   * @param type {@link EventType}
-   * @param listener {@link EventListener}
-   * @param options {@link EventTarget.AddEventListenerOptionsUnionType}
-   * @return same component
-   */
-  @Editor.Ignore
-  public T addEventListener(
-      EventType<?, ?> type,
-      EventListener listener,
-      EventTarget.AddEventListenerOptionsUnionType options) {
-    element().addEventListener(type.getName(), listener, options.asAddEventListenerOptions());
-    return element;
-  }
-
-  /**
-   * Adds a listener for the provided event type
-   *
-   * @param type {@link EventType}
-   * @param listener {@link EventListener}
-   * @param options {@link AddEventListenerOptions}
-   * @return same component
-   */
-  @Editor.Ignore
-  public T addEventListener(EventType<?, ?> type, EventListener listener, EventOptions options) {
-    element().addEventListener(type.getName(), listener, options.get());
-    return element;
-  }
-
-  /**
-   * Removes a listener for the provided event type
-=======
->>>>>>> 732e980f
    *
    * @param type String event type
    * @param listener {@link elemental2.dom.EventListener}
@@ -1068,59 +901,8 @@
   /**
    * Adds a listener for the provided event type
    *
-<<<<<<< HEAD
-   * @param type EventType
-   * @param listener {@link EventListener}
-   * @param options {@link AddEventListenerOptions}
-   * @return same component
-   */
-  @Editor.Ignore
-  public T removeEventListener(
-      EventType<?, ?> type, EventListener listener, AddEventListenerOptions options) {
-    element().removeEventListener(type.getName(), listener, options);
-    return element;
-  }
-
-  /**
-   * Removes a listener for the provided event type
-   *
-   * @param type EventType
-   * @param listener {@link EventListener}
-   * @param options {@link EventTarget.AddEventListenerOptionsUnionType}
-   * @return same component
-   */
-  @Editor.Ignore
-  public T removeEventListener(
-      EventType<?, ?> type,
-      EventListener listener,
-      EventTarget.AddEventListenerOptionsUnionType options) {
-    element().removeEventListener(type.getName(), listener, options.asAddEventListenerOptions());
-    return element;
-  }
-
-  /**
-   * Removes a listener for the provided event type
-   *
-   * @param type EventType
-   * @param listener {@link EventListener}
-   * @param options {@link EventOptions}
-   * @return same component
-   */
-  @Editor.Ignore
-  public T removeEventListener(EventType<?, ?> type, EventListener listener, EventOptions options) {
-    element().removeEventListener(type.getName(), listener, options.get());
-    return element;
-  }
-
-  /**
-   * Removes a listener for the provided event type
-   *
-   * @param type String event type
-   * @param listener {@link EventListener}
-=======
    * @param listener {@link elemental2.dom.EventListener}
    * @param events String array of event types
->>>>>>> 732e980f
    * @return same component
    * @param options a boolean
    */
@@ -1136,55 +918,7 @@
   }
 
   /**
-<<<<<<< HEAD
-   * Removes a listener for the provided event type
-   *
-   * @param type String event type
-   * @param listener {@link EventListener}
-   * @param options {@link AddEventListenerOptions}
-   * @return same component
-   */
-  @Editor.Ignore
-  public T removeEventListener(
-      String type, EventListener listener, AddEventListenerOptions options) {
-    element().removeEventListener(type, listener, options);
-    return element;
-  }
-
-  /**
-   * Removes a listener for the provided event type
-   *
-   * @param type String event type
-   * @param listener {@link EventListener}
-   * @param options {@link EventTarget.AddEventListenerOptionsUnionType}
-   * @return same component
-   */
-  @Editor.Ignore
-  public T removeEventListener(
-      String type, EventListener listener, EventTarget.AddEventListenerOptionsUnionType options) {
-    element().removeEventListener(type, listener, options.asAddEventListenerOptions());
-    return element;
-  }
-
-  /**
-   * Removes a listener for the provided event type
-   *
-   * @param type String event type
-   * @param listener {@link EventListener}
-   * @param options {@link EventOptions}
-   * @return same component
-   */
-  @Editor.Ignore
-  public T removeEventListener(String type, EventListener listener, EventOptions options) {
-    element().removeEventListener(type, listener, options.get());
-    return element;
-  }
-
-  /**
-   * Insert a child node before another child node
-=======
    * Adds a listener for the provided event type
->>>>>>> 732e980f
    *
    * @param type {@link org.dominokit.domino.ui.events.EventType}
    * @param listener {@link elemental2.dom.EventListener}
@@ -2425,13 +2159,7 @@
    */
   @Editor.Ignore
   public T disable() {
-<<<<<<< HEAD
-    DisableUtil.disable(this);
-    DominoElement.of(getClickableElement()).setCssProperty("pointer-events", "none");
-    return element;
-=======
     return setDisabled(true);
->>>>>>> 732e980f
   }
 
   /** @return boolean, true if the component is disabled */
@@ -2451,11 +2179,6 @@
    */
   @Editor.Ignore
   public T enable() {
-<<<<<<< HEAD
-    DisableUtil.enable(this);
-    DominoElement.of(getClickableElement()).removeCssProperty("pointer-events");
-    return element;
-=======
     return setDisabled(false);
   }
 
@@ -2467,7 +2190,6 @@
    */
   public boolean isEnabled() {
     return !isDisabled();
->>>>>>> 732e980f
   }
 
   /**
@@ -2717,71 +2439,13 @@
     return (T) this;
   }
 
-<<<<<<< HEAD
-  /**
-   * @param handler {@link Collapsible.HideHandler}
-   * @return same component
-   * @see Collapsible#addHideHandler(Collapsible.HideHandler)
-   */
-  @Editor.Ignore
-  @SuppressWarnings("unchecked")
-  public T addHideListener(Collapsible.HideHandler handler) {
-    getCollapsible().addHideHandler(handler);
-=======
   /** {@inheritDoc} */
   @Override
   public T removeCssProperty(String name) {
     style().removeCssProperty(name);
->>>>>>> 732e980f
-    return (T) this;
-  }
-  /**
-   * @param handler {@link Collapsible.HideHandler}
-   * @return same component
-   * @see Collapsible#addBeforeHideHandler(Collapsible.HideHandler)
-   */
-  @Editor.Ignore
-  @SuppressWarnings("unchecked")
-  public T addBeforeHideListener(Collapsible.HideHandler handler) {
-    getCollapsible().addBeforeHideHandler(handler);
-    return (T) this;
-  }
-
-<<<<<<< HEAD
-  /**
-   * @param handler {@link Collapsible.HideHandler}
-   * @return same component
-   * @see Collapsible#removeHideHandler(Collapsible.HideHandler)
-   */
-  @Editor.Ignore
-  @SuppressWarnings("unchecked")
-  public T removeHideListener(Collapsible.HideHandler handler) {
-    getCollapsible().removeHideHandler(handler);
-    return (T) this;
-  }
-
-  /**
-   * @param handler {@link Collapsible.HideHandler}
-   * @return same component
-   * @see Collapsible#removeBeforeHideHandler(Collapsible.HideHandler)
-   */
-  @Editor.Ignore
-  @SuppressWarnings("unchecked")
-  public T removeBeforeHideListener(Collapsible.HideHandler handler) {
-    getCollapsible().removeBeforeHideHandler(handler);
-    return (T) this;
-  }
-
-  /**
-   * @param handler {@link Collapsible.ShowHandler}
-   * @return same component
-   * @see Collapsible#addShowHandler(Collapsible.ShowHandler)
-   */
-  @Editor.Ignore
-  @SuppressWarnings("unchecked")
-  public T addShowListener(Collapsible.ShowHandler handler) {
-    getCollapsible().addShowHandler(handler);
-=======
+    return (T) this;
+  }
+
   /** {@inheritDoc} */
   @Editor.Ignore
   @Override
@@ -2795,49 +2459,14 @@
   @Override
   public T addCss(CssClass cssClass) {
     style().addCss(cssClass);
->>>>>>> 732e980f
-    return (T) this;
-  }
-  /**
-   * @param handler {@link Collapsible.ShowHandler}
-   * @return same component
-   * @see Collapsible#addBeforeShowHandler(Collapsible.ShowHandler)
-   */
-  @Editor.Ignore
-  @SuppressWarnings("unchecked")
-  public T addBeforeShowListener(Collapsible.ShowHandler handler) {
-    getCollapsible().addBeforeShowHandler(handler);
-    return (T) this;
-  }
-
-<<<<<<< HEAD
-  /**
-   * @param handler {@link Collapsible.ShowHandler}
-   * @return same component
-   * @see Collapsible#removeShowHandler(Collapsible.ShowHandler)
-   */
-  @Editor.Ignore
-  @SuppressWarnings("unchecked")
-  public T removeShowListener(Collapsible.ShowHandler handler) {
-    getCollapsible().removeShowHandler(handler);
-=======
+    return (T) this;
+  }
+
   /** {@inheritDoc} */
   @Editor.Ignore
   @Override
   public T addCss(HasCssClass hasCssClass) {
     addCss(hasCssClass.getCssClass());
->>>>>>> 732e980f
-    return (T) this;
-  }
-  /**
-   * @param handler {@link Collapsible.ShowHandler}
-   * @return same component
-   * @see Collapsible#removeBeforeShowHandler(Collapsible.ShowHandler)
-   */
-  @Editor.Ignore
-  @SuppressWarnings("unchecked")
-  public T removeBeforeShowListener(Collapsible.ShowHandler handler) {
-    getCollapsible().removeBeforeShowHandler(handler);
     return (T) this;
   }
 
@@ -3305,30 +2934,7 @@
     return (T) this;
   }
 
-<<<<<<< HEAD
-  @Override
-  public T setZIndex(int zindex) {
-    this.setAttribute("dui-z-index", zindex);
-    style().setZIndex(zindex);
-    return (T) this;
-  }
-
-  public int getZIndex() {
-    if (hasAttribute("dui-z-index")) {
-      return Integer.parseInt(getAttribute("dui-z-index"));
-    }
-    return -1;
-  }
-
-  @Deprecated
-  @Override
-  public boolean contains(String cssClass) {
-    return containsCss(cssClass);
-  }
-
-=======
-  /** {@inheritDoc} */
->>>>>>> 732e980f
+  /** {@inheritDoc} */
   @Override
   public boolean containsCss(String cssClass) {
     return style().containsCss(cssClass);
@@ -3462,7 +3068,7 @@
    */
   public T setDropMenu(Menu<?> dropMenu) {
     if (nonNull(dropMenu)) {
-      dropMenu.addTargetElement(this);
+      dropMenu.setTargetElement(this);
     }
     return (T) this;
   }
@@ -3614,11 +3220,6 @@
     return wavesSupport;
   }
 
-  @Override
-  public Map<String, ComponentMeta> getMetaObjects() {
-    return metaObjects;
-  }
-
   /**
    * A function to edit a component style
    *
