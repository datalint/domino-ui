--- conflicted
+++ resolved
@@ -19,25 +19,38 @@
 import static java.util.Objects.nonNull;
 
 import elemental2.core.JsArray;
+import elemental2.dom.AddEventListenerOptions;
+import elemental2.dom.CustomEvent;
 import elemental2.dom.DOMRect;
 import elemental2.dom.DomGlobal;
 import elemental2.dom.Element;
+import elemental2.dom.Event;
 import elemental2.dom.EventListener;
+import elemental2.dom.EventTarget;
 import elemental2.dom.HTMLElement;
 import elemental2.dom.Node;
 import elemental2.dom.NodeList;
+
+import java.util.ArrayList;
 import java.util.Arrays;
+import java.util.LinkedHashSet;
 import java.util.List;
 import java.util.Optional;
+import java.util.Set;
+import java.util.function.Consumer;
 import java.util.stream.Collectors;
 import jsinterop.base.Js;
+import org.checkerframework.checker.units.qual.A;
 import org.dominokit.domino.ui.collapsible.CollapseStrategy;
 import org.dominokit.domino.ui.collapsible.Collapsible;
+import org.dominokit.domino.ui.keyboard.*;
 import org.dominokit.domino.ui.menu.Menu;
 import org.dominokit.domino.ui.popover.PopupPosition;
 import org.dominokit.domino.ui.popover.Tooltip;
 import org.dominokit.domino.ui.style.*;
+import org.dominokit.domino.ui.utils.HasCollapseListeners.CollapseListener;
 import org.gwtproject.editor.client.Editor;
+import org.gwtproject.safehtml.shared.SafeHtml;
 import org.gwtproject.safehtml.shared.SafeHtmlBuilder;
 import org.jboss.elemento.EventType;
 import org.jboss.elemento.IsElement;
@@ -61,10 +74,18 @@
         HasWavesElement,
         AcceptReadOnly<T>,
         DominoStyle<E, T>,
-        DominoCss {
+        DominoCss,
+        HasKeyboardEvents<T>,
+        HasCollapseListeners<T>,
+        HasAttributes<T>,
+        ElementsFactory
+{
 
   /** The name of the attribute that holds a unique id for the component */
   private static final String DOMINO_UUID = "domino-uuid";
+
+  public static String ATTACH_UID_KEY = "dui-on-attach-uid";
+  public static String DETACH_UID_KEY = "dui-on-detach-uid";
 
   @Editor.Ignore protected T element;
   private String uuid;
@@ -76,9 +97,21 @@
   private ScreenMedia showOn;
   private Elevation elevation;
   private WavesSupport wavesSupport;
-  private Optional<ElementObserver> attachObserver = Optional.empty();
-  private Optional<ElementObserver> detachObserver = Optional.empty();
+  private List<ObserverCallback> attachObservers = new ArrayList<>();
+  private List<ObserverCallback> detachObservers = new ArrayList<>();
   private Optional<ResizeObserver> resizeObserverOptional = Optional.empty();
+  private KeyboardEvents<E> keyboardEvents;
+  private LazyInitializer keyEventsInitializer;
+  private boolean collapseListenersPaused= false;
+
+  protected Set<CollapseListener<? super T>> collapseListeners = new LinkedHashSet<>();
+  protected Set<ExpandListener<? super T>> expandListeners = new LinkedHashSet<>();
+
+  private LambdaFunction dominoUuidInitializer;
+
+  private EventListener attachEventListener;
+  private EventListener detachEventListener;
+  private final List<Consumer<T>> onBeforeRemoveHandlers = new ArrayList<>();
 
   /**
    * initialize the component using its root element giving it a unique id, a {@link Style} and also
@@ -89,21 +122,26 @@
   @Editor.Ignore
   protected void init(T element) {
     this.element = element;
-    if (hasDominoId()) {
-      uuid = getAttribute(DOMINO_UUID);
-    } else {
-      this.uuid = DominoId.unique();
-      setAttribute(DOMINO_UUID, this.uuid);
-      if (!hasId()) {
-        element().id = this.uuid;
-      }
-    }
+    dominoUuidInitializer =
+            () -> {
+              if (hasDominoId()) {
+                uuid = getAttribute(DOMINO_UUID);
+              } else {
+                this.uuid = DominoId.unique();
+                setAttribute(DOMINO_UUID, this.uuid);
+                if (!hasId()) {
+                  element().id = this.uuid;
+                }
+              }
+              dominoUuidInitializer = () -> {};
+            };
 
     styleInitializer =
         () -> {
           this.style = Style.of(getStyleTarget());
           styleInitializer = () -> {};
         };
+    keyEventsInitializer = new LazyInitializer(()-> keyboardEvents = new KeyboardEvents<>(this.element()));
   }
 
   private boolean hasDominoId() {
@@ -125,6 +163,20 @@
   public T setId(String id) {
     element().id = id;
     return element;
+  }
+
+  public int getZIndex() {
+    if (hasAttribute("dui-z-index")) {
+      return Integer.parseInt(getAttribute("dui-z-index"));
+    }
+    return -1;
+  }
+
+  @Override
+  public T setZIndex(int zindex) {
+    this.setAttribute("dui-z-index", zindex);
+    style().setZIndex(zindex);
+    return (T) this;
   }
 
   /**
@@ -242,6 +294,55 @@
     return (T) this;
   }
 
+  @Override
+  public T pauseCollapseListeners() {
+    this.collapseListenersPaused = true;
+    return (T) this;
+  }
+
+  @Override
+  public T resumeCollapseListeners() {
+    this.collapseListenersPaused = false;
+    return (T) this;
+  }
+
+  @Override
+  public T togglePauseCollapseListeners(boolean toggle) {
+    this.collapseListenersPaused = toggle;
+    return (T) this;
+  }
+
+  @Override
+  public Set<CollapseListener<? super T>> getCollapseListeners() {
+    return collapseListeners;
+  }
+
+  @Override
+  public Set<ExpandListener<? super T>> getExpandListeners() {
+    return expandListeners;
+  }
+
+  @Override
+  public boolean isCollapseListenersPaused() {
+    return this.collapseListenersPaused;
+  }
+
+  @Override
+  public T triggerCollapseListeners(T component) {
+    if(!this.collapseListenersPaused){
+      getCollapseListeners().forEach(collapseListener -> collapseListener.onCollapsed((T)this));
+    }
+    return (T) this;
+  }
+
+  @Override
+  public T triggerExpandListeners(T component) {
+    if(!this.collapseListenersPaused){
+      getExpandListeners().forEach(expandListener -> expandListener.onExpanded((T)this));
+    }
+    return (T)this;
+  }
+
   /**
    * removes all the component child nodes
    *
@@ -271,9 +372,22 @@
    */
   @Editor.Ignore
   public T onAttached(ObserverCallback observerCallback) {
-    if (!isAttached()) {
-      attachObserver = ElementUtil.onAttach(element, observerCallback);
+    if (isNull(this.attachEventListener)) {
+      if (!hasAttribute(ATTACH_UID_KEY)) {
+        setAttribute(ATTACH_UID_KEY, DominoId.unique());
+      }
+      this.attachEventListener =
+              evt -> {
+                CustomEvent cevent = Js.uncheckedCast(evt);
+                attachObservers.forEach(
+                        callback -> callback.onObserved(Js.uncheckedCast(cevent.detail)));
+              };
+      this.element
+              .element()
+              .addEventListener(AttachDetachEventType.attachedType(this), this.attachEventListener);
     }
+    attachObservers.add(observerCallback);
+    ElementUtil.startObserving();
     return element;
   }
 
@@ -285,7 +399,22 @@
    */
   @Editor.Ignore
   public T onDetached(ObserverCallback observerCallback) {
-    detachObserver = ElementUtil.onDetach(element, observerCallback);
+    if (isNull(this.detachEventListener)) {
+      if (!hasAttribute(DETACH_UID_KEY)) {
+        setAttribute(DETACH_UID_KEY, DominoId.unique());
+      }
+      this.detachEventListener =
+              evt -> {
+                CustomEvent cevent = Js.uncheckedCast(evt);
+                detachObservers.forEach(
+                        observer -> observer.onObserved(Js.uncheckedCast(cevent.detail)));
+              };
+      this.element
+              .element()
+              .addEventListener(AttachDetachEventType.detachedType(this), this.detachEventListener);
+    }
+    detachObservers.add(observerCallback);
+    ElementUtil.startObserving();
     return element;
   }
 
@@ -294,8 +423,8 @@
    *
    * @return same component
    */
-  public T removeAttachObserver() {
-    attachObserver.ifPresent(ElementObserver::remove);
+  public T removeAttachObserver(ObserverCallback observerCallback) {
+    attachObservers.remove(observerCallback);
     return element;
   }
 
@@ -304,27 +433,35 @@
    *
    * @return same component
    */
-  public T removeDetachObserver() {
-    detachObserver.ifPresent(ElementObserver::remove);
-    return element;
-  }
-
-  /** @return Optional {@link ElementObserver} for attach */
-  public Optional<ElementObserver> getAttachObserver() {
-    return attachObserver;
-  }
-
-  /** @return Optional {@link ElementObserver} for detach */
-  public Optional<ElementObserver> getDetachObserver() {
-    return detachObserver;
+  public T removeDetachObserver(ObserverCallback observerCallback) {
+    detachObservers.remove(observerCallback);
+    return element;
   }
 
   /** @return boolean, true if the element is currently attached to the DOM tree */
   @Editor.Ignore
   public boolean isAttached() {
+    dominoUuidInitializer.apply();
     return nonNull(DomGlobal.document.body.querySelector("[domino-uuid='" + uuid + "']"));
   }
 
+  /**
+   * Execute the handler if the component is already attached to the dom, if not execute it when the
+   * component is attached.
+   *
+   * @param handler {@link Runnable} to be executed
+   * @return same component instance
+   */
+  @Editor.Ignore
+  public T nowOrWhenAttached(Runnable handler) {
+    if (isAttached()) {
+      handler.run();
+    } else {
+      onAttached(mutationRecord -> handler.run());
+    }
+    dominoUuidInitializer.apply();
+    return (T) this;
+  }
   /**
    * Register a call back to listen to element size changes, the observation will only start after
    * the element is attached and will be stopped when the element is detached
@@ -436,6 +573,11 @@
     return appendChild(element);
   }
 
+  public T dispatchEvent(Event evt){
+    element().dispatchEvent(evt);
+    return (T) this;
+  }
+
   /**
    * @param listener {@link EventListener} to be added to the click event of the component clickable
    *     element
@@ -475,20 +617,11 @@
    *
    * @param type String event type
    * @param listener {@link EventListener}
-<<<<<<< HEAD
    * @return same component
    */
   @Editor.Ignore
   public T addEventListener(String type, EventListener listener, boolean options) {
     element().addEventListener(type, listener, options);
-=======
-   * @param capture boolean option
-   * @return same component
-   */
-  @Editor.Ignore
-  public T addEventListener(String type, EventListener listener, boolean capture) {
-    element().addEventListener(type, listener, capture);
->>>>>>> 37e4f12b
     return element;
   }
 
@@ -512,6 +645,35 @@
   /**
    * Adds a listener for the provided event type
    *
+   * @param type String event type
+   * @param listener {@link EventListener}
+   * @param options {@link EventOptions}
+   * @return same component
+   */
+  @Editor.Ignore
+  public T addEventListener(String type, EventListener listener, EventOptions options) {
+    element().addEventListener(type, listener, options.get());
+    return element;
+  }
+
+  /**
+   * Adds a listener for the provided event type
+   *
+   * @param type String event type
+   * @param listener {@link EventListener}
+   * @param options {@link EventTarget.AddEventListenerOptionsUnionType}
+   * @return same component
+   */
+  @Editor.Ignore
+  public T addEventListener(
+          String type, EventListener listener, EventTarget.AddEventListenerOptionsUnionType options) {
+    element().addEventListener(type, listener, options);
+    return element;
+  }
+
+  /**
+   * Adds a listener for the provided event type
+   *
    * @param listener {@link EventListener}
    * @param events String array of event types
    * @return same component
@@ -553,6 +715,53 @@
     return element;
   }
 
+
+  /**
+   * Adds a listener for the provided event type
+   *
+   * @param type {@link EventType}
+   * @param listener {@link EventListener}
+   * @param options {@link AddEventListenerOptions}
+   * @return same component
+   */
+  @Editor.Ignore
+  public T addEventListener(
+          EventType<?, ?> type, EventListener listener, AddEventListenerOptions options) {
+    element().addEventListener(type.getName(), listener, options);
+    return element;
+  }
+
+  /**
+   * Adds a listener for the provided event type
+   *
+   * @param type {@link EventType}
+   * @param listener {@link EventListener}
+   * @param options {@link EventTarget.AddEventListenerOptionsUnionType}
+   * @return same component
+   */
+  @Editor.Ignore
+  public T addEventListener(
+          EventType<?, ?> type,
+          EventListener listener,
+          EventTarget.AddEventListenerOptionsUnionType options) {
+    element().addEventListener(type.getName(), listener, options.asAddEventListenerOptions());
+    return element;
+  }
+
+  /**
+   * Adds a listener for the provided event type
+   *
+   * @param type {@link EventType}
+   * @param listener {@link EventListener}
+   * @param options {@link AddEventListenerOptions}
+   * @return same component
+   */
+  @Editor.Ignore
+  public T addEventListener(EventType<?, ?> type, EventListener listener, EventOptions options) {
+    element().addEventListener(type.getName(), listener, options.get());
+    return element;
+  }
+
   /**
    * Removes a listener for the provided event type
    *
@@ -576,6 +785,53 @@
   @Editor.Ignore
   public T removeEventListener(String type, EventListener listener) {
     element().removeEventListener(type, listener);
+    return element;
+  }
+
+
+  /**
+   * Removes a listener for the provided event type
+   *
+   * @param type EventType
+   * @param listener {@link EventListener}
+   * @param options {@link AddEventListenerOptions}
+   * @return same component
+   */
+  @Editor.Ignore
+  public T removeEventListener(
+          EventType<?, ?> type, EventListener listener, AddEventListenerOptions options) {
+    element().removeEventListener(type.getName(), listener, options);
+    return element;
+  }
+
+  /**
+   * Removes a listener for the provided event type
+   *
+   * @param type EventType
+   * @param listener {@link EventListener}
+   * @param options {@link EventTarget.AddEventListenerOptionsUnionType}
+   * @return same component
+   */
+  @Editor.Ignore
+  public T removeEventListener(
+          EventType<?, ?> type,
+          EventListener listener,
+          EventTarget.AddEventListenerOptionsUnionType options) {
+    element().removeEventListener(type.getName(), listener, options.asAddEventListenerOptions());
+    return element;
+  }
+
+  /**
+   * Removes a listener for the provided event type
+   *
+   * @param type EventType
+   * @param listener {@link EventListener}
+   * @param options {@link EventOptions}
+   * @return same component
+   */
+  @Editor.Ignore
+  public T removeEventListener(EventType<?, ?> type, EventListener listener, EventOptions options) {
+    element().removeEventListener(type.getName(), listener, options.get());
     return element;
   }
 
@@ -852,7 +1108,7 @@
    */
   @Editor.Ignore
   public T setAttribute(String name, String value) {
-    getAppendTarget().setAttribute(name, value);
+    element().setAttribute(name, value);
     return element;
   }
 
@@ -949,7 +1205,7 @@
    * @return boolean, true if the node is a child of this component
    */
   @Editor.Ignore
-  public boolean contains(DominoElement<? extends HTMLElement> node) {
+  public boolean contains(IsElement<? extends HTMLElement> node) {
     return contains(node.element());
   }
 
@@ -1009,15 +1265,38 @@
   }
 
   /**
+   * @param html String html text
+   * @return same component
+   */
+  @Editor.Ignore
+  public T setInnerHtml(SafeHtml html) {
+    return setInnerHtml(html.asString());
+  }
+
+  /**
    * removes the element from the DOM tree
    *
    * @return same component
    */
   @Editor.Ignore
   public T remove() {
-    E element1 = element();
-    element1.remove();
-    return element;
+    onBeforeRemoveHandlers.forEach(h -> h.accept((T) this));
+    element().remove();
+    return element;
+  }
+
+  public T addOnBeforeRemoveListener(Consumer<T> handler){
+    if(nonNull(handler)) {
+      this.onBeforeRemoveHandlers.add(handler);
+    }
+    return (T) this;
+  }
+
+  public T removeOnBeforeRemoveListener(Consumer<T> handler){
+    if(nonNull(handler)) {
+      this.onBeforeRemoveHandlers.remove(handler);
+    }
+    return (T) this;
   }
 
   /**
@@ -1050,6 +1329,12 @@
     return element().childNodes;
   }
 
+  /** @return the {@link NodeList} of the component children nodes */
+  @Editor.Ignore
+  public Node parentNode() {
+    return element().parentNode;
+  }
+
   /** @return the first child {@link Node} of the component */
   @Editor.Ignore
   public Node firstChild() {
@@ -1065,7 +1350,7 @@
   /** @return the parent element of the component */
   @Editor.Ignore
   public DominoElement<HTMLElement> parent() {
-    return DominoElement.of(Js.<HTMLElement>uncheckedCast(element().parentElement));
+    return elementOf(Js.<HTMLElement>uncheckedCast(element().parentElement));
   }
 
   /** @return String text content of the component */
@@ -1400,14 +1685,15 @@
   /** @return String, the assigned unique domino-uuid to the component */
   @Editor.Ignore
   public String getDominoId() {
+    dominoUuidInitializer.apply();
     return uuid;
   }
 
   /** {@inheritDoc} */
   @Editor.Ignore
   public T disable() {
-    setAttribute("disabled", "");
-    addCss("disabled");
+    DisableUtil.disable(this);
+    elementOf(getClickableElement()).setCssProperty("pointer-events", "none");
     return element;
   }
 
@@ -1419,8 +1705,8 @@
   /** {@inheritDoc} */
   @Editor.Ignore
   public T enable() {
-    removeAttribute("disabled");
-    removeCss("disabled");
+    DisableUtil.enable(this);
+    elementOf(getClickableElement()).removeCssProperty("pointer-events");
     return element;
   }
 
@@ -1474,50 +1760,95 @@
   }
 
   /**
-   * @param handler {@link org.dominokit.domino.ui.collapsible.Collapsible.HideCompletedHandler}
-   * @return same component
-   * @see Collapsible#addHideHandler(Collapsible.HideCompletedHandler)
+   * @param handler {@link Collapsible.HideHandler}
+   * @return same component
+   * @see Collapsible#addHideHandler(Collapsible.HideHandler)
    */
   @Editor.Ignore
   @SuppressWarnings("unchecked")
-  public T addHideListener(Collapsible.HideCompletedHandler handler) {
+  public T addHideListener(Collapsible.HideHandler handler) {
     getCollapsible().addHideHandler(handler);
     return (T) this;
   }
-
-  /**
-   * @param handler {@link org.dominokit.domino.ui.collapsible.Collapsible.HideCompletedHandler}
-   * @return same component
-   * @see Collapsible#removeHideHandler(Collapsible.HideCompletedHandler)
+  /**
+   * @param handler {@link Collapsible.HideHandler}
+   * @return same component
+   * @see Collapsible#addBeforeHideHandler(Collapsible.HideHandler)
    */
   @Editor.Ignore
   @SuppressWarnings("unchecked")
-  public T removeHideListener(Collapsible.HideCompletedHandler handler) {
+  public T addBeforeHideListener(Collapsible.HideHandler handler) {
+    getCollapsible().addBeforeHideHandler(handler);
+    return (T) this;
+  }
+
+  /**
+   * @param handler {@link Collapsible.HideHandler}
+   * @return same component
+   * @see Collapsible#removeHideHandler(Collapsible.HideHandler)
+   */
+  @Editor.Ignore
+  @SuppressWarnings("unchecked")
+  public T removeHideListener(Collapsible.HideHandler handler) {
     getCollapsible().removeHideHandler(handler);
     return (T) this;
   }
 
   /**
-   * @param handler {@link org.dominokit.domino.ui.collapsible.Collapsible.ShowCompletedHandler}
-   * @return same component
-   * @see Collapsible#addShowHandler(Collapsible.ShowCompletedHandler)
+   * @param handler {@link Collapsible.HideHandler}
+   * @return same component
+   * @see Collapsible#removeBeforeHideHandler(Collapsible.HideHandler)
    */
   @Editor.Ignore
   @SuppressWarnings("unchecked")
-  public T addShowListener(Collapsible.ShowCompletedHandler handler) {
+  public T removeBeforeHideListener(Collapsible.HideHandler handler) {
+    getCollapsible().removeBeforeHideHandler(handler);
+    return (T) this;
+  }
+
+  /**
+   * @param handler {@link Collapsible.ShowHandler}
+   * @return same component
+   * @see Collapsible#addShowHandler(Collapsible.ShowHandler)
+   */
+  @Editor.Ignore
+  @SuppressWarnings("unchecked")
+  public T addShowListener(Collapsible.ShowHandler handler) {
     getCollapsible().addShowHandler(handler);
     return (T) this;
   }
-
-  /**
-   * @param handler {@link org.dominokit.domino.ui.collapsible.Collapsible.ShowCompletedHandler}
-   * @return same component
-   * @see Collapsible#removeShowHandler(Collapsible.ShowCompletedHandler)
+  /**
+   * @param handler {@link Collapsible.ShowHandler}
+   * @return same component
+   * @see Collapsible#addBeforeShowHandler(Collapsible.ShowHandler)
    */
   @Editor.Ignore
   @SuppressWarnings("unchecked")
-  public T removeShowListener(Collapsible.ShowCompletedHandler handler) {
+  public T addBeforeShowListener(Collapsible.ShowHandler handler) {
+    getCollapsible().addBeforeShowHandler(handler);
+    return (T) this;
+  }
+
+  /**
+   * @param handler {@link Collapsible.ShowHandler}
+   * @return same component
+   * @see Collapsible#removeShowHandler(Collapsible.ShowHandler)
+   */
+  @Editor.Ignore
+  @SuppressWarnings("unchecked")
+  public T removeShowListener(Collapsible.ShowHandler handler) {
     getCollapsible().removeShowHandler(handler);
+    return (T) this;
+  }
+  /**
+   * @param handler {@link Collapsible.ShowHandler}
+   * @return same component
+   * @see Collapsible#removeBeforeShowHandler(Collapsible.ShowHandler)
+   */
+  @Editor.Ignore
+  @SuppressWarnings("unchecked")
+  public T removeBeforeShowListener(Collapsible.ShowHandler handler) {
+    getCollapsible().removeBeforeShowHandler(handler);
     return (T) this;
   }
 
@@ -1959,12 +2290,6 @@
   @Override
   public T setBottom(String bottom, boolean important) {
     style().setBottom(bottom, important);
-    return (T) this;
-  }
-
-  @Override
-  public T setZIndex(int zindex) {
-    style().setZIndex(zindex);
     return (T) this;
   }
 
@@ -2099,7 +2424,7 @@
   public DominoElement<HTMLElement> querySelector(String selectors) {
     Element element = this.element.element().querySelector(selectors);
     if (nonNull(element)) {
-      return DominoElement.of(Js.<HTMLElement>uncheckedCast(element));
+      return elementOf(Js.<HTMLElement>uncheckedCast(element));
     }
     return null;
   }
@@ -2108,12 +2433,67 @@
     NodeList<Element> elements = this.element.element().querySelectorAll(selectors);
     return elements.asList().stream()
         .map(Js::<HTMLElement>uncheckedCast)
-        .map(DominoElement::of)
+        .map(ElementsFactory.elements::elementOf)
         .collect(Collectors.toList());
   }
 
   protected DominoUIConfig config() {
-    return DominoUIConfig.INSTANCE;
+    return DominoUIConfig.CONFIG;
+  }
+
+  @Override
+  public T onKeyDown(KeyEventsConsumer onKeyDown) {
+    keyEventsInitializer.apply();
+    keyboardEvents.listenOnKeyDown(onKeyDown);
+    return (T) this;
+  }
+
+  @Override
+  public T stopOnKeyDown() {
+    keyEventsInitializer.apply();
+    keyboardEvents.stopListenOnKeyDown();
+    return (T) this;
+  }
+
+  @Override
+  public T onKeyUp(KeyEventsConsumer onKeyUp) {
+    keyEventsInitializer.apply();
+    keyboardEvents.listenOnKeyUp(onKeyUp);
+    return (T) this;
+  }
+
+  @Override
+  public T stopOnKeyUp() {
+    keyEventsInitializer.apply();
+    keyboardEvents.stopListenOnKeyUp();
+    return (T) this;
+  }
+
+  @Override
+  public T onKeyPress(KeyEventsConsumer onKeyPress) {
+    keyEventsInitializer.apply();
+    keyboardEvents.listenOnKeyPress(onKeyPress);
+    return (T) this;
+  }
+
+  @Override
+  public T stopOnKeyPress() {
+    keyEventsInitializer.apply();
+    keyboardEvents.stopListenOnKeyPress();
+    return (T) this;
+  }
+
+  @Override
+  public KeyboardEventOptions getKeyboardEventsOptions() {
+    keyEventsInitializer.apply();
+    return keyboardEvents.getOptions();
+  }
+
+  @Override
+  public T setDefaultOptions(KeyboardEventOptions defaultOptions) {
+    keyEventsInitializer.apply();
+    keyboardEvents.setDefaultOptions(defaultOptions);
+    return (T) this;
   }
 
   /**
