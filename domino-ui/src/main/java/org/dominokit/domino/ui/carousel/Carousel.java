/*
 * Copyright © 2019 Dominokit
 *
 * Licensed under the Apache License, Version 2.0 (the "License");
 * you may not use this file except in compliance with the License.
 * You may obtain a copy of the License at
 *
 *     http://www.apache.org/licenses/LICENSE-2.0
 *
 * Unless required by applicable law or agreed to in writing, software
 * distributed under the License is distributed on an "AS IS" BASIS,
 * WITHOUT WARRANTIES OR CONDITIONS OF ANY KIND, either express or implied.
 * See the License for the specific language governing permissions and
 * limitations under the License.
 */
package org.dominokit.domino.ui.carousel;

import static org.dominokit.domino.ui.carousel.CarouselStyles.*;

import elemental2.dom.HTMLDivElement;
import java.util.ArrayList;
import java.util.List;
<<<<<<< HEAD
import org.dominokit.domino.ui.icons.Icons;
import org.dominokit.domino.ui.style.Styles;
import org.dominokit.domino.ui.utils.BaseDominoElement;
import org.dominokit.domino.ui.utils.DominoElement;
import org.dominokit.domino.ui.utils.SwipeUtil;
=======
import org.dominokit.domino.ui.elements.AnchorElement;
import org.dominokit.domino.ui.elements.DivElement;
import org.dominokit.domino.ui.elements.OListElement;
import org.dominokit.domino.ui.icons.lib.Icons;
import org.dominokit.domino.ui.style.CssClass;
import org.dominokit.domino.ui.style.GenericCss;
import org.dominokit.domino.ui.style.SpacingCss;
import org.dominokit.domino.ui.utils.*;
>>>>>>> 732e980f
import org.gwtproject.core.client.Scheduler;
import org.gwtproject.timer.client.Timer;

/**
 * A slideshow component for cycling through elements.
 *
 * <p>The component provides APIs for going through all the elements by next/previous indicators.
 * Also, it provides automatic sliding with configurable duration.
 *
 * <p>Customize the component can be done by overwriting classes provided by {@link
 * org.dominokit.domino.ui.carousel.CarouselStyles}
 *
 * @see BaseDominoElement
 * @see CarouselStyles
 * @author vegegoku
 * @version $Id: $Id
 */
public class Carousel extends BaseDominoElement<HTMLDivElement, Carousel> {
  /** Constant <code>NEXT="next"</code> */
  public static final String NEXT = "next";
  /** CSS class for previous indicator */
  public static final String PREV = "prev";

  private final OListElement indicatorsElement;
  private final DivElement slidesElement;
  private boolean autoSlide = false;

  private final AnchorElement prevElement;

  private final AnchorElement nextElement;

  private final DivElement element;

  private final List<Slide> slides = new ArrayList<>();
  private final Timer timer;
  private Slide activeSlide;
  private Slide targetSlide;
  private int autoSlideDuration = 3000;
  private boolean attached = false;

  /** Constructor for Carousel. */
  public Carousel() {

    element =
        div()
            .appendChild(indicatorsElement = ol().addCss(carousel_indicators))
            .appendChild(slidesElement = div().addCss(carousel_inner))
            .appendChild(
                prevElement =
                    a().addCss(slide_left, carousel_control)
                        .setAttribute("role", "button")
                        .appendChild(
                            Icons.chevron_left()
                                .addCss(GenericCss.dui_vertical_center, dui_font_size_12))
                        .addEventListener(
                            "click",
                            evt -> {
                              resetTimer();
                              prevSlide();
                            }))
            .appendChild(
                nextElement =
                    a().addCss(slide_right, carousel_control)
                        .setAttribute("role", "button")
                        .appendChild(
                            Icons.chevron_right()
                                .addCss(
                                    GenericCss.dui_vertical_center, SpacingCss.dui_font_size_12))
                        .addEventListener(
                            "click",
                            evt -> {
                              resetTimer();
                              nextSlide();
                            }))
            .addCss(carousel);
    timer =
        new Timer() {
          @Override
          public void run() {
            nextSlide();
          }
        };
    init(this);
    addAttachListener();
    addDetachListener();
  }

  private void resetTimer() {
    if (autoSlide) {
      timer.cancel();
      timer.scheduleRepeating(autoSlideDuration);
    }
  }

  private void addDetachListener() {
    onDetached(
        mutationRecord -> {
          this.attached = false;
          this.stopAutoSlide();
        });
  }

  private void addAttachListener() {
    onAttached(
        mutationRecord -> {
          this.attached = true;
          if (autoSlide) {
            timer.scheduleRepeating(autoSlideDuration);
          }
        });
  }

  /**
   * Creates new carousel
   *
   * @return new instance
   */
  public static Carousel create() {
    return new Carousel();
  }

  /**
   * Adds new {@link org.dominokit.domino.ui.carousel.Slide}, event listeners will be added to the
   * slide for removing the motion styles
   *
   * @param slide a {@link org.dominokit.domino.ui.carousel.Slide} to be added
   * @return same instance
   */
  public Carousel appendChild(Slide slide) {
    getIndicatorsElement().appendChild(slide.getIndicatorElement().element());
    slidesElement.appendChild(slide.element());
    slide
        .getIndicatorElement()
        .addEventListener(
            "click",
            evt -> {
              resetTimer();
              goToSlide(slide, "");
            });

    slide.element().addEventListener("webkitTransitionEnd", evt -> removeMotionStyles());
    slide.element().addEventListener("MSTransitionEnd", evt -> removeMotionStyles());
    slide.element().addEventListener("mozTransitionEnd", evt -> removeMotionStyles());
    slide.element().addEventListener("otransitionend", evt -> removeMotionStyles());
    slide.element().addEventListener("transitionend", evt -> removeMotionStyles());

    if (slides.isEmpty()) {
      slide.activate();
      this.activeSlide = slide;
    }
    slides.add(slide);

    SwipeUtil.addSwipeListener(SwipeUtil.SwipeDirection.LEFT, slide.element(), evt -> nextSlide());
    SwipeUtil.addSwipeListener(SwipeUtil.SwipeDirection.RIGHT, slide.element(), evt -> prevSlide());
    return this;
  }

  private void nextSlide() {
    Slide nextSlide;
    if (slides.indexOf(activeSlide) < slides.size() - 1) {
      nextSlide = slides.get(slides.indexOf(activeSlide) + 1);
    } else {
      nextSlide = slides.get(0);
    }

    goToSlide(nextSlide, NEXT);
  }

  private void prevSlide() {
    Slide prevSlide;
    if (slides.indexOf(activeSlide) > 0) {
      prevSlide = slides.get(slides.indexOf(activeSlide) - 1);
    } else {
      prevSlide = slides.get(slides.size() - 1);
    }

    goToSlide(prevSlide, PREV);
  }

  private void goToSlide(Slide slide, String source) {
    if (!slide.isActive()) {
      this.targetSlide = slide;
      slide.getIndicatorElement().addCss(dui_active);
      activeSlide.getIndicatorElement().removeCss(dui_active);
      slide.addCss(getPositionStyle(slide, source));
      Scheduler.get()
          .scheduleFixedDelay(
              () -> {
                activeSlide.getIndicatorElement().removeCss(dui_active);
                CssClass directionStyle = getDirectionStyle(slide, source);
                slide.addCss(directionStyle);
                activeSlide.addCss(directionStyle);
                return false;
              },
              50);
    }
  }

  private CssClass getPositionStyle(Slide target, String source) {
    if ((slides.indexOf(target) > slides.indexOf(activeSlide) && !PREV.equals(source))
        || (NEXT.equals(source))) {
      return slide_next;
    } else {
      return slide_prev;
    }
  }

  private CssClass getDirectionStyle(Slide target, String source) {
    if ((slides.indexOf(target) > slides.indexOf(activeSlide) && !PREV.equals(source))
        || (NEXT.equals(source))) {
      return slide_left;
    } else {
      return slide_right;
    }
  }

  private void removeMotionStyles() {
    activeSlide
        .removeCss(slide_left)
        .removeCss(slide_right)
        .removeCss(slide_next)
        .removeCss(slide_prev);
    activeSlide.deActivate();
    targetSlide
        .removeCss(slide_left)
        .removeCss(slide_right)
        .removeCss(slide_next)
        .removeCss(slide_prev);

    targetSlide.activate();
    this.activeSlide = targetSlide;
  }

  /**
   * Slides through items every {@code slideDuration}
   *
   * @param slideDuration the time between slide between each element
   * @return same instance
   */
  public Carousel startAutoSlide(int slideDuration) {
    this.autoSlide = true;
    this.autoSlideDuration = slideDuration;
    if (attached) {
      timer.scheduleRepeating(slideDuration);
    }

    return this;
  }

  /**
   * Stops the automatic sliding
   *
   * @return same instance
   */
  public Carousel stopAutoSlide() {
    if (timer.isRunning()) {
      timer.cancel();
    }

    addAttachListener();
    return this;
  }

  /** {@inheritDoc} */
  @Override
  public HTMLDivElement element() {
    return element.element();
  }

  /** @return the indicator element */
  /**
   * Getter for the field <code>indicatorsElement</code>.
   *
   * @return a {@link org.dominokit.domino.ui.elements.OListElement} object
   */
  public OListElement getIndicatorsElement() {
    return indicatorsElement;
  }

  /** @return the slides element which has all the slides */
  /**
   * Getter for the field <code>slidesElement</code>.
   *
   * @return a {@link org.dominokit.domino.ui.elements.DivElement} object
   */
  public DivElement getSlidesElement() {
    return slidesElement;
  }

  /**
   * withSlidesElement.
   *
   * @param handler a {@link org.dominokit.domino.ui.utils.ChildHandler} object
   * @return a {@link org.dominokit.domino.ui.carousel.Carousel} object
   */
  public Carousel withSlidesElement(ChildHandler<Carousel, DivElement> handler) {
    handler.apply(this, slidesElement);
    return this;
  }

  /**
   * withIndicatorsElement.
   *
   * @param handler a {@link org.dominokit.domino.ui.utils.ChildHandler} object
   * @return a {@link org.dominokit.domino.ui.carousel.Carousel} object
   */
  public Carousel withIndicatorsElement(ChildHandler<Carousel, OListElement> handler) {
    handler.apply(this, indicatorsElement);
    return this;
  }

  /**
   * withPreviousElement.
   *
   * @param handler a {@link org.dominokit.domino.ui.utils.ChildHandler} object
   * @return a {@link org.dominokit.domino.ui.carousel.Carousel} object
   */
  public Carousel withPreviousElement(ChildHandler<Carousel, AnchorElement> handler) {
    handler.apply(this, prevElement);
    return this;
  }

  /**
   * withNextElement.
   *
   * @param handler a {@link org.dominokit.domino.ui.utils.ChildHandler} object
   * @return a {@link org.dominokit.domino.ui.carousel.Carousel} object
   */
  public Carousel withNextElement(ChildHandler<Carousel, AnchorElement> handler) {
    handler.apply(this, nextElement);
    return this;
  }

  /** @return All the added slides */
  /**
   * Getter for the field <code>slides</code>.
   *
   * @return a {@link java.util.List} object
   */
  public List<Slide> getSlides() {
    return slides;
  }

  /** @return the currently active slide */
  /**
   * Getter for the field <code>activeSlide</code>.
   *
   * @return a {@link org.dominokit.domino.ui.carousel.Slide} object
   */
  public Slide getActiveSlide() {
    return activeSlide;
  }
}<|MERGE_RESOLUTION|>--- conflicted
+++ resolved
@@ -20,13 +20,6 @@
 import elemental2.dom.HTMLDivElement;
 import java.util.ArrayList;
 import java.util.List;
-<<<<<<< HEAD
-import org.dominokit.domino.ui.icons.Icons;
-import org.dominokit.domino.ui.style.Styles;
-import org.dominokit.domino.ui.utils.BaseDominoElement;
-import org.dominokit.domino.ui.utils.DominoElement;
-import org.dominokit.domino.ui.utils.SwipeUtil;
-=======
 import org.dominokit.domino.ui.elements.AnchorElement;
 import org.dominokit.domino.ui.elements.DivElement;
 import org.dominokit.domino.ui.elements.OListElement;
@@ -35,7 +28,6 @@
 import org.dominokit.domino.ui.style.GenericCss;
 import org.dominokit.domino.ui.style.SpacingCss;
 import org.dominokit.domino.ui.utils.*;
->>>>>>> 732e980f
 import org.gwtproject.core.client.Scheduler;
 import org.gwtproject.timer.client.Timer;
 
@@ -118,9 +110,9 @@
             nextSlide();
           }
         };
-    init(this);
     addAttachListener();
     addDetachListener();
+    init(this);
   }
 
   private void resetTimer() {
@@ -131,7 +123,8 @@
   }
 
   private void addDetachListener() {
-    onDetached(
+    ElementUtil.onDetach(
+        element(),
         mutationRecord -> {
           this.attached = false;
           this.stopAutoSlide();
@@ -139,12 +132,15 @@
   }
 
   private void addAttachListener() {
-    onAttached(
+    ElementUtil.onAttach(
+        this.element(),
         mutationRecord -> {
           this.attached = true;
           if (autoSlide) {
             timer.scheduleRepeating(autoSlideDuration);
           }
+
+          addDetachListener();
         });
   }
 
