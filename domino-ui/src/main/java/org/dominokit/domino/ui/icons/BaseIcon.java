/*
 * Copyright © 2019 Dominokit
 *
 * Licensed under the Apache License, Version 2.0 (the "License");
 * you may not use this file except in compliance with the License.
 * You may obtain a copy of the License at
 *
 *     http://www.apache.org/licenses/LICENSE-2.0
 *
 * Unless required by applicable law or agreed to in writing, software
 * distributed under the License is distributed on an "AS IS" BASIS,
 * WITHOUT WARRANTIES OR CONDITIONS OF ANY KIND, either express or implied.
 * See the License for the specific language governing permissions and
 * limitations under the License.
 */
package org.dominokit.domino.ui.icons;

import elemental2.dom.EventListener;
import elemental2.dom.HTMLElement;
import java.util.function.Consumer;
import org.dominokit.domino.ui.style.CssClass;
import org.dominokit.domino.ui.style.GenericCss;
import org.dominokit.domino.ui.style.SwapCssClass;
import org.dominokit.domino.ui.utils.BaseDominoElement;
import org.dominokit.domino.ui.utils.DominoElement;
import org.jboss.elemento.EventType;

/**
 * A base implementation for Icon
 *
 * @param <T> the type of the icon
 */
public abstract class BaseIcon<T extends BaseIcon<T>> extends BaseDominoElement<HTMLElement, T> {

  protected DominoElement<HTMLElement> icon;
  protected CssClass name = CssClass.NONE;
  protected BaseIcon<?> toggleIcon;
  protected SwapCssClass toggleName = SwapCssClass.of(name);
  protected boolean toggleOnClick = false;
  private boolean toggled = false;

  private Consumer<T> onToggleHandler = icon -> {};

  /** @return The name of the icon */
  public String getName() {
    return name.getCssClass();
  }

  /**
   * Copy the same icon and return a new instance
   *
   * @return the new copied instance
   */
  public abstract T copy();

  /** {@inheritDoc} */
  @Override
  public T addClickListener(EventListener listener) {
    this.icon.addEventListener(EventType.click.getName(), listener);
    return (T) this;
  }

  /**
   * Sets the opposite icon for this one, this is helpful if the icon is toggleable
   *
   * @param icon the opposite {@link BaseIcon}
   * @return same instance
   */
  public T setToggleIcon(BaseIcon<?> icon) {
    this.toggleIcon = icon;
    addClickListener(
        evt -> {
          if (toggleOnClick) {
            evt.stopPropagation();
            toggleIcon();
          }
        });
    return (T) this;
  }

  /** @return True if the icon is toggled, false otherwise */
  public boolean isToggled() {
    return toggled;
  }

  /**
   * Sets if the icon should toggle on click
   *
   * @param toggleOnClick true to toggle on click, false otherwise
   * @return same instance
   */
  public T toggleOnClick(boolean toggleOnClick) {
    this.toggleOnClick = toggleOnClick;
    return (T) this;
  }

  /**
   * Sets a handler to be called when the icon is toggled
   *
   * @param toggleConsumer the {@link Consumer} handler
   * @return same instance
   */
  public T onToggle(Consumer<T> toggleConsumer) {
    this.onToggleHandler = toggleConsumer;
    return (T) this;
  }

  /**
   * Toggle the icon, this should change the icon to the opposite one defined in {@link
   * BaseIcon#setToggleIcon(BaseIcon)}
   *
   * @return same instance
   */
  public T toggleIcon() {
    doToggle();
    this.toggled = !this.toggled;
    this.onToggleHandler.accept((T) this);
    return (T) this;
  }

  protected abstract T doToggle();

  /**
   * Adds a clickable style to the icon
   *
   * @return same instance
   */
  public T clickable() {
<<<<<<< HEAD
    addCss(dui_clickable);
    withWaves();
=======
    return clickable(true);
  }
  /**
   * Adds a clickable style to the icon
   *
   * @return same instance
   */
  public T clickable(boolean withWaves) {
    addCss(IconsStyles.CLICKABLE_ICON);
    if (withWaves) {
      withWaves();
    }
>>>>>>> 37e4f12b
    setAttribute("tabindex", "0");
    setAttribute("aria-expanded", "true");
    setAttribute("href", "#");
    return (T) this;
  }

  /**
   * Sets if the icon should have clickable style or not
   *
   * @param clickable true to set it as clickable, false otherwise
   * @return same instance
   */
  public T setClickable(boolean clickable) {
    if (clickable) {
      clickable();
    } else {
      GenericCss.dui_clickable.remove(this);
      removeAttribute("tabindex");
      removeAttribute("aria-expanded");
      removeAttribute("href");
      removeWaves();
    }
    return (T) this;
  }

  /**
   * Change the icon to another icon
   *
   * @param icon the new {@link BaseIcon}
   * @return same instance
   */
  public abstract T changeTo(BaseIcon<?> icon);

  /** {@inheritDoc} */
  @Override
  public HTMLElement element() {
    return icon.element();
  }
}<|MERGE_RESOLUTION|>--- conflicted
+++ resolved
@@ -126,10 +126,6 @@
    * @return same instance
    */
   public T clickable() {
-<<<<<<< HEAD
-    addCss(dui_clickable);
-    withWaves();
-=======
     return clickable(true);
   }
   /**
@@ -138,11 +134,10 @@
    * @return same instance
    */
   public T clickable(boolean withWaves) {
-    addCss(IconsStyles.CLICKABLE_ICON);
+    addCss(dui_clickable);
     if (withWaves) {
       withWaves();
     }
->>>>>>> 37e4f12b
     setAttribute("tabindex", "0");
     setAttribute("aria-expanded", "true");
     setAttribute("href", "#");
