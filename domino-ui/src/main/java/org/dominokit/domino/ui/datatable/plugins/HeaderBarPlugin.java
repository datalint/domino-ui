<<<<<<< HEAD
///*
// * Copyright © 2019 Dominokit
// *
// * Licensed under the Apache License, Version 2.0 (the "License");
// * you may not use this file except in compliance with the License.
// * You may obtain a copy of the License at
// *
// *     http://www.apache.org/licenses/LICENSE-2.0
// *
// * Unless required by applicable law or agreed to in writing, software
// * distributed under the License is distributed on an "AS IS" BASIS,
// * WITHOUT WARRANTIES OR CONDITIONS OF ANY KIND, either express or implied.
// * See the License for the specific language governing permissions and
// * limitations under the License.
// */
//package org.dominokit.domino.ui.datatable.plugins;
//
//import static java.util.Objects.nonNull;
//import static org.jboss.elemento.Elements.*;
//
//import elemental2.dom.*;
//import java.util.ArrayList;
//import java.util.List;
//import jsinterop.base.Js;
//import org.dominokit.domino.ui.datatable.DataTable;
//import org.dominokit.domino.ui.datatable.DataTableStyles;
//import org.dominokit.domino.ui.datatable.DefaultColumnShowHideListener;
//import org.dominokit.domino.ui.datatable.events.SearchClearedEvent;
//import org.dominokit.domino.ui.datatable.events.TableEvent;
//import org.dominokit.domino.ui.datatable.model.Category;
//import org.dominokit.domino.ui.datatable.model.Filter;
//import org.dominokit.domino.ui.datatable.model.SearchContext;
//import org.dominokit.domino.ui.dropdown.DropDownMenu;
//import org.dominokit.domino.ui.dropdown.DropDownPosition;
//import org.dominokit.domino.ui.dropdown.DropdownAction;
//import org.dominokit.domino.ui.grid.Column;
//import org.dominokit.domino.ui.grid.Row;
//import org.dominokit.domino.ui.grid.flex.FlexItem;
//import org.dominokit.domino.ui.grid.flex.FlexJustifyContent;
//import org.dominokit.domino.ui.grid.flex.FlexLayout;
//import org.dominokit.domino.ui.icons.Icons;
//import org.dominokit.domino.ui.icons.MdiIcon;
//import org.dominokit.domino.ui.style.Style;
//import org.dominokit.domino.ui.style.Styles;
//import org.dominokit.domino.ui.style.Unit;
//import org.dominokit.domino.ui.utils.DominoElement;
//import org.dominokit.domino.ui.utils.ElementUtil;
//import org.dominokit.domino.ui.utils.TextNode;
//import org.gwtproject.timer.client.Timer;
//import org.jboss.elemento.EventType;
//
///**
// * This plugin attach an action bar to the table and adds {@link HeaderActionElement}(s) to it
// *
// * @param <T> the type of the data table records
// */
//public class HeaderBarPlugin<T> implements DataTablePlugin<T> {
//
//  private Column titleColumn = Column.span6();
//  private Column actionsBarColumn = Column.span6();
//
//  private HTMLHeadingElement title = Style.of(h(2)).setMarginBottom("0px").element();
//  private FlexLayout actionsBar = FlexLayout.create().setJustifyContent(FlexJustifyContent.END);
//
//  private HTMLDivElement element =
//      DominoElement.of(div())
//          .add(
//              Row.create()
//                  .appendChild(titleColumn.appendChild(title))
//                  .appendChild(actionsBarColumn.appendChild(actionsBar))
//                  .element())
//          .css(DataTableStyles.HEADER)
//          .style("padding-bottom: 5px;")
//          .element();
//
//  private final List<HeaderActionElement<T>> actionElements = new ArrayList<>();
//
//  /**
//   * creates an instance with a custom title
//   *
//   * @param title String title of the header bar
//   */
//  public HeaderBarPlugin(String title) {
//    this(title, "");
//  }
//
//  /**
//   * creates an instance with a custom and description
//   *
//   * @param title String title of the header bar
//   * @param description String description of the header bar
//   */
//  public HeaderBarPlugin(String title, String description) {
//    this.title.appendChild(DomGlobal.document.createTextNode(title));
//    if (nonNull(description) && !description.isEmpty()) {
//      this.title.appendChild(small().textContent(description).element());
//    }
//
//    Style.of(titleColumn).setMarginBottom("0px");
//    Style.of(actionsBarColumn).setMarginBottom("0px");
//  }
//
//  /** {@inheritDoc} */
//  @Override
//  public void onBeforeAddTable(DataTable<T> dataTable) {
//    actionElements.forEach(
//        actionElement ->
//            actionsBar.appendChild(
//                FlexItem.create()
//                    .addCss(Styles.m_r_5)
//                    .addCss(Styles.m_l_5)
//                    .appendChild(actionElement.asElement(dataTable))
//                    .element()));
//    dataTable.element().appendChild(element);
//  }
//
//  /**
//   * Adds a new header action to this header bar
//   *
//   * @param headerActionElement the {@link HeaderActionElement}
//   * @return same plugin instance
//   */
//  public HeaderBarPlugin<T> addActionElement(HeaderActionElement<T> headerActionElement) {
//    actionElements.add(headerActionElement);
//    return this;
//  }
//
//  /**
//   * a Predefined {@link HeaderActionElement} that condense/expand the data table rows
//   *
//   * @param <T> the type of the data table records
//   */
//  public static class CondenseTableAction<T> implements HeaderActionElement<T> {
//    private String condenseToolTip = "Condense";
//    private String expandToolTip = "Expand";
//
//    /** {@inheritDoc} */
//    @Override
//    public Node asElement(DataTable<T> dataTable) {
//      MdiIcon condenseIcon =
//          Icons.ALL
//              .format_line_weight_mdi()
//              .clickable()
//              .setTooltip(condenseToolTip)
//              .setToggleIcon(Icons.ALL.format_line_spacing_mdi())
//              .toggleOnClick(true)
//              .apply(
//                  icon ->
//                      icon.addClickListener(
//                          evt -> {
//                            if (dataTable.isCondensed()) {
//                              dataTable.show();
//                              icon.setTooltip(condenseToolTip);
//                            } else {
//                              dataTable.condense();
//                              icon.setTooltip(expandToolTip);
//                            }
//                          }));
//
//      return a().add(condenseIcon).element();
//    }
//
//    /**
//     * Changes the condense icon tooltip
//     *
//     * @param condenseToolTip String
//     * @return same acton instance
//     */
//    public CondenseTableAction<T> setCondenseToolTip(String condenseToolTip) {
//      this.condenseToolTip = condenseToolTip;
//      return this;
//    }
//
//    /**
//     * Changes the expand icon tooltip
//     *
//     * @param expandToolTip String
//     * @return same acton instance
//     */
//    public CondenseTableAction<T> setExpandToolTip(String expandToolTip) {
//      this.expandToolTip = expandToolTip;
//      return this;
//    }
//  }
//
//  /**
//   * A predefined action to toggle stripes on data table rows
//   *
//   * @param <T> the type of the data table records
//   */
//  public static class StripesTableAction<T> implements HeaderActionElement<T> {
//
//    private String noStripsToolTip = "No stripes";
//    private String stripsToolTip = "Stripes";
//
//    /** {@inheritDoc} */
//    @Override
//    public Node asElement(DataTable<T> dataTable) {
//      MdiIcon stripesIcon =
//          Icons.ALL
//              .format_line_spacing_mdi()
//              .clickable()
//              .setToggleIcon(Icons.ALL.power_on_mdi())
//              .setTooltip(noStripsToolTip)
//              .toggleOnClick(true)
//              .apply(
//                  icon ->
//                      icon.addClickListener(
//                          evt -> {
//                            if (dataTable.isStriped()) {
//                              dataTable.noStripes();
//                              icon.setTooltip(stripsToolTip);
//                            } else {
//                              dataTable.striped();
//                              icon.setTooltip(noStripsToolTip);
//                            }
//                          }));
//
//      return a().add(stripesIcon).element();
//    }
//
//    /**
//     * Changes the no strips icon tooltip
//     *
//     * @param noStripsToolTip String
//     * @return same acton instance
//     */
//    public StripesTableAction<T> setNoStripsToolTip(String noStripsToolTip) {
//      this.noStripsToolTip = noStripsToolTip;
//      return this;
//    }
//
//    /**
//     * Changes the strips icon tooltip
//     *
//     * @param stripsToolTip String
//     * @return same acton instance
//     */
//    public StripesTableAction<T> setStripsToolTip(String stripsToolTip) {
//      this.stripsToolTip = stripsToolTip;
//      return this;
//    }
//  }
//
//  /**
//   * A predefined action to toggle borders on data table rows
//   *
//   * @param <T> the type of the data table records
//   */
//  public static class BordersTableAction<T> implements HeaderActionElement<T> {
//
//    private String borderedToolTip = "Bordered";
//    private String noBprdersToolTip = "No borders";
//
//    /** {@inheritDoc} */
//    @Override
//    public Node asElement(DataTable<T> dataTable) {
//
//      MdiIcon bordersIcon =
//          Icons.ALL
//              .border_vertical_mdi()
//              .clickable()
//              .setToggleIcon(Icons.ALL.border_none_mdi())
//              .toggleOnClick(true)
//              .setTooltip(borderedToolTip)
//              .apply(
//                  icon ->
//                      icon.addClickListener(
//                          evt -> {
//                            if (dataTable.isBordered()) {
//                              dataTable.noBorder();
//                              icon.setTooltip(borderedToolTip);
//                            } else {
//                              dataTable.bordered();
//                              icon.setTooltip(noBprdersToolTip);
//                            }
//                          }));
//
//      return a().add(bordersIcon).element();
//    }
//
//    /**
//     * Changes the borders icon tooltip
//     *
//     * @param borderedToolTip String
//     * @return same acton instance
//     */
//    public BordersTableAction<T> setBorderedToolTip(String borderedToolTip) {
//      this.borderedToolTip = borderedToolTip;
//      return this;
//    }
//
//    /**
//     * Changes the no borders icon tooltip
//     *
//     * @param noBordersToolTip String
//     * @return same acton instance
//     */
//    public BordersTableAction<T> setNoBordersToolTip(String noBordersToolTip) {
//      this.noBprdersToolTip = noBordersToolTip;
//      return this;
//    }
//  }
//
//  /**
//   * A predefined action to toggle hover on data table rows
//   *
//   * @param <T> the type of the data table records
//   */
//  public static class HoverTableAction<T> implements HeaderActionElement<T> {
//
//    private String hoverToolTip = "Hover";
//    private String noHoverToolTip = "No Hover";
//
//    /** {@inheritDoc} */
//    @Override
//    public Node asElement(DataTable<T> dataTable) {
//
//      MdiIcon hoverIcon =
//          Icons.ALL
//              .blur_off_mdi()
//              .clickable()
//              .setToggleIcon(Icons.ALL.blur_mdi())
//              .toggleOnClick(true)
//              .setTooltip(noHoverToolTip)
//              .apply(
//                  icon ->
//                      icon.addClickListener(
//                          evt -> {
//                            if (dataTable.isHoverable()) {
//                              dataTable.noHover();
//                              icon.setTooltip(hoverToolTip);
//                            } else {
//                              dataTable.hovered();
//                              icon.setTooltip(noHoverToolTip);
//                            }
//                          }));
//
//      return a().add(hoverIcon).element();
//    }
//
//    /**
//     * Changes the hover icon tooltip
//     *
//     * @param hoverToolTip String
//     * @return same acton instance
//     */
//    public HoverTableAction<T> setHoverToolTip(String hoverToolTip) {
//      this.hoverToolTip = hoverToolTip;
//      return this;
//    }
//
//    /**
//     * Changes the no hover icon tooltip
//     *
//     * @param noHoverToolTip String
//     * @return same acton instance
//     */
//    public HoverTableAction<T> setNoHoverToolTip(String noHoverToolTip) {
//      this.noHoverToolTip = noHoverToolTip;
//      return this;
//    }
//  }
//
//  /**
//   * A predefined action to clear data table search
//   *
//   * @param <T> the type of the data table records
//   */
//  public static class ClearSearch<T> implements HeaderActionElement<T> {
//
//    private String clearFiltersToolTip = "Clear filters";
//
//    /** {@inheritDoc} */
//    @Override
//    public Node asElement(DataTable<T> dataTable) {
//
//      MdiIcon clearFiltersIcon =
//          Icons.MDI_ICONS
//              .filter_remove_mdi()
//              .setTooltip(clearFiltersToolTip)
//              .size18()
//              .clickable()
//              .addClickListener(evt -> dataTable.getSearchContext().clear().fireSearchEvent());
//
//      return a().add(clearFiltersIcon).element();
//    }
//
//    /**
//     * Changes the clear filters icon tooltip
//     *
//     * @param clearFiltersToolTip String
//     * @return same acton instance
//     */
//    public ClearSearch<T> setClearFiltersToolTip(String clearFiltersToolTip) {
//      this.clearFiltersToolTip = clearFiltersToolTip;
//      return this;
//    }
//  }
//
//  /**
//   * A predefined action to add a search box the data table
//   *
//   * @param <T> the type of the data table records
//   */
//  public static class SearchTableAction<T> implements HeaderActionElement<T> {
//
//    private String searchToolTip = "Search";
//    private String clearSearchToolTip = "Clear search";
//
//    private int autoSearchDelay = 200;
//    private HTMLDivElement element = DominoElement.of(div()).css("search-new").element();
//    private DataTable<T> dataTable;
//    private final TextBox textBox;
//    private boolean autoSearch = true;
//    private Timer autoSearchTimer;
//    private EventListener autoSearchEventListener;
//    private final MdiIcon searchIcon;
//    private final MdiIcon clearIcon;
//
//    /** creates a new instance */
//    public SearchTableAction() {
//
//      searchIcon =
//          Icons.ALL
//              .magnify_mdi()
//              .addClickListener(
//                  evt -> {
//                    autoSearchTimer.cancel();
//                    doSearch();
//                  })
//              .setTooltip(searchToolTip)
//              .style()
//              .setCursor("pointer")
//              .get();
//
//      clearIcon =
//          Icons.ALL.close_mdi().setTooltip(clearSearchToolTip).style().setCursor("pointer").get();
//
//      textBox =
//          TextBox.create()
//              .setPlaceholder(searchToolTip)
//              .addLeftAddOn(searchIcon)
//              .addRightAddOn(clearIcon)
//              .addCss("table-search-box")
//              .setMarginBottom("0px")
//              .setMaxWidth("300px")
//              .addCss(Styles.pull_right);
//
//      clearIcon.addClickListener(
//          evt -> {
//            textBox.clear();
//            autoSearchTimer.cancel();
//            doSearch();
//          });
//
//      element.appendChild(textBox.element());
//
//      autoSearchTimer =
//          new Timer() {
//            @Override
//            public void run() {
//              doSearch();
//            }
//          };
//
//      autoSearchEventListener =
//          evt -> {
//            autoSearchTimer.cancel();
//            autoSearchTimer.schedule(autoSearchDelay);
//          };
//
//      setAutoSearch(true);
//    }
//
//    /** @return boolean, true if the auto search is enabled */
//    public boolean isAutoSearch() {
//      return autoSearch;
//    }
//
//    /**
//     * Enable/Disable auto search when enabled the search will triggered while the user is typing
//     * with a delay otherwise the search will only be triggered when the user click on search or
//     * press Enter
//     *
//     * @param autoSearch boolean
//     * @return same action instance
//     */
//    public SearchTableAction<T> setAutoSearch(boolean autoSearch) {
//      this.autoSearch = autoSearch;
//
//      if (autoSearch) {
//        textBox.addEventListener("input", autoSearchEventListener);
//      } else {
//        textBox.removeEventListener("input", autoSearchEventListener);
//        autoSearchTimer.cancel();
//      }
//
//      textBox.addEventListener(
//          EventType.keypress.getName(),
//          evt -> {
//            if (ElementUtil.isEnterKey(Js.uncheckedCast(evt))) {
//              doSearch();
//            }
//          });
//
//      return this;
//    }
//
//    /** @return int search delay in milliseconds */
//    public int getAutoSearchDelay() {
//      return autoSearchDelay;
//    }
//
//    /** @param autoSearchDelayInMillies int auto search delay in milliseconds */
//    public void setAutoSearchDelay(int autoSearchDelayInMillies) {
//      this.autoSearchDelay = autoSearchDelayInMillies;
//    }
//
//    private void doSearch() {
//      SearchContext searchContext = dataTable.getSearchContext();
//      Category search = Category.SEARCH;
//      searchContext.removeByCategory(search);
//      searchContext.add(Filter.create("*", textBox.getValue(), Category.SEARCH)).fireSearchEvent();
//    }
//
//    /** {@inheritDoc} */
//    @Override
//    public void handleEvent(TableEvent event) {
//      if (SearchClearedEvent.SEARCH_EVENT_CLEARED.equals(event.getType())) {
//        textBox.pauseChangeHandlers();
//        textBox.clear();
//        textBox.resumeChangeHandlers();
//      }
//    }
//
//    /** {@inheritDoc} */
//    @Override
//    public Node asElement(DataTable<T> dataTable) {
//      this.dataTable = dataTable;
//      dataTable.addTableEventListener(SearchClearedEvent.SEARCH_EVENT_CLEARED, this);
//      return element;
//    }
//
//    /**
//     * Set the search icon tooltip
//     *
//     * @param searchToolTip String
//     * @return same action instance
//     */
//    public SearchTableAction<T> setSearchToolTip(String searchToolTip) {
//      this.searchToolTip = searchToolTip;
//      searchIcon.setTooltip(searchToolTip);
//      textBox.setPlaceholder(searchToolTip);
//      return this;
//    }
//
//    /**
//     * Set the clear search icon tooltip
//     *
//     * @param clearSearchToolTip String
//     * @return same action instance
//     */
//    public SearchTableAction<T> setClearSearchToolTip(String clearSearchToolTip) {
//      this.clearSearchToolTip = clearSearchToolTip;
//      clearIcon.setTooltip(clearSearchToolTip);
//      return this;
//    }
//  }
//
//  /**
//   * A predefined action to add a drop down to the data table that allow selecting which columns be
//   * shown/hidden
//   *
//   * @param <T> the type of the data table records
//   */
//  public static class ShowHideColumnsAction<T> implements HeaderActionElement<T> {
//    /** {@inheritDoc} */
//    @Override
//    public Node asElement(DataTable<T> dataTable) {
//      MdiIcon columnsIcon = Icons.ALL.view_column_mdi().clickable();
//
//      DropDownMenu dropDownMenu = DropDownMenu.create(columnsIcon);
//      dropDownMenu
//          .setPosition(DropDownPosition.BOTTOM_LEFT)
//          .apply(
//              columnsMenu ->
//                  dataTable
//                      .getTableConfig()
//                      .getColumns()
//                      .forEach(
//                          columnConfig -> {
//                            MdiIcon checkIcon = Icons.ALL.check_mdi();
//                            columnConfig.addShowHideListener(
//                                DefaultColumnShowHideListener.of(checkIcon.element(), true));
//                            FlexLayout itemElement =
//                                FlexLayout.create()
//                                    .appendChild(
//                                        FlexItem.create()
//                                            .styler(style -> style.setWidth(Unit.px.of(24)))
//                                            .appendChild(checkIcon))
//                                    .appendChild(
//                                        FlexItem.create()
//                                            .appendChild(TextNode.of(columnConfig.getTitle())));
//
//                            columnsMenu.addAction(
//                                DropdownAction.create(columnConfig.getName(), itemElement.element())
//                                    .setAutoClose(false)
//                                    .addSelectionHandler(
//                                        value ->
//                                            columnConfig.toggleDisplay(columnConfig.isHidden())));
//                          }));
//
//      columnsIcon.addClickListener(
//          evt -> {
//            dropDownMenu.open();
//            evt.stopPropagation();
//          });
//      return columnsIcon.element();
//    }
//
//    /** {@inheritDoc} */
//    @Override
//    public void handleEvent(TableEvent event) {}
//  }
//}
=======
/*
 * Copyright © 2019 Dominokit
 *
 * Licensed under the Apache License, Version 2.0 (the "License");
 * you may not use this file except in compliance with the License.
 * You may obtain a copy of the License at
 *
 *     http://www.apache.org/licenses/LICENSE-2.0
 *
 * Unless required by applicable law or agreed to in writing, software
 * distributed under the License is distributed on an "AS IS" BASIS,
 * WITHOUT WARRANTIES OR CONDITIONS OF ANY KIND, either express or implied.
 * See the License for the specific language governing permissions and
 * limitations under the License.
 */
package org.dominokit.domino.ui.datatable.plugins;

import static java.util.Objects.nonNull;
import static org.jboss.elemento.Elements.*;

import elemental2.dom.*;
import java.util.ArrayList;
import java.util.List;
import jsinterop.base.Js;
import org.dominokit.domino.ui.datatable.ColumnConfig;
import org.dominokit.domino.ui.datatable.DataTable;
import org.dominokit.domino.ui.datatable.DataTableStyles;
import org.dominokit.domino.ui.datatable.DefaultColumnShowHideListener;
import org.dominokit.domino.ui.datatable.events.SearchClearedEvent;
import org.dominokit.domino.ui.datatable.events.TableEvent;
import org.dominokit.domino.ui.datatable.model.Category;
import org.dominokit.domino.ui.datatable.model.Filter;
import org.dominokit.domino.ui.datatable.model.SearchContext;
import org.dominokit.domino.ui.dropdown.DropDownMenu;
import org.dominokit.domino.ui.dropdown.DropDownPosition;
import org.dominokit.domino.ui.dropdown.DropdownAction;
import org.dominokit.domino.ui.forms.TextBox;
import org.dominokit.domino.ui.grid.flex.FlexItem;
import org.dominokit.domino.ui.grid.flex.FlexJustifyContent;
import org.dominokit.domino.ui.grid.flex.FlexLayout;
import org.dominokit.domino.ui.icons.Icon;
import org.dominokit.domino.ui.icons.Icons;
import org.dominokit.domino.ui.icons.MdiIcon;
import org.dominokit.domino.ui.style.Style;
import org.dominokit.domino.ui.style.Styles;
import org.dominokit.domino.ui.style.Unit;
import org.dominokit.domino.ui.utils.DominoElement;
import org.dominokit.domino.ui.utils.ElementUtil;
import org.dominokit.domino.ui.utils.TextNode;
import org.gwtproject.timer.client.Timer;
import org.jboss.elemento.EventType;

/**
 * This plugin attach an action bar to the table and adds {@link HeaderActionElement}(s) to it
 *
 * @param <T> the type of the data table records
 */
public class HeaderBarPlugin<T> implements DataTablePlugin<T> {

  private final HTMLHeadingElement title = Style.of(h(2)).setMarginBottom("0px").element();
  private final FlexLayout actionsBar =
      FlexLayout.create().setJustifyContent(FlexJustifyContent.END);

  private final HTMLDivElement element =
      DominoElement.of(div())
          .appendChild(
              FlexLayout.create()
                  .setJustifyContent(FlexJustifyContent.SPACE_BETWEEN)
                  .appendChild(
                      FlexItem.create().css("header-bar-title-container").appendChild(title))
                  .appendChild(
                      FlexItem.create()
                          .css("header-bar-actions-container")
                          .appendChild(actionsBar)))
          .css(DataTableStyles.HEADER)
          .style("padding-bottom: 5px;")
          .element();

  private final List<HeaderActionElement<T>> actionElements = new ArrayList<>();

  /**
   * creates an instance with a custom title
   *
   * @param title String title of the header bar
   */
  public HeaderBarPlugin(String title) {
    this(title, "");
  }

  /**
   * creates an instance with a custom and description
   *
   * @param title String title of the header bar
   * @param description String description of the header bar
   */
  public HeaderBarPlugin(String title, String description) {
    this.title.appendChild(DomGlobal.document.createTextNode(title));
    if (nonNull(description) && !description.isEmpty()) {
      this.title.appendChild(small().textContent(description).element());
    }
  }

  /** {@inheritDoc} */
  @Override
  public void onBeforeAddTable(DataTable<T> dataTable) {
    actionElements.forEach(
        actionElement ->
            actionsBar.appendChild(
                FlexItem.create()
                    .addCss(Styles.m_r_5)
                    .addCss(Styles.m_l_5)
                    .appendChild(actionElement.asElement(dataTable))
                    .apply(actionElement::applyStyles)
                    .element()));
    dataTable.element().appendChild(element);
  }

  /**
   * Adds a new header action to this header bar
   *
   * @param headerActionElement the {@link HeaderActionElement}
   * @return same plugin instance
   */
  public HeaderBarPlugin<T> addActionElement(HeaderActionElement<T> headerActionElement) {
    actionElements.add(headerActionElement);
    return this;
  }

  /**
   * a Predefined {@link HeaderActionElement} that condense/expand the data table rows
   *
   * @param <T> the type of the data table records
   */
  public static class CondenseTableAction<T> implements HeaderActionElement<T> {
    private String condenseToolTip = "Condense";
    private String expandToolTip = "Expand";

    /** {@inheritDoc} */
    @Override
    public Node asElement(DataTable<T> dataTable) {
      Icon condenseIcon =
          Icons.ALL
              .line_weight()
              .clickable()
              .setTooltip(condenseToolTip)
              .setToggleIcon(Icons.ALL.format_line_spacing())
              .toggleOnClick(true)
              .apply(
                  icon ->
                      icon.addClickListener(
                          evt -> {
                            if (dataTable.isCondensed()) {
                              dataTable.show();
                              icon.setTooltip(condenseToolTip);
                            } else {
                              dataTable.condense();
                              icon.setTooltip(expandToolTip);
                            }
                          }));

      return a().add(condenseIcon).element();
    }

    /**
     * Changes the condense icon tooltip
     *
     * @param condenseToolTip String
     * @return same acton instance
     */
    public CondenseTableAction<T> setCondenseToolTip(String condenseToolTip) {
      this.condenseToolTip = condenseToolTip;
      return this;
    }

    /**
     * Changes the expand icon tooltip
     *
     * @param expandToolTip String
     * @return same acton instance
     */
    public CondenseTableAction<T> setExpandToolTip(String expandToolTip) {
      this.expandToolTip = expandToolTip;
      return this;
    }
  }

  /**
   * A predefined action to toggle stripes on data table rows
   *
   * @param <T> the type of the data table records
   */
  public static class StripesTableAction<T> implements HeaderActionElement<T> {

    private String noStripsToolTip = "No stripes";
    private String stripsToolTip = "Stripes";

    /** {@inheritDoc} */
    @Override
    public Node asElement(DataTable<T> dataTable) {
      Icon stripesIcon =
          Icons.ALL
              .format_line_spacing()
              .clickable()
              .setToggleIcon(Icons.ALL.power_input())
              .setTooltip(noStripsToolTip)
              .toggleOnClick(true)
              .apply(
                  icon ->
                      icon.addClickListener(
                          evt -> {
                            if (dataTable.isStriped()) {
                              dataTable.noStripes();
                              icon.setTooltip(stripsToolTip);
                            } else {
                              dataTable.striped();
                              icon.setTooltip(noStripsToolTip);
                            }
                          }));

      return a().add(stripesIcon).element();
    }

    /**
     * Changes the no strips icon tooltip
     *
     * @param noStripsToolTip String
     * @return same acton instance
     */
    public StripesTableAction<T> setNoStripsToolTip(String noStripsToolTip) {
      this.noStripsToolTip = noStripsToolTip;
      return this;
    }

    /**
     * Changes the strips icon tooltip
     *
     * @param stripsToolTip String
     * @return same acton instance
     */
    public StripesTableAction<T> setStripsToolTip(String stripsToolTip) {
      this.stripsToolTip = stripsToolTip;
      return this;
    }
  }

  /**
   * A predefined action to toggle borders on data table rows
   *
   * @param <T> the type of the data table records
   */
  public static class BordersTableAction<T> implements HeaderActionElement<T> {

    private String borderedToolTip = "Bordered";
    private String noBprdersToolTip = "No borders";

    /** {@inheritDoc} */
    @Override
    public Node asElement(DataTable<T> dataTable) {

      Icon bordersIcon =
          Icons.ALL
              .border_vertical()
              .clickable()
              .setToggleIcon(Icons.ALL.border_clear())
              .toggleOnClick(true)
              .setTooltip(borderedToolTip)
              .apply(
                  icon ->
                      icon.addClickListener(
                          evt -> {
                            if (dataTable.isBordered()) {
                              dataTable.noBorder();
                              icon.setTooltip(borderedToolTip);
                            } else {
                              dataTable.bordered();
                              icon.setTooltip(noBprdersToolTip);
                            }
                          }));

      return a().add(bordersIcon).element();
    }

    /**
     * Changes the borders icon tooltip
     *
     * @param borderedToolTip String
     * @return same acton instance
     */
    public BordersTableAction<T> setBorderedToolTip(String borderedToolTip) {
      this.borderedToolTip = borderedToolTip;
      return this;
    }

    /**
     * Changes the no borders icon tooltip
     *
     * @param noBordersToolTip String
     * @return same acton instance
     */
    public BordersTableAction<T> setNoBordersToolTip(String noBordersToolTip) {
      this.noBprdersToolTip = noBordersToolTip;
      return this;
    }
  }

  /**
   * A predefined action to toggle hover on data table rows
   *
   * @param <T> the type of the data table records
   */
  public static class HoverTableAction<T> implements HeaderActionElement<T> {

    private String hoverToolTip = "Hover";
    private String noHoverToolTip = "No Hover";

    /** {@inheritDoc} */
    @Override
    public Node asElement(DataTable<T> dataTable) {

      Icon hoverIcon =
          Icons.ALL
              .blur_off()
              .clickable()
              .setToggleIcon(Icons.ALL.blur_on())
              .toggleOnClick(true)
              .setTooltip(noHoverToolTip)
              .apply(
                  icon ->
                      icon.addClickListener(
                          evt -> {
                            if (dataTable.isHoverable()) {
                              dataTable.noHover();
                              icon.setTooltip(hoverToolTip);
                            } else {
                              dataTable.hovered();
                              icon.setTooltip(noHoverToolTip);
                            }
                          }));

      return a().add(hoverIcon).element();
    }

    /**
     * Changes the hover icon tooltip
     *
     * @param hoverToolTip String
     * @return same acton instance
     */
    public HoverTableAction<T> setHoverToolTip(String hoverToolTip) {
      this.hoverToolTip = hoverToolTip;
      return this;
    }

    /**
     * Changes the no hover icon tooltip
     *
     * @param noHoverToolTip String
     * @return same acton instance
     */
    public HoverTableAction<T> setNoHoverToolTip(String noHoverToolTip) {
      this.noHoverToolTip = noHoverToolTip;
      return this;
    }
  }

  /**
   * A predefined action to clear data table search
   *
   * @param <T> the type of the data table records
   */
  public static class ClearSearch<T> implements HeaderActionElement<T> {

    private String clearFiltersToolTip = "Clear filters";

    /** {@inheritDoc} */
    @Override
    public Node asElement(DataTable<T> dataTable) {

      MdiIcon clearFiltersIcon =
          Icons.MDI_ICONS
              .filter_remove_mdi()
              .setTooltip(clearFiltersToolTip)
              .size18()
              .clickable()
              .addClickListener(evt -> dataTable.getSearchContext().clear().fireSearchEvent());

      return a().add(clearFiltersIcon).element();
    }

    /**
     * Changes the clear filters icon tooltip
     *
     * @param clearFiltersToolTip String
     * @return same acton instance
     */
    public ClearSearch<T> setClearFiltersToolTip(String clearFiltersToolTip) {
      this.clearFiltersToolTip = clearFiltersToolTip;
      return this;
    }
  }

  /**
   * A predefined action to add a search box the data table
   *
   * @param <T> the type of the data table records
   */
  public static class SearchTableAction<T> implements HeaderActionElement<T> {

    private String searchToolTip = "Search";
    private String clearSearchToolTip = "Clear search";

    private int autoSearchDelay = 200;
    private final HTMLDivElement element = DominoElement.of(div()).css("search-new").element();
    private DataTable<T> dataTable;
    private final TextBox textBox;
    private boolean autoSearch = true;
    private Timer autoSearchTimer;
    private EventListener autoSearchEventListener;
    private final Icon searchIcon;
    private final Icon clearIcon;

    /** creates a new instance */
    public SearchTableAction() {

      searchIcon =
          Icons.ALL
              .search()
              .addClickListener(
                  evt -> {
                    autoSearchTimer.cancel();
                    search();
                  })
              .setTooltip(searchToolTip)
              .style()
              .setCursor("pointer")
              .get();

      clearIcon =
          Icons.ALL.clear().setTooltip(clearSearchToolTip).style().setCursor("pointer").get();

      textBox =
          TextBox.create()
              .setPlaceholder(searchToolTip)
              .addLeftAddOn(searchIcon)
              .addRightAddOn(clearIcon)
              .addCss("table-search-box")
              .setMarginBottom("0px")
              .setWidth("100%")
              .addCss(Styles.pull_right);

      clearIcon.addClickListener(evt -> clear());

      element.appendChild(textBox.element());

      autoSearchTimer =
          new Timer() {
            @Override
            public void run() {
              search();
            }
          };

      autoSearchEventListener =
          evt -> {
            autoSearchTimer.cancel();
            autoSearchTimer.schedule(autoSearchDelay);
          };

      setAutoSearch(true);
    }

    /** @return boolean, true if the auto search is enabled */
    public boolean isAutoSearch() {
      return autoSearch;
    }

    /**
     * Enable/Disable auto search when enabled the search will triggered while the user is typing
     * with a delay otherwise the search will only be triggered when the user click on search or
     * press Enter
     *
     * @param autoSearch boolean
     * @return same action instance
     */
    public SearchTableAction<T> setAutoSearch(boolean autoSearch) {
      this.autoSearch = autoSearch;

      if (autoSearch) {
        textBox.addEventListener("input", autoSearchEventListener);
      } else {
        textBox.removeEventListener("input", autoSearchEventListener);
        autoSearchTimer.cancel();
      }

      textBox.addEventListener(
          EventType.keypress.getName(),
          evt -> {
            if (ElementUtil.isEnterKey(Js.uncheckedCast(evt))) {
              search();
            }
          });

      return this;
    }

    /** @return int search delay in milliseconds */
    public int getAutoSearchDelay() {
      return autoSearchDelay;
    }

    /** @param autoSearchDelayInMillies int auto search delay in milliseconds */
    public void setAutoSearchDelay(int autoSearchDelayInMillies) {
      this.autoSearchDelay = autoSearchDelayInMillies;
    }

    private void search() {
      SearchContext<T> searchContext = dataTable.getSearchContext();
      Category search = Category.SEARCH;
      searchContext.removeByCategory(search);
      searchContext.add(Filter.create("*", textBox.getValue(), Category.SEARCH)).fireSearchEvent();
    }

    /** Clears the search */
    public void clear() {
      textBox.clear();
      autoSearchTimer.cancel();
      search();
      textBox.focus();
    }

    /** {@inheritDoc} */
    @Override
    public void handleEvent(TableEvent event) {
      if (SearchClearedEvent.SEARCH_EVENT_CLEARED.equals(event.getType())) {
        textBox.pauseChangeHandlers();
        textBox.clear();
        textBox.resumeChangeHandlers();
      }
    }

    /** {@inheritDoc} */
    @Override
    public Node asElement(DataTable<T> dataTable) {
      this.dataTable = dataTable;
      dataTable.addTableEventListener(SearchClearedEvent.SEARCH_EVENT_CLEARED, this);
      return element;
    }

    @Override
    public void applyStyles(FlexItem<? extends HTMLElement> self) {
      self.setFlexGrow(1);
    }

    /**
     * Set the search icon tooltip
     *
     * @param searchToolTip String
     * @return same action instance
     */
    public SearchTableAction<T> setSearchToolTip(String searchToolTip) {
      this.searchToolTip = searchToolTip;
      searchIcon.setTooltip(searchToolTip);
      textBox.setPlaceholder(searchToolTip);
      return this;
    }

    /**
     * Set the clear search icon tooltip
     *
     * @param clearSearchToolTip String
     * @return same action instance
     */
    public SearchTableAction<T> setClearSearchToolTip(String clearSearchToolTip) {
      this.clearSearchToolTip = clearSearchToolTip;
      clearIcon.setTooltip(clearSearchToolTip);
      return this;
    }

    /** @return the search box */
    public TextBox getTextBox() {
      return textBox;
    }

    /** @return the search icon */
    public Icon getSearchIcon() {
      return searchIcon;
    }

    /** @return the clear icon */
    public Icon getClearIcon() {
      return clearIcon;
    }
  }

  /**
   * A predefined action to add a drop down to the data table that allow selecting which columns be
   * shown/hidden
   *
   * @param <T> the type of the data table records
   */
  public static class ShowHideColumnsAction<T> implements HeaderActionElement<T> {
    /** {@inheritDoc} */
    @Override
    public Node asElement(DataTable<T> dataTable) {
      Icon columnsIcon = Icons.ALL.view_column().clickable();

      DropDownMenu dropDownMenu = DropDownMenu.create(columnsIcon);
      dropDownMenu
          .setPosition(DropDownPosition.BOTTOM_LEFT)
          .apply(
              columnsMenu ->
                  dataTable.getTableConfig().getColumns().stream()
                      .filter(this::notUtility)
                      .forEach(
                          columnConfig -> {
                            Icon checkIcon =
                                Icons.ALL.check().toggleDisplay(!columnConfig.isHidden());
                            columnConfig.addShowHideListener(
                                DefaultColumnShowHideListener.of(checkIcon.element(), true));
                            FlexLayout itemElement =
                                FlexLayout.create()
                                    .appendChild(
                                        FlexItem.create()
                                            .styler(style -> style.setWidth(Unit.px.of(24)))
                                            .appendChild(checkIcon))
                                    .appendChild(
                                        FlexItem.create()
                                            .appendChild(TextNode.of(columnConfig.getTitle())));

                            columnsMenu.appendChild(
                                DropdownAction.create(columnConfig.getName(), itemElement.element())
                                    .setAutoClose(false)
                                    .addSelectionHandler(
                                        value ->
                                            columnConfig.toggleDisplay(columnConfig.isHidden())));
                          }));

      columnsIcon.addClickListener(
          evt -> {
            dropDownMenu.open();
            evt.stopPropagation();
          });
      return columnsIcon.element();
    }

    private boolean notUtility(ColumnConfig<T> column) {
      return !column.isUtilityColumn();
    }

    /** {@inheritDoc} */
    @Override
    public void handleEvent(TableEvent event) {}
  }
}
>>>>>>> fff5bd13
<|MERGE_RESOLUTION|>--- conflicted
+++ resolved
@@ -1,4 +1,3 @@
-<<<<<<< HEAD
 ///*
 // * Copyright © 2019 Dominokit
 // *
@@ -23,6 +22,7 @@
 //import java.util.ArrayList;
 //import java.util.List;
 //import jsinterop.base.Js;
+//import org.dominokit.domino.ui.datatable.ColumnConfig;
 //import org.dominokit.domino.ui.datatable.DataTable;
 //import org.dominokit.domino.ui.datatable.DataTableStyles;
 //import org.dominokit.domino.ui.datatable.DefaultColumnShowHideListener;
@@ -34,11 +34,11 @@
 //import org.dominokit.domino.ui.dropdown.DropDownMenu;
 //import org.dominokit.domino.ui.dropdown.DropDownPosition;
 //import org.dominokit.domino.ui.dropdown.DropdownAction;
-//import org.dominokit.domino.ui.grid.Column;
-//import org.dominokit.domino.ui.grid.Row;
+//import org.dominokit.domino.ui.forms.TextBox;
 //import org.dominokit.domino.ui.grid.flex.FlexItem;
 //import org.dominokit.domino.ui.grid.flex.FlexJustifyContent;
 //import org.dominokit.domino.ui.grid.flex.FlexLayout;
+//import org.dominokit.domino.ui.icons.Icon;
 //import org.dominokit.domino.ui.icons.Icons;
 //import org.dominokit.domino.ui.icons.MdiIcon;
 //import org.dominokit.domino.ui.style.Style;
@@ -57,19 +57,21 @@
 // */
 //public class HeaderBarPlugin<T> implements DataTablePlugin<T> {
 //
-//  private Column titleColumn = Column.span6();
-//  private Column actionsBarColumn = Column.span6();
-//
-//  private HTMLHeadingElement title = Style.of(h(2)).setMarginBottom("0px").element();
-//  private FlexLayout actionsBar = FlexLayout.create().setJustifyContent(FlexJustifyContent.END);
-//
-//  private HTMLDivElement element =
+//  private final HTMLHeadingElement title = Style.of(h(2)).setMarginBottom("0px").element();
+//  private final FlexLayout actionsBar =
+//      FlexLayout.create().setJustifyContent(FlexJustifyContent.END);
+//
+//  private final HTMLDivElement element =
 //      DominoElement.of(div())
-//          .add(
-//              Row.create()
-//                  .appendChild(titleColumn.appendChild(title))
-//                  .appendChild(actionsBarColumn.appendChild(actionsBar))
-//                  .element())
+//          .appendChild(
+//              FlexLayout.create()
+//                  .setJustifyContent(FlexJustifyContent.SPACE_BETWEEN)
+//                  .appendChild(
+//                      FlexItem.create().css("header-bar-title-container").appendChild(title))
+//                  .appendChild(
+//                      FlexItem.create()
+//                          .css("header-bar-actions-container")
+//                          .appendChild(actionsBar)))
 //          .css(DataTableStyles.HEADER)
 //          .style("padding-bottom: 5px;")
 //          .element();
@@ -96,9 +98,6 @@
 //    if (nonNull(description) && !description.isEmpty()) {
 //      this.title.appendChild(small().textContent(description).element());
 //    }
-//
-//    Style.of(titleColumn).setMarginBottom("0px");
-//    Style.of(actionsBarColumn).setMarginBottom("0px");
 //  }
 //
 //  /** {@inheritDoc} */
@@ -111,6 +110,7 @@
 //                    .addCss(Styles.m_r_5)
 //                    .addCss(Styles.m_l_5)
 //                    .appendChild(actionElement.asElement(dataTable))
+//                    .apply(actionElement::applyStyles)
 //                    .element()));
 //    dataTable.element().appendChild(element);
 //  }
@@ -138,12 +138,12 @@
 //    /** {@inheritDoc} */
 //    @Override
 //    public Node asElement(DataTable<T> dataTable) {
-//      MdiIcon condenseIcon =
+//      Icon condenseIcon =
 //          Icons.ALL
-//              .format_line_weight_mdi()
+//              .line_weight()
 //              .clickable()
 //              .setTooltip(condenseToolTip)
-//              .setToggleIcon(Icons.ALL.format_line_spacing_mdi())
+//              .setToggleIcon(Icons.ALL.format_line_spacing())
 //              .toggleOnClick(true)
 //              .apply(
 //                  icon ->
@@ -197,11 +197,11 @@
 //    /** {@inheritDoc} */
 //    @Override
 //    public Node asElement(DataTable<T> dataTable) {
-//      MdiIcon stripesIcon =
+//      Icon stripesIcon =
 //          Icons.ALL
-//              .format_line_spacing_mdi()
+//              .format_line_spacing()
 //              .clickable()
-//              .setToggleIcon(Icons.ALL.power_on_mdi())
+//              .setToggleIcon(Icons.ALL.power_input())
 //              .setTooltip(noStripsToolTip)
 //              .toggleOnClick(true)
 //              .apply(
@@ -257,11 +257,11 @@
 //    @Override
 //    public Node asElement(DataTable<T> dataTable) {
 //
-//      MdiIcon bordersIcon =
+//      Icon bordersIcon =
 //          Icons.ALL
-//              .border_vertical_mdi()
+//              .border_vertical()
 //              .clickable()
-//              .setToggleIcon(Icons.ALL.border_none_mdi())
+//              .setToggleIcon(Icons.ALL.border_clear())
 //              .toggleOnClick(true)
 //              .setTooltip(borderedToolTip)
 //              .apply(
@@ -317,11 +317,11 @@
 //    @Override
 //    public Node asElement(DataTable<T> dataTable) {
 //
-//      MdiIcon hoverIcon =
+//      Icon hoverIcon =
 //          Icons.ALL
-//              .blur_off_mdi()
+//              .blur_off()
 //              .clickable()
-//              .setToggleIcon(Icons.ALL.blur_mdi())
+//              .setToggleIcon(Icons.ALL.blur_on())
 //              .toggleOnClick(true)
 //              .setTooltip(noHoverToolTip)
 //              .apply(
@@ -410,25 +410,25 @@
 //    private String clearSearchToolTip = "Clear search";
 //
 //    private int autoSearchDelay = 200;
-//    private HTMLDivElement element = DominoElement.of(div()).css("search-new").element();
+//    private final HTMLDivElement element = DominoElement.of(div()).css("search-new").element();
 //    private DataTable<T> dataTable;
 //    private final TextBox textBox;
 //    private boolean autoSearch = true;
 //    private Timer autoSearchTimer;
 //    private EventListener autoSearchEventListener;
-//    private final MdiIcon searchIcon;
-//    private final MdiIcon clearIcon;
+//    private final Icon searchIcon;
+//    private final Icon clearIcon;
 //
 //    /** creates a new instance */
 //    public SearchTableAction() {
 //
 //      searchIcon =
 //          Icons.ALL
-//              .magnify_mdi()
+//              .search()
 //              .addClickListener(
 //                  evt -> {
 //                    autoSearchTimer.cancel();
-//                    doSearch();
+//                    search();
 //                  })
 //              .setTooltip(searchToolTip)
 //              .style()
@@ -436,7 +436,7 @@
 //              .get();
 //
 //      clearIcon =
-//          Icons.ALL.close_mdi().setTooltip(clearSearchToolTip).style().setCursor("pointer").get();
+//          Icons.ALL.clear().setTooltip(clearSearchToolTip).style().setCursor("pointer").get();
 //
 //      textBox =
 //          TextBox.create()
@@ -445,15 +445,10 @@
 //              .addRightAddOn(clearIcon)
 //              .addCss("table-search-box")
 //              .setMarginBottom("0px")
-//              .setMaxWidth("300px")
+//              .setWidth("100%")
 //              .addCss(Styles.pull_right);
 //
-//      clearIcon.addClickListener(
-//          evt -> {
-//            textBox.clear();
-//            autoSearchTimer.cancel();
-//            doSearch();
-//          });
+//      clearIcon.addClickListener(evt -> clear());
 //
 //      element.appendChild(textBox.element());
 //
@@ -461,7 +456,7 @@
 //          new Timer() {
 //            @Override
 //            public void run() {
-//              doSearch();
+//              search();
 //            }
 //          };
 //
@@ -501,7 +496,7 @@
 //          EventType.keypress.getName(),
 //          evt -> {
 //            if (ElementUtil.isEnterKey(Js.uncheckedCast(evt))) {
-//              doSearch();
+//              search();
 //            }
 //          });
 //
@@ -518,11 +513,19 @@
 //      this.autoSearchDelay = autoSearchDelayInMillies;
 //    }
 //
-//    private void doSearch() {
-//      SearchContext searchContext = dataTable.getSearchContext();
+//    private void search() {
+//      SearchContext<T> searchContext = dataTable.getSearchContext();
 //      Category search = Category.SEARCH;
 //      searchContext.removeByCategory(search);
 //      searchContext.add(Filter.create("*", textBox.getValue(), Category.SEARCH)).fireSearchEvent();
+//    }
+//
+//    /** Clears the search */
+//    public void clear() {
+//      textBox.clear();
+//      autoSearchTimer.cancel();
+//      search();
+//      textBox.focus();
 //    }
 //
 //    /** {@inheritDoc} */
@@ -543,6 +546,11 @@
 //      return element;
 //    }
 //
+//    @Override
+//    public void applyStyles(FlexItem<? extends HTMLElement> self) {
+//      self.setFlexGrow(1);
+//    }
+//
 //    /**
 //     * Set the search icon tooltip
 //     *
@@ -567,6 +575,21 @@
 //      clearIcon.setTooltip(clearSearchToolTip);
 //      return this;
 //    }
+//
+//    /** @return the search box */
+//    public TextBox getTextBox() {
+//      return textBox;
+//    }
+//
+//    /** @return the search icon */
+//    public Icon getSearchIcon() {
+//      return searchIcon;
+//    }
+//
+//    /** @return the clear icon */
+//    public Icon getClearIcon() {
+//      return clearIcon;
+//    }
 //  }
 //
 //  /**
@@ -579,19 +602,19 @@
 //    /** {@inheritDoc} */
 //    @Override
 //    public Node asElement(DataTable<T> dataTable) {
-//      MdiIcon columnsIcon = Icons.ALL.view_column_mdi().clickable();
+//      Icon columnsIcon = Icons.ALL.view_column().clickable();
 //
 //      DropDownMenu dropDownMenu = DropDownMenu.create(columnsIcon);
 //      dropDownMenu
 //          .setPosition(DropDownPosition.BOTTOM_LEFT)
 //          .apply(
 //              columnsMenu ->
-//                  dataTable
-//                      .getTableConfig()
-//                      .getColumns()
+//                  dataTable.getTableConfig().getColumns().stream()
+//                      .filter(this::notUtility)
 //                      .forEach(
 //                          columnConfig -> {
-//                            MdiIcon checkIcon = Icons.ALL.check_mdi();
+//                            Icon checkIcon =
+//                                Icons.ALL.check().toggleDisplay(!columnConfig.isHidden());
 //                            columnConfig.addShowHideListener(
 //                                DefaultColumnShowHideListener.of(checkIcon.element(), true));
 //                            FlexLayout itemElement =
@@ -604,7 +627,7 @@
 //                                        FlexItem.create()
 //                                            .appendChild(TextNode.of(columnConfig.getTitle())));
 //
-//                            columnsMenu.addAction(
+//                            columnsMenu.appendChild(
 //                                DropdownAction.create(columnConfig.getName(), itemElement.element())
 //                                    .setAutoClose(false)
 //                                    .addSelectionHandler(
@@ -620,664 +643,12 @@
 //      return columnsIcon.element();
 //    }
 //
+//    private boolean notUtility(ColumnConfig<T> column) {
+//      return !column.isUtilityColumn();
+//    }
+//
 //    /** {@inheritDoc} */
 //    @Override
 //    public void handleEvent(TableEvent event) {}
 //  }
-//}
-=======
-/*
- * Copyright © 2019 Dominokit
- *
- * Licensed under the Apache License, Version 2.0 (the "License");
- * you may not use this file except in compliance with the License.
- * You may obtain a copy of the License at
- *
- *     http://www.apache.org/licenses/LICENSE-2.0
- *
- * Unless required by applicable law or agreed to in writing, software
- * distributed under the License is distributed on an "AS IS" BASIS,
- * WITHOUT WARRANTIES OR CONDITIONS OF ANY KIND, either express or implied.
- * See the License for the specific language governing permissions and
- * limitations under the License.
- */
-package org.dominokit.domino.ui.datatable.plugins;
-
-import static java.util.Objects.nonNull;
-import static org.jboss.elemento.Elements.*;
-
-import elemental2.dom.*;
-import java.util.ArrayList;
-import java.util.List;
-import jsinterop.base.Js;
-import org.dominokit.domino.ui.datatable.ColumnConfig;
-import org.dominokit.domino.ui.datatable.DataTable;
-import org.dominokit.domino.ui.datatable.DataTableStyles;
-import org.dominokit.domino.ui.datatable.DefaultColumnShowHideListener;
-import org.dominokit.domino.ui.datatable.events.SearchClearedEvent;
-import org.dominokit.domino.ui.datatable.events.TableEvent;
-import org.dominokit.domino.ui.datatable.model.Category;
-import org.dominokit.domino.ui.datatable.model.Filter;
-import org.dominokit.domino.ui.datatable.model.SearchContext;
-import org.dominokit.domino.ui.dropdown.DropDownMenu;
-import org.dominokit.domino.ui.dropdown.DropDownPosition;
-import org.dominokit.domino.ui.dropdown.DropdownAction;
-import org.dominokit.domino.ui.forms.TextBox;
-import org.dominokit.domino.ui.grid.flex.FlexItem;
-import org.dominokit.domino.ui.grid.flex.FlexJustifyContent;
-import org.dominokit.domino.ui.grid.flex.FlexLayout;
-import org.dominokit.domino.ui.icons.Icon;
-import org.dominokit.domino.ui.icons.Icons;
-import org.dominokit.domino.ui.icons.MdiIcon;
-import org.dominokit.domino.ui.style.Style;
-import org.dominokit.domino.ui.style.Styles;
-import org.dominokit.domino.ui.style.Unit;
-import org.dominokit.domino.ui.utils.DominoElement;
-import org.dominokit.domino.ui.utils.ElementUtil;
-import org.dominokit.domino.ui.utils.TextNode;
-import org.gwtproject.timer.client.Timer;
-import org.jboss.elemento.EventType;
-
-/**
- * This plugin attach an action bar to the table and adds {@link HeaderActionElement}(s) to it
- *
- * @param <T> the type of the data table records
- */
-public class HeaderBarPlugin<T> implements DataTablePlugin<T> {
-
-  private final HTMLHeadingElement title = Style.of(h(2)).setMarginBottom("0px").element();
-  private final FlexLayout actionsBar =
-      FlexLayout.create().setJustifyContent(FlexJustifyContent.END);
-
-  private final HTMLDivElement element =
-      DominoElement.of(div())
-          .appendChild(
-              FlexLayout.create()
-                  .setJustifyContent(FlexJustifyContent.SPACE_BETWEEN)
-                  .appendChild(
-                      FlexItem.create().css("header-bar-title-container").appendChild(title))
-                  .appendChild(
-                      FlexItem.create()
-                          .css("header-bar-actions-container")
-                          .appendChild(actionsBar)))
-          .css(DataTableStyles.HEADER)
-          .style("padding-bottom: 5px;")
-          .element();
-
-  private final List<HeaderActionElement<T>> actionElements = new ArrayList<>();
-
-  /**
-   * creates an instance with a custom title
-   *
-   * @param title String title of the header bar
-   */
-  public HeaderBarPlugin(String title) {
-    this(title, "");
-  }
-
-  /**
-   * creates an instance with a custom and description
-   *
-   * @param title String title of the header bar
-   * @param description String description of the header bar
-   */
-  public HeaderBarPlugin(String title, String description) {
-    this.title.appendChild(DomGlobal.document.createTextNode(title));
-    if (nonNull(description) && !description.isEmpty()) {
-      this.title.appendChild(small().textContent(description).element());
-    }
-  }
-
-  /** {@inheritDoc} */
-  @Override
-  public void onBeforeAddTable(DataTable<T> dataTable) {
-    actionElements.forEach(
-        actionElement ->
-            actionsBar.appendChild(
-                FlexItem.create()
-                    .addCss(Styles.m_r_5)
-                    .addCss(Styles.m_l_5)
-                    .appendChild(actionElement.asElement(dataTable))
-                    .apply(actionElement::applyStyles)
-                    .element()));
-    dataTable.element().appendChild(element);
-  }
-
-  /**
-   * Adds a new header action to this header bar
-   *
-   * @param headerActionElement the {@link HeaderActionElement}
-   * @return same plugin instance
-   */
-  public HeaderBarPlugin<T> addActionElement(HeaderActionElement<T> headerActionElement) {
-    actionElements.add(headerActionElement);
-    return this;
-  }
-
-  /**
-   * a Predefined {@link HeaderActionElement} that condense/expand the data table rows
-   *
-   * @param <T> the type of the data table records
-   */
-  public static class CondenseTableAction<T> implements HeaderActionElement<T> {
-    private String condenseToolTip = "Condense";
-    private String expandToolTip = "Expand";
-
-    /** {@inheritDoc} */
-    @Override
-    public Node asElement(DataTable<T> dataTable) {
-      Icon condenseIcon =
-          Icons.ALL
-              .line_weight()
-              .clickable()
-              .setTooltip(condenseToolTip)
-              .setToggleIcon(Icons.ALL.format_line_spacing())
-              .toggleOnClick(true)
-              .apply(
-                  icon ->
-                      icon.addClickListener(
-                          evt -> {
-                            if (dataTable.isCondensed()) {
-                              dataTable.show();
-                              icon.setTooltip(condenseToolTip);
-                            } else {
-                              dataTable.condense();
-                              icon.setTooltip(expandToolTip);
-                            }
-                          }));
-
-      return a().add(condenseIcon).element();
-    }
-
-    /**
-     * Changes the condense icon tooltip
-     *
-     * @param condenseToolTip String
-     * @return same acton instance
-     */
-    public CondenseTableAction<T> setCondenseToolTip(String condenseToolTip) {
-      this.condenseToolTip = condenseToolTip;
-      return this;
-    }
-
-    /**
-     * Changes the expand icon tooltip
-     *
-     * @param expandToolTip String
-     * @return same acton instance
-     */
-    public CondenseTableAction<T> setExpandToolTip(String expandToolTip) {
-      this.expandToolTip = expandToolTip;
-      return this;
-    }
-  }
-
-  /**
-   * A predefined action to toggle stripes on data table rows
-   *
-   * @param <T> the type of the data table records
-   */
-  public static class StripesTableAction<T> implements HeaderActionElement<T> {
-
-    private String noStripsToolTip = "No stripes";
-    private String stripsToolTip = "Stripes";
-
-    /** {@inheritDoc} */
-    @Override
-    public Node asElement(DataTable<T> dataTable) {
-      Icon stripesIcon =
-          Icons.ALL
-              .format_line_spacing()
-              .clickable()
-              .setToggleIcon(Icons.ALL.power_input())
-              .setTooltip(noStripsToolTip)
-              .toggleOnClick(true)
-              .apply(
-                  icon ->
-                      icon.addClickListener(
-                          evt -> {
-                            if (dataTable.isStriped()) {
-                              dataTable.noStripes();
-                              icon.setTooltip(stripsToolTip);
-                            } else {
-                              dataTable.striped();
-                              icon.setTooltip(noStripsToolTip);
-                            }
-                          }));
-
-      return a().add(stripesIcon).element();
-    }
-
-    /**
-     * Changes the no strips icon tooltip
-     *
-     * @param noStripsToolTip String
-     * @return same acton instance
-     */
-    public StripesTableAction<T> setNoStripsToolTip(String noStripsToolTip) {
-      this.noStripsToolTip = noStripsToolTip;
-      return this;
-    }
-
-    /**
-     * Changes the strips icon tooltip
-     *
-     * @param stripsToolTip String
-     * @return same acton instance
-     */
-    public StripesTableAction<T> setStripsToolTip(String stripsToolTip) {
-      this.stripsToolTip = stripsToolTip;
-      return this;
-    }
-  }
-
-  /**
-   * A predefined action to toggle borders on data table rows
-   *
-   * @param <T> the type of the data table records
-   */
-  public static class BordersTableAction<T> implements HeaderActionElement<T> {
-
-    private String borderedToolTip = "Bordered";
-    private String noBprdersToolTip = "No borders";
-
-    /** {@inheritDoc} */
-    @Override
-    public Node asElement(DataTable<T> dataTable) {
-
-      Icon bordersIcon =
-          Icons.ALL
-              .border_vertical()
-              .clickable()
-              .setToggleIcon(Icons.ALL.border_clear())
-              .toggleOnClick(true)
-              .setTooltip(borderedToolTip)
-              .apply(
-                  icon ->
-                      icon.addClickListener(
-                          evt -> {
-                            if (dataTable.isBordered()) {
-                              dataTable.noBorder();
-                              icon.setTooltip(borderedToolTip);
-                            } else {
-                              dataTable.bordered();
-                              icon.setTooltip(noBprdersToolTip);
-                            }
-                          }));
-
-      return a().add(bordersIcon).element();
-    }
-
-    /**
-     * Changes the borders icon tooltip
-     *
-     * @param borderedToolTip String
-     * @return same acton instance
-     */
-    public BordersTableAction<T> setBorderedToolTip(String borderedToolTip) {
-      this.borderedToolTip = borderedToolTip;
-      return this;
-    }
-
-    /**
-     * Changes the no borders icon tooltip
-     *
-     * @param noBordersToolTip String
-     * @return same acton instance
-     */
-    public BordersTableAction<T> setNoBordersToolTip(String noBordersToolTip) {
-      this.noBprdersToolTip = noBordersToolTip;
-      return this;
-    }
-  }
-
-  /**
-   * A predefined action to toggle hover on data table rows
-   *
-   * @param <T> the type of the data table records
-   */
-  public static class HoverTableAction<T> implements HeaderActionElement<T> {
-
-    private String hoverToolTip = "Hover";
-    private String noHoverToolTip = "No Hover";
-
-    /** {@inheritDoc} */
-    @Override
-    public Node asElement(DataTable<T> dataTable) {
-
-      Icon hoverIcon =
-          Icons.ALL
-              .blur_off()
-              .clickable()
-              .setToggleIcon(Icons.ALL.blur_on())
-              .toggleOnClick(true)
-              .setTooltip(noHoverToolTip)
-              .apply(
-                  icon ->
-                      icon.addClickListener(
-                          evt -> {
-                            if (dataTable.isHoverable()) {
-                              dataTable.noHover();
-                              icon.setTooltip(hoverToolTip);
-                            } else {
-                              dataTable.hovered();
-                              icon.setTooltip(noHoverToolTip);
-                            }
-                          }));
-
-      return a().add(hoverIcon).element();
-    }
-
-    /**
-     * Changes the hover icon tooltip
-     *
-     * @param hoverToolTip String
-     * @return same acton instance
-     */
-    public HoverTableAction<T> setHoverToolTip(String hoverToolTip) {
-      this.hoverToolTip = hoverToolTip;
-      return this;
-    }
-
-    /**
-     * Changes the no hover icon tooltip
-     *
-     * @param noHoverToolTip String
-     * @return same acton instance
-     */
-    public HoverTableAction<T> setNoHoverToolTip(String noHoverToolTip) {
-      this.noHoverToolTip = noHoverToolTip;
-      return this;
-    }
-  }
-
-  /**
-   * A predefined action to clear data table search
-   *
-   * @param <T> the type of the data table records
-   */
-  public static class ClearSearch<T> implements HeaderActionElement<T> {
-
-    private String clearFiltersToolTip = "Clear filters";
-
-    /** {@inheritDoc} */
-    @Override
-    public Node asElement(DataTable<T> dataTable) {
-
-      MdiIcon clearFiltersIcon =
-          Icons.MDI_ICONS
-              .filter_remove_mdi()
-              .setTooltip(clearFiltersToolTip)
-              .size18()
-              .clickable()
-              .addClickListener(evt -> dataTable.getSearchContext().clear().fireSearchEvent());
-
-      return a().add(clearFiltersIcon).element();
-    }
-
-    /**
-     * Changes the clear filters icon tooltip
-     *
-     * @param clearFiltersToolTip String
-     * @return same acton instance
-     */
-    public ClearSearch<T> setClearFiltersToolTip(String clearFiltersToolTip) {
-      this.clearFiltersToolTip = clearFiltersToolTip;
-      return this;
-    }
-  }
-
-  /**
-   * A predefined action to add a search box the data table
-   *
-   * @param <T> the type of the data table records
-   */
-  public static class SearchTableAction<T> implements HeaderActionElement<T> {
-
-    private String searchToolTip = "Search";
-    private String clearSearchToolTip = "Clear search";
-
-    private int autoSearchDelay = 200;
-    private final HTMLDivElement element = DominoElement.of(div()).css("search-new").element();
-    private DataTable<T> dataTable;
-    private final TextBox textBox;
-    private boolean autoSearch = true;
-    private Timer autoSearchTimer;
-    private EventListener autoSearchEventListener;
-    private final Icon searchIcon;
-    private final Icon clearIcon;
-
-    /** creates a new instance */
-    public SearchTableAction() {
-
-      searchIcon =
-          Icons.ALL
-              .search()
-              .addClickListener(
-                  evt -> {
-                    autoSearchTimer.cancel();
-                    search();
-                  })
-              .setTooltip(searchToolTip)
-              .style()
-              .setCursor("pointer")
-              .get();
-
-      clearIcon =
-          Icons.ALL.clear().setTooltip(clearSearchToolTip).style().setCursor("pointer").get();
-
-      textBox =
-          TextBox.create()
-              .setPlaceholder(searchToolTip)
-              .addLeftAddOn(searchIcon)
-              .addRightAddOn(clearIcon)
-              .addCss("table-search-box")
-              .setMarginBottom("0px")
-              .setWidth("100%")
-              .addCss(Styles.pull_right);
-
-      clearIcon.addClickListener(evt -> clear());
-
-      element.appendChild(textBox.element());
-
-      autoSearchTimer =
-          new Timer() {
-            @Override
-            public void run() {
-              search();
-            }
-          };
-
-      autoSearchEventListener =
-          evt -> {
-            autoSearchTimer.cancel();
-            autoSearchTimer.schedule(autoSearchDelay);
-          };
-
-      setAutoSearch(true);
-    }
-
-    /** @return boolean, true if the auto search is enabled */
-    public boolean isAutoSearch() {
-      return autoSearch;
-    }
-
-    /**
-     * Enable/Disable auto search when enabled the search will triggered while the user is typing
-     * with a delay otherwise the search will only be triggered when the user click on search or
-     * press Enter
-     *
-     * @param autoSearch boolean
-     * @return same action instance
-     */
-    public SearchTableAction<T> setAutoSearch(boolean autoSearch) {
-      this.autoSearch = autoSearch;
-
-      if (autoSearch) {
-        textBox.addEventListener("input", autoSearchEventListener);
-      } else {
-        textBox.removeEventListener("input", autoSearchEventListener);
-        autoSearchTimer.cancel();
-      }
-
-      textBox.addEventListener(
-          EventType.keypress.getName(),
-          evt -> {
-            if (ElementUtil.isEnterKey(Js.uncheckedCast(evt))) {
-              search();
-            }
-          });
-
-      return this;
-    }
-
-    /** @return int search delay in milliseconds */
-    public int getAutoSearchDelay() {
-      return autoSearchDelay;
-    }
-
-    /** @param autoSearchDelayInMillies int auto search delay in milliseconds */
-    public void setAutoSearchDelay(int autoSearchDelayInMillies) {
-      this.autoSearchDelay = autoSearchDelayInMillies;
-    }
-
-    private void search() {
-      SearchContext<T> searchContext = dataTable.getSearchContext();
-      Category search = Category.SEARCH;
-      searchContext.removeByCategory(search);
-      searchContext.add(Filter.create("*", textBox.getValue(), Category.SEARCH)).fireSearchEvent();
-    }
-
-    /** Clears the search */
-    public void clear() {
-      textBox.clear();
-      autoSearchTimer.cancel();
-      search();
-      textBox.focus();
-    }
-
-    /** {@inheritDoc} */
-    @Override
-    public void handleEvent(TableEvent event) {
-      if (SearchClearedEvent.SEARCH_EVENT_CLEARED.equals(event.getType())) {
-        textBox.pauseChangeHandlers();
-        textBox.clear();
-        textBox.resumeChangeHandlers();
-      }
-    }
-
-    /** {@inheritDoc} */
-    @Override
-    public Node asElement(DataTable<T> dataTable) {
-      this.dataTable = dataTable;
-      dataTable.addTableEventListener(SearchClearedEvent.SEARCH_EVENT_CLEARED, this);
-      return element;
-    }
-
-    @Override
-    public void applyStyles(FlexItem<? extends HTMLElement> self) {
-      self.setFlexGrow(1);
-    }
-
-    /**
-     * Set the search icon tooltip
-     *
-     * @param searchToolTip String
-     * @return same action instance
-     */
-    public SearchTableAction<T> setSearchToolTip(String searchToolTip) {
-      this.searchToolTip = searchToolTip;
-      searchIcon.setTooltip(searchToolTip);
-      textBox.setPlaceholder(searchToolTip);
-      return this;
-    }
-
-    /**
-     * Set the clear search icon tooltip
-     *
-     * @param clearSearchToolTip String
-     * @return same action instance
-     */
-    public SearchTableAction<T> setClearSearchToolTip(String clearSearchToolTip) {
-      this.clearSearchToolTip = clearSearchToolTip;
-      clearIcon.setTooltip(clearSearchToolTip);
-      return this;
-    }
-
-    /** @return the search box */
-    public TextBox getTextBox() {
-      return textBox;
-    }
-
-    /** @return the search icon */
-    public Icon getSearchIcon() {
-      return searchIcon;
-    }
-
-    /** @return the clear icon */
-    public Icon getClearIcon() {
-      return clearIcon;
-    }
-  }
-
-  /**
-   * A predefined action to add a drop down to the data table that allow selecting which columns be
-   * shown/hidden
-   *
-   * @param <T> the type of the data table records
-   */
-  public static class ShowHideColumnsAction<T> implements HeaderActionElement<T> {
-    /** {@inheritDoc} */
-    @Override
-    public Node asElement(DataTable<T> dataTable) {
-      Icon columnsIcon = Icons.ALL.view_column().clickable();
-
-      DropDownMenu dropDownMenu = DropDownMenu.create(columnsIcon);
-      dropDownMenu
-          .setPosition(DropDownPosition.BOTTOM_LEFT)
-          .apply(
-              columnsMenu ->
-                  dataTable.getTableConfig().getColumns().stream()
-                      .filter(this::notUtility)
-                      .forEach(
-                          columnConfig -> {
-                            Icon checkIcon =
-                                Icons.ALL.check().toggleDisplay(!columnConfig.isHidden());
-                            columnConfig.addShowHideListener(
-                                DefaultColumnShowHideListener.of(checkIcon.element(), true));
-                            FlexLayout itemElement =
-                                FlexLayout.create()
-                                    .appendChild(
-                                        FlexItem.create()
-                                            .styler(style -> style.setWidth(Unit.px.of(24)))
-                                            .appendChild(checkIcon))
-                                    .appendChild(
-                                        FlexItem.create()
-                                            .appendChild(TextNode.of(columnConfig.getTitle())));
-
-                            columnsMenu.appendChild(
-                                DropdownAction.create(columnConfig.getName(), itemElement.element())
-                                    .setAutoClose(false)
-                                    .addSelectionHandler(
-                                        value ->
-                                            columnConfig.toggleDisplay(columnConfig.isHidden())));
-                          }));
-
-      columnsIcon.addClickListener(
-          evt -> {
-            dropDownMenu.open();
-            evt.stopPropagation();
-          });
-      return columnsIcon.element();
-    }
-
-    private boolean notUtility(ColumnConfig<T> column) {
-      return !column.isUtilityColumn();
-    }
-
-    /** {@inheritDoc} */
-    @Override
-    public void handleEvent(TableEvent event) {}
-  }
-}
->>>>>>> fff5bd13
+//}