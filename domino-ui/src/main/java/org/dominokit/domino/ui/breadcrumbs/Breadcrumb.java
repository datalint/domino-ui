/*
 * Copyright © 2019 Dominokit
 *
 * Licensed under the Apache License, Version 2.0 (the "License");
 * you may not use this file except in compliance with the License.
 * You may obtain a copy of the License at
 *
 *     http://www.apache.org/licenses/LICENSE-2.0
 *
 * Unless required by applicable law or agreed to in writing, software
 * distributed under the License is distributed on an "AS IS" BASIS,
 * WITHOUT WARRANTIES OR CONDITIONS OF ANY KIND, either express or implied.
 * See the License for the specific language governing permissions and
 * limitations under the License.
 */
package org.dominokit.domino.ui.breadcrumbs;

import static java.util.Objects.nonNull;
import static org.dominokit.domino.ui.breadcrumbs.BreadcrumbStyles.dui_breadcrumb;

import elemental2.dom.EventListener;
import elemental2.dom.HTMLOListElement;
import java.util.ArrayList;
import java.util.HashSet;
import java.util.List;
import java.util.Set;
import org.dominokit.domino.ui.elements.OListElement;
import org.dominokit.domino.ui.icons.Icon;
import org.dominokit.domino.ui.utils.BaseDominoElement;
import org.dominokit.domino.ui.utils.HasBackground;
import org.dominokit.domino.ui.utils.HasChangeListeners;

/**
 * Provides current location in a navigational hierarchy.
 *
 * <p>This component displays locations with the ability to navigate between them and highlighting
 * the current one, each location can have text and icon with a click listener that will be called
 * when user clicks on it.
 *
 * <p>Customize the component can be done by overwriting classes provided by {@link
 * BreadcrumbStyles}
 *
 * @see BaseDominoElement
 * @see HasBackground
 * @see BreadcrumbItem
 * @author vegegoku
 * @version $Id: $Id
 */
public class Breadcrumb extends BaseDominoElement<HTMLOListElement, Breadcrumb>
    implements HasChangeListeners<Breadcrumb, BreadcrumbItem> {
  private final OListElement element;
  private final List<BreadcrumbItem> items = new ArrayList<>();
  private final Set<ChangeListener<? super BreadcrumbItem>> changeListeners = new HashSet<>();
  private BreadcrumbItem activeItem;
  private boolean removeTail = false;

  private boolean changeListenersPaused = false;

  /** Constructor for Breadcrumb. */
  public Breadcrumb() {
    element = ol().addCss(dui_breadcrumb);
    init(this);
  }

  /**
   * Creates new empty breadcrumb
   *
   * @return new breadcrumb instance
   */
  public static Breadcrumb create() {
    return new Breadcrumb();
  }

  /**
   * Adds new location with {@code text} and {@code onClick} listener
   *
   * @param text the label of the location
   * @param onClick {@link elemental2.dom.EventListener} that will be called when the location is
   *     clicked
   * @return same instance
   */
  public Breadcrumb appendChild(String text, EventListener onClick) {
    BreadcrumbItem item = BreadcrumbItem.create(text);
    addAndActivateNewItem(item);
    item.addClickListener(onClick);
    return this;
  }

  /**
   * Adds new location with {@code text}, {@code icon} and {@code onClick} listener
   *
<<<<<<< HEAD
   * @param text the label of the location
   * @param icon the {@link BaseIcon} of the location
   * @param onClick {@link EventListener} that will be called when the location is clicked
   * @return same instance
   */
  public Breadcrumb appendChild(String text, BaseIcon<?> icon, EventListener onClick) {
    BreadcrumbItem item = BreadcrumbItem.create(text, icon);
=======
   * @param icon the {@link org.dominokit.domino.ui.icons.Icon} of the location
   * @param text the label of the location
   * @param onClick {@link elemental2.dom.EventListener} that will be called when the location is
   *     clicked
   * @return same instance
   */
  public Breadcrumb appendChild(Icon<?> icon, String text, EventListener onClick) {
    BreadcrumbItem item = BreadcrumbItem.create(icon, text);
>>>>>>> 7686ad9b
    addAndActivateNewItem(item);
    item.addClickListener(onClick);
    return this;
  }

  /**
   * Adds new location by providing {@link org.dominokit.domino.ui.breadcrumbs.BreadcrumbItem},
   * change handler can be triggered
   *
   * @param items the {@link org.dominokit.domino.ui.breadcrumbs.BreadcrumbItem} location to be
   *     added
   * @return same instance
   */
  public Breadcrumb appendChild(BreadcrumbItem... items) {
    return appendChild(false, items);
  }

  /**
   * Adds new location by providing {@link org.dominokit.domino.ui.breadcrumbs.BreadcrumbItem}
   *
   * @param silent boolean, if true dont trigger change handlers
   * @param items the {@link org.dominokit.domino.ui.breadcrumbs.BreadcrumbItem} location to be
   *     added
   * @return same instance
   */
  public Breadcrumb appendChild(boolean silent, BreadcrumbItem... items) {
    for (BreadcrumbItem item : items) {
      addNewItem(item);
    }
    setActiveItem(this.items.get(this.items.size() - 1), silent);
    return this;
  }

  /**
   * Adds new location by providing {@link org.dominokit.domino.ui.breadcrumbs.BreadcrumbItem}
   *
   * @param item the {@link org.dominokit.domino.ui.breadcrumbs.BreadcrumbItem} location to be added
   * @return same instance
   */
  public Breadcrumb appendChild(BreadcrumbItem item) {
    addAndActivateNewItem(item);
    return this;
  }

  /**
   * Remove child BreadcrumbItems from a given index, inclusive.
   *
   * @param itemFromIndex the {@link org.dominokit.domino.ui.breadcrumbs.BreadcrumbItem} index from
   *     which and all its siblings are removed.
   * @param silent boolean, if true dont trigger change handlers
   * @return same instance
   */
  public Breadcrumb removeChildFrom(int itemFromIndex, boolean silent) {
    List<BreadcrumbItem> removedItems = items.subList(itemFromIndex, items.size());
    removedItems.forEach(BaseDominoElement::remove);

    items.removeAll(removedItems);

    if (activeItem != null && !items.contains(activeItem)) {
      if (items.isEmpty()) activeItem = null;
      else setActiveItem(items.get(items.size() - 1), silent);
    }

    return this;
  }

  private void addAndActivateNewItem(BreadcrumbItem item) {
    addNewItem(item);
    setActiveItem(item);
  }

  private void addNewItem(BreadcrumbItem item) {
    items.add(item);
    element.appendChild(item);
    elementOf(item.getClickableElement())
        .addClickListener(
            e -> {
              if (!isDisabled()) {
                setActiveItem(item);
              }
            });
  }

  /**
   * Set a given item as the active item of the breadcrumb, change handler can be triggered
   *
   * @param item The item be set as active one
   * @return same instance
   */
  public Breadcrumb setActiveItem(BreadcrumbItem item) {
    return setActiveItem(item, false);
  }

  /**
   * Set a given item as the active item of the breadcrumb
   *
   * @param item The item be set as active one
   * @param silent boolean, if true dont trigger change handlers
   * @return same instance
   */
  public Breadcrumb setActiveItem(BreadcrumbItem item, boolean silent) {
    // If item is already active, do nothing here.
    if (item.isActive()) {
      return this;
    }

    BreadcrumbItem oldValue;
    if (nonNull(activeItem)) {
      oldValue = activeItem;
      activeItem.deActivate();
    } else {
      oldValue = null;
    }
    item.activate();
    activeItem = item;
    if (removeTail) {
      int index = items.indexOf(item) + 1;
      while (items.size() > index) {
        items.get(items.size() - 1).element().remove();
        items.remove(items.size() - 1);
      }
    }

    if (!silent && !changeListenersPaused) {
      triggerChangeListeners(oldValue, activeItem);
    }

    return this;
  }

  /**
   * If true, then selecting location will remove the tailing ones.
   *
   * <p>For example:
   *
   * <ul>
   *   <li>Given {@code removeTail} is true and having 4 locations as follows:
   *       <p><strong>A</strong> -> <strong>B</strong> -> <strong>C</strong> -> <strong>D</strong>
   *       <p>when selecting location <strong>B</strong>, then the new locations will be as follows:
   *       <p><strong>A</strong> -> <strong><u>B</u></strong>
   *   <li>Given {@code removeTail} is false and having 4 locations as follows:
   *       <p><strong>A</strong> -> <strong>B</strong> -> <strong>C</strong> -> <strong>D</strong>
   *       <p>when selecting location <strong>B</strong>, then the new locations will be as follows:
   *       <p><strong>A</strong> -> <strong><u>B</u></strong> -> <strong>C</strong> ->
   *       <strong>D</strong>
   * </ul>
   *
   * @param removeTail true for activating remove tail, false otherwise
   * @return same instance
   */
  public Breadcrumb setRemoveActiveTailItem(boolean removeTail) {
    this.removeTail = removeTail;
    return this;
  }

  /**
   * Removes all locations from the breadcrumb
   *
   * @return same instance
   */
  public Breadcrumb removeAll() {
    items.forEach(BaseDominoElement::remove);
    items.clear();
    this.activeItem = null;
    return this;
  }

  /** {@inheritDoc} */
  @Override
  public HTMLOListElement element() {
    return element.element();
  }

  /** @return The active {@link BreadcrumbItem} location */
  /**
   * Getter for the field <code>activeItem</code>.
   *
   * @return a {@link org.dominokit.domino.ui.breadcrumbs.BreadcrumbItem} object
   */
  public BreadcrumbItem getActiveItem() {
    return activeItem;
  }

  /** @return All {@link BreadcrumbItem} locations */
  /**
   * Getter for the field <code>items</code>.
   *
   * @return a {@link java.util.List} object
   */
  public List<BreadcrumbItem> getItems() {
    return items;
  }

  /** {@inheritDoc} */
  @Override
  public Breadcrumb addChangeListener(ChangeListener<? super BreadcrumbItem> changeListener) {
    changeListeners.add(changeListener);
    return this;
  }

  /** {@inheritDoc} */
  @Override
  public Breadcrumb removeChangeListener(ChangeListener<? super BreadcrumbItem> changeListener) {
    changeListeners.remove(changeListener);
    return this;
  }

  /** {@inheritDoc} */
  @Override
  public boolean hasChangeListener(ChangeListener<? super BreadcrumbItem> changeListener) {
    return changeListeners.contains(changeListener);
  }

  /** {@inheritDoc} */
  @Override
  public Breadcrumb pauseChangeListeners() {
    this.changeListenersPaused = true;
    return this;
  }

  /** {@inheritDoc} */
  @Override
  public Breadcrumb resumeChangeListeners() {
    this.changeListenersPaused = false;
    return this;
  }

  /** {@inheritDoc} */
  @Override
  public Breadcrumb togglePauseChangeListeners(boolean toggle) {
    this.changeListenersPaused = toggle;
    return this;
  }

  /** {@inheritDoc} */
  @Override
  public Set<ChangeListener<? super BreadcrumbItem>> getChangeListeners() {
    return changeListeners;
  }

  /** {@inheritDoc} */
  @Override
  public boolean isChangeListenersPaused() {
    return this.changeListenersPaused;
  }

  /** {@inheritDoc} */
  @Override
  public Breadcrumb triggerChangeListeners(BreadcrumbItem oldValue, BreadcrumbItem newValue) {
    changeListeners.forEach(changeListener -> changeListener.onValueChanged(oldValue, newValue));
    return this;
  }
}<|MERGE_RESOLUTION|>--- conflicted
+++ resolved
@@ -89,15 +89,6 @@
   /**
    * Adds new location with {@code text}, {@code icon} and {@code onClick} listener
    *
-<<<<<<< HEAD
-   * @param text the label of the location
-   * @param icon the {@link BaseIcon} of the location
-   * @param onClick {@link EventListener} that will be called when the location is clicked
-   * @return same instance
-   */
-  public Breadcrumb appendChild(String text, BaseIcon<?> icon, EventListener onClick) {
-    BreadcrumbItem item = BreadcrumbItem.create(text, icon);
-=======
    * @param icon the {@link org.dominokit.domino.ui.icons.Icon} of the location
    * @param text the label of the location
    * @param onClick {@link elemental2.dom.EventListener} that will be called when the location is
@@ -106,7 +97,6 @@
    */
   public Breadcrumb appendChild(Icon<?> icon, String text, EventListener onClick) {
     BreadcrumbItem item = BreadcrumbItem.create(icon, text);
->>>>>>> 7686ad9b
     addAndActivateNewItem(item);
     item.addClickListener(onClick);
     return this;
