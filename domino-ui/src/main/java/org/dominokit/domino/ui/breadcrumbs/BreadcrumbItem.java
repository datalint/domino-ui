--- conflicted
+++ resolved
@@ -90,19 +90,11 @@
   /**
    * Creates item with text content and icon
    *
-<<<<<<< HEAD
-=======
    * @param icon the {@link org.dominokit.domino.ui.icons.Icon} of the item
->>>>>>> 7686ad9b
    * @param text the content of the item
-   * @param icon the {@link BaseIcon} of the item
    * @return new instance
    */
-<<<<<<< HEAD
-  public static BreadcrumbItem create(String text, BaseIcon<?> icon) {
-=======
   public static BreadcrumbItem create(Icon<?> icon, String text) {
->>>>>>> 7686ad9b
     return new BreadcrumbItem(text, icon);
   }
 
