/*
 * Copyright © 2019 Dominokit
 *
 * Licensed under the Apache License, Version 2.0 (the "License");
 * you may not use this file except in compliance with the License.
 * You may obtain a copy of the License at
 *
 *     http://www.apache.org/licenses/LICENSE-2.0
 *
 * Unless required by applicable law or agreed to in writing, software
 * distributed under the License is distributed on an "AS IS" BASIS,
 * WITHOUT WARRANTIES OR CONDITIONS OF ANY KIND, either express or implied.
 * See the License for the specific language governing permissions and
 * limitations under the License.
 */
package org.dominokit.domino.ui.cards;

import static java.util.Objects.isNull;
import static java.util.Objects.nonNull;
import static org.dominokit.domino.ui.cards.CardStyles.*;
import static org.jboss.elemento.Elements.*;

import elemental2.dom.*;
import org.dominokit.domino.ui.collapsible.Collapsible;
import org.dominokit.domino.ui.grid.flex.FlexAlign;
import org.dominokit.domino.ui.grid.flex.FlexItem;
import org.dominokit.domino.ui.grid.flex.FlexLayout;
import org.dominokit.domino.ui.icons.BaseIcon;
import org.dominokit.domino.ui.icons.HardwareIcons;
import org.dominokit.domino.ui.icons.Icons;
import org.dominokit.domino.ui.keyboard.KeyboardEvents;
import org.dominokit.domino.ui.style.Color;
import org.dominokit.domino.ui.style.Style;
import org.dominokit.domino.ui.style.Styles;
import org.dominokit.domino.ui.utils.BaseDominoElement;
import org.dominokit.domino.ui.utils.DominoElement;
import org.dominokit.domino.ui.utils.HasBackground;
import org.dominokit.domino.ui.utils.TextNode;
import org.jboss.elemento.EventType;
import org.jboss.elemento.HtmlContentBuilder;
import org.jboss.elemento.IsElement;

/**
 * A component provides a content container.
 *
 * <p>A card has two main sub-containers, header and body; the header provides title and description
 * for the card with customizable header actions to perform specific operations while the body
 * provides a container for custom content.
 *
 * <p>Customize the component can be done by overwriting classes provided by {@link CardStyles}
 *
 * <p>For example:
 *
 * <pre>
 *     Card.create("Card Title", "Description text here...")
 *             .appendChild(TextNode.of(SAMPLE_CONTENT))
 *             .addHeaderAction(Icons.ALL.more_vert(), (event) -> {
 *                 DomGlobal.console.info("More action selected");
 *             })
 * </pre>
 *
 * @see BaseDominoElement
 * @see HasBackground
 */
public class Card extends BaseDominoElement<HTMLDivElement, Card> implements HasBackground<Card> {

<<<<<<< HEAD
  private final FlexItem logoContainer;
  private final DominoElement<HTMLDivElement> root = DominoElement.div().addCss(CARD);
  private final DominoElement<HTMLDivElement> header = DominoElement.div().addCss(HEADER);
  private final DominoElement<HTMLHeadingElement> headerTitle = DominoElement.of(h(2));
  private final DominoElement<HTMLElement> headerDescription = DominoElement.of(small());
  private final DominoElement<HTMLUListElement> headerBar =
      DominoElement.of(ul()).addCss(HEADER_ACTIONS);
  private final DominoElement<HTMLDivElement> body = DominoElement.div().addCss(BODY);

  private final Text title = TextNode.empty();
  private final Text description = TextNode.empty();
  private boolean collapsible = false;
  private HTMLLIElement collapseAction;
  private BaseIcon<?> collapseIcon;
  private Color headerBackground;
  private Color bodyBackground;
  private HtmlContentBuilder<HTMLAnchorElement> collapseAnchor;

  public Card() {
    headerTitle.appendChild(title).appendChild(headerDescription);

    logoContainer = FlexItem.create();
    header.appendChild(
        FlexLayout.create()
            .appendChild(logoContainer.css(Styles.m_r_10).setAlignSelf(FlexAlign.CENTER))
            .appendChild(
                FlexItem.create()
                    .setAlignSelf(FlexAlign.CENTER)
                    .setFlexGrow(1)
                    .appendChild(headerTitle))
            .appendChild(FlexItem.create().appendChild(headerBar)));

    root.appendChild(header).appendChild(body);

    headerDescription.appendChild(description);

    body.getCollapsible()
        .addHideHandler(
            () -> {
              if (collapsible) {
=======
    private final FlexItem logoContainer;
    private final DominoElement<HTMLDivElement> root = DominoElement.div().addCss(CARD);
    private final DominoElement<HTMLDivElement> header = DominoElement.div().addCss(HEADER);
    private final DominoElement<HTMLHeadingElement> headerTitle = DominoElement.of(h(2));
    private final DominoElement<HTMLElement> headerDescription = DominoElement.of(small());
    private final DominoElement<HTMLUListElement> headerBar = DominoElement.of(ul()).addCss(HEADER_ACTIONS);
    private final DominoElement<HTMLDivElement> body = DominoElement.div().addCss(BODY);

    private final Text title = TextNode.empty();
    private final Text description = TextNode.empty();
    private boolean collapsible = false;
    private HTMLLIElement collapseAction;
    private BaseIcon<?> collapseIcon;
    private Color headerBackground;
    private Color bodyBackground;
    private HtmlContentBuilder<HTMLAnchorElement> collapseAnchor;

    public Card() {
        headerTitle
                .appendChild(title)
                .appendChild(headerDescription);

        logoContainer = FlexItem.create().css("logo").hide();
        header.appendChild(FlexLayout.create()
                .appendChild(logoContainer
                        .setAlignSelf(FlexAlign.CENTER))
                .appendChild(FlexItem.create()
                        .setAlignSelf(FlexAlign.CENTER)
                        .setFlexGrow(1)
                        .appendChild(headerTitle))
                .appendChild(FlexItem.create().appendChild(headerBar))
        );

        root.appendChild(header)
                .appendChild(body);

        headerDescription.appendChild(description);

        body.getCollapsible().addHideHandler(() -> {
            if (collapsible) {
>>>>>>> f5f2b1b1
                collapseIcon.element().textContent = Icons.ALL.keyboard_arrow_down().getName();
              }
            });

    body.getCollapsible()
        .addShowHandler(
            () -> {
              if (collapsible) {
                collapseIcon.element().textContent = Icons.ALL.keyboard_arrow_up().getName();
<<<<<<< HEAD
              }
            });

    init(this);
  }

  /**
   * Creates new card instance with hiding the header
   *
   * @return new instance with no header
   */
  public static Card create() {
    Card card = new Card();
    card.header.hide();
    return card;
  }

  /**
   * Creates new card instance with {@code title}.
   *
   * @param title the title of the header
   * @return new instance
   */
  public static Card create(String title) {
    Card card = new Card();
    card.setTitle(title);
    return card;
  }

  /**
   * Creates new card instance with {@code title} and {@code description}
   *
   * @param title the title of the header
   * @param description the description of the header
   * @return new instance
   */
  public static Card create(String title, String description) {
    Card card = new Card();
    card.setTitle(title);
    card.setDescription(description);
    return card;
  }

  /**
   * Profile is a special case of a card which has {@code margin-bottom} to {@code 0px} and @link
   * Color#THEME} as a background
   *
   * @param name the title of the header of the profile
   * @param info the description of the header of the profile
   * @return new instance
   * @see Card#create(String, String)
   */
  public static Card createProfile(String name, String info) {
    Card profileCard = Card.create(name, info);
    profileCard.style().setMarginBottom("0px");
    profileCard.setBackground(Color.THEME);
    return profileCard;
  }

  /**
   * Sets the title of the card
   *
   * @param titleText the title of the header
   * @return same instance
   */
  public Card setTitle(String titleText) {
    title.textContent = titleText;
    return this;
  }

  /**
   * Sets the description of the card
   *
   * @param descriptionText the description of the header
   * @return same instance
   */
  public Card setDescription(String descriptionText) {
    description.textContent = descriptionText;
    return this;
  }

  /**
   * Adds new element to the description element inside the header
   *
   * @param node the element to be added
   * @return same instance
   */
  public Card appendDescriptionChild(Node node) {
    headerDescription.appendChild(node);
    return this;
  }

  /**
   * Same as {@link Card#appendDescriptionChild(Node)} but takes {@link IsElement}
   *
   * @param element the element to append
   * @return same instance
   */
  public Card appendDescriptionChild(IsElement<?> element) {
    return appendDescriptionChild(element.element());
  }

  /**
   * Adds element to the body of the card
   *
   * @param content the element to add
   * @return same instance
   */
  public Card appendChild(Node content) {
    getBody().appendChild(content);
    return this;
  }

  /** {@inheritDoc} */
  @Override
  public Card appendChild(IsElement<?> element) {
    getBody().appendChild(element.element());
    return this;
  }

  /**
   * Sets the background {@link Color} of the header
   *
   * @param headerBackground a {@link Color} to set as a background to the header
   * @return same instance
   */
  public Card setHeaderBackground(Color headerBackground) {
    if (nonNull(this.headerBackground)) {
      header.style().remove(this.headerBackground.getBackground());
    }
    this.headerBackground = headerBackground;
    header.style().add(headerBackground.getBackground());
    return this;
  }

  /**
   * Sets the background {@link Color} of the body
   *
   * @param bodyBackground a {@link Color} to set as a background to the body
   * @return same instance
   */
  public Card setBodyBackground(Color bodyBackground) {
    if (nonNull(this.bodyBackground)) {
      body.style().remove(this.bodyBackground.getBackground());
    }
    this.bodyBackground = bodyBackground;
    body.style().add(bodyBackground.getBackground());
    return this;
  }

  /**
   * Removes spaces inside the card and fit the body to its content, check {@link
   * CardStyles#FIT_CONTENT}
   *
   * @return same instance
   */
  public Card fitContent() {
    style.add(FIT_CONTENT);
    return this;
  }

  /**
   * Sets a default padding to the body of the card
   *
   * @return same instance
   */
  public Card unFitContent() {
    style.remove(FIT_CONTENT);
    return this;
  }

  /** {@inheritDoc} */
  @Override
  public Card setBackground(Color background) {
    setHeaderBackground(background);
    setBodyBackground(background);
    return this;
  }

  /** @return The header element */
  public DominoElement<HTMLDivElement> getHeader() {
    return header;
  }

  /** @return The header actions container */
  public DominoElement<HTMLUListElement> getHeaderBar() {
    return headerBar;
  }

  /** @return The body element */
  public DominoElement<HTMLDivElement> getBody() {
    return body;
  }

  /** @return The header title element */
  public DominoElement<HTMLHeadingElement> getHeaderTitle() {
    return headerTitle;
  }

  /** @return The header description element */
  public DominoElement<HTMLElement> getHeaderDescription() {
    return headerDescription;
  }

  @Deprecated
  public static HTMLLIElement createIcon(BaseIcon<?> icon) {
    return li().add(a().add(icon)).element();
  }

  /**
   * Adds new header action to card header passing the {@code icon} and the {@code eventListener}.
   *
   * @param icon the header action {@link BaseIcon}
   * @param eventListener A {@link EventListener} to listen to the action
   * @return same instance
   */
  public Card addHeaderAction(BaseIcon<?> icon, EventListener eventListener) {
    HTMLLIElement actionItem = createHeaderAction(icon);
    actionItem.addEventListener("click", eventListener);

    putAction(actionItem);

    return this;
  }

  /**
   * Adds new {@link HeaderAction}
   *
   * @param headerAction A {@link HeaderAction} to be added to the card
   * @return same instance
   */
  public Card addHeaderAction(HeaderAction headerAction) {
    putAction(headerAction.element());
    return this;
  }

  private void putAction(HTMLLIElement actionItem) {
    if (nonNull(collapseAction) && collapsible) {
      headerBar.insertBefore(actionItem, collapseAction);
    } else {
      headerBar.appendChild(actionItem);
    }
  }

  private HTMLLIElement createHeaderAction(BaseIcon<?> icon) {
    return li().add(
            collapseAnchor =
                a().attr("tabindex", "0")
                    .attr("aria-expanded", "true")
                    .attr("href", "#")
                    .on(EventType.click, Event::preventDefault)
                    .add(
                        icon.clickable()
                            .styler(style -> style.add(Styles.pull_right, ACTION_ICON))))
        .element();
  }

  /**
   * Enables the ability to hide/show the body by adding header action to the card. This method will
   * set the header action icon to {@link HardwareIcons#keyboard_arrow_up()} and adds a listener to
   * hide and show the body.
   *
   * @return same instance
   */
  public Card setCollapsible() {
    collapseIcon = Icons.ALL.keyboard_arrow_up();

    collapseIcon.setAttribute("tabindex", "0");

    if (isNull(collapseAction)) {
      collapseAction = createHeaderAction(collapseIcon);
    }

    KeyboardEvents.listenOn(collapseAction).onEnter(evt -> switchVisibility());

    collapseAction.addEventListener("click", evt -> switchVisibility());

    putAction(collapseAction);

    this.collapsible = true;

    return this;
  }

  private void switchVisibility() {
    if (collapsible) {
      if (body.getCollapsible().isHidden()) {
        expand();
        collapseAnchor.element().setAttribute("aria-expanded", "true");
      } else {
        collapse();
        collapseAnchor.element().setAttribute("aria-expanded", "false");
      }
    }
  }

  /**
   * Change the visibility of the body based on its current state; expand if collapsed or collapse
   * if expanded
   *
   * @return same instance
   */
  public Card toggle() {
    if (body.getCollapsible().isHidden()) {
      expand();
    } else {
      collapse();
    }
    return this;
  }

  /**
   * Show the body
   *
   * @return same instance
   */
  public Card expand() {
    body.getCollapsible().show();
    return this;
  }

  /**
   * Hide the body
   *
   * @return same instance
   */
  public Card collapse() {
    body.getCollapsible().hide();
    return this;
  }

  /**
   * Checks if the body is hidden
   *
   * @return true if the body is hidden, false otherwise
   */
  public boolean isCollapsed() {
    return body.getCollapsible().isHidden();
  }

  /**
   * Adds listener to be called when the body gets expanded. The {@code listener} will be called
   * everytime the body gets expanded.
   *
   * @param listener the {@link Collapsible.ShowCompletedHandler} to be added
   * @return same instance
   */
  public Card addExpandListener(Collapsible.ShowCompletedHandler listener) {
    body.addShowListener(listener);
    return this;
  }

  /**
   * Removes expand listener.
   *
   * @param listener the {@link Collapsible.ShowCompletedHandler} to be removed
   * @return same instance
   */
  public Card removeExpandListener(Collapsible.ShowCompletedHandler listener) {
    body.removeShowListener(listener);
    return this;
  }

  /**
   * Adds listener to be called when the body gets collapsed. The {@code listener} will be called
   * everytime the body gets collapsed.
   *
   * @param listener the {@link Collapsible.HideCompletedHandler} to add
   * @return same instance
   */
  public Card addCollapseListener(Collapsible.HideCompletedHandler listener) {
    body.addHideListener(listener);
    return this;
  }

  /**
   * Removes collapse listener.
   *
   * @param listener the {@link Collapsible.HideCompletedHandler} to be removed
   * @return same instance
   */
  public Card removeCollapseListener(Collapsible.HideCompletedHandler listener) {
    body.removeHideListener(listener);
    return this;
  }

  /**
   * Sets the padding of the body, the {@code padding} value will be the same as CSS defines it.
   *
   * <p>For example:
   *
   * <pre>
   *     card.setBodyPadding("2px 1px 2px 1px")
   * </pre>
   *
   * @param padding the padding to set
   * @return same instance
   */
  public Card setBodyPadding(String padding) {
    body.style().setPadding(padding);
    return this;
  }

  /**
   * Sets the left padding of the body
   *
   * @param padding the padding to set
   * @return same instance
   */
  public Card setBodyPaddingLeft(String padding) {
    body.style().setPaddingLeft(padding);
    return this;
  }

  /**
   * Sets the right padding of the body
   *
   * @param padding the padding to set
   * @return same instance
   */
  public Card setBodyPaddingRight(String padding) {
    body.style().setPaddingRight(padding);
    return this;
  }

  /**
   * Sets the top padding of the body
   *
   * @param padding the padding to set
   * @return same instance
   */
  public Card setBodyPaddingTop(String padding) {
    body.style().setPaddingTop(padding);
    return this;
  }

  /**
   * Sets the bottom padding of the body
   *
   * @param padding the padding to set
   * @return same instance
   */
  public Card setBodyPaddingBottom(String padding) {
    body.style().setPaddingBottom(padding);
    return this;
  }

  /**
   * Sets the header logo, this will removes the previous logo if set.
   *
   * @param node the element to be set in the logo container
   * @return same instance
   */
  public Card setHeaderLogo(Node node) {
    logoContainer.clearElement();
    logoContainer.appendChild(node);
    return this;
  }

  /**
   * Same as {@link Card#setHeaderLogo(Node)} but accepts {@link IsElement}
   *
   * @param element the element to be set in the logo container
   * @return same instance
   */
  public Card setHeaderLogo(IsElement<?> element) {
    setHeaderLogo(element.element());
    return this;
  }

  /**
   * Show the header
   *
   * @return same instance
   */
  public Card showHeader() {
    return setHeaderVisible(true);
  }

  /**
   * Hide the header
   *
   * @return same instance
   */
  public Card hideHeader() {
    return setHeaderVisible(false);
  }

  /**
   * Sets the header visibility
   *
   * @param headerVisible true to show the header, false otherwise
   * @return same instance
   */
  public Card setHeaderVisible(boolean headerVisible) {
    this.header.toggleDisplay(headerVisible);
    return this;
  }

  /** @return the collapse icon element */
  public BaseIcon<?> getCollapseIcon() {
    return collapseIcon;
  }

  /** @return The {@link Style} of the body */
  public Style<HTMLDivElement, DominoElement<HTMLDivElement>> bodyStyle() {
    return body.style();
  }

  /**
   * Clears the body element
   *
   * @return same instance
   */
  public Card clearBody() {
    getBody().clearElement();
    return this;
  }

  /** {@inheritDoc} */
  @Override
  public HTMLDivElement element() {
    return root.element();
  }
=======
            }
        });

        init(this);
    }

    /**
     * Creates new card instance with hiding the header
     *
     * @return new instance with no header
     */
    public static Card create() {
        Card card = new Card();
        card.header.hide();
        return card;
    }

    /**
     * Creates new card instance with {@code title}.
     *
     * @param title the title of the header
     * @return new instance
     */
    public static Card create(String title) {
        Card card = new Card();
        card.setTitle(title);
        return card;
    }

    /**
     * Creates new card instance with {@code title} and {@code description}
     *
     * @param title       the title of the header
     * @param description the description of the header
     * @return new instance
     */
    public static Card create(String title, String description) {
        Card card = new Card();
        card.setTitle(title);
        card.setDescription(description);
        return card;
    }

    /**
     * Profile is a special case of a card which has {@code margin-bottom} to {@code 0px} and @link Color#THEME} as a background
     *
     * @param name the title of the header of the profile
     * @param info the description of the header of the profile
     * @return new instance
     * @see Card#create(String, String)
     */
    public static Card createProfile(String name, String info) {
        Card profileCard = Card.create(name, info);
        profileCard.style().setMarginBottom("0px");
        profileCard.setBackground(Color.THEME);
        return profileCard;
    }

    /**
     * Sets the title of the card
     *
     * @param titleText the title of the header
     * @return same instance
     */
    public Card setTitle(String titleText) {
        title.textContent = titleText;
        return this;
    }

    /**
     * Sets the description of the card
     *
     * @param descriptionText the description of the header
     * @return same instance
     */
    public Card setDescription(String descriptionText) {
        description.textContent = descriptionText;
        return this;
    }

    /**
     * Adds new element to the description element inside the header
     *
     * @param node the element to be added
     * @return same instance
     */
    public Card appendDescriptionChild(Node node) {
        headerDescription.appendChild(node);
        return this;
    }

    /**
     * Same as {@link Card#appendDescriptionChild(Node)} but takes {@link IsElement}
     *
     * @param element the element to append
     * @return same instance
     */
    public Card appendDescriptionChild(IsElement<?> element) {
        return appendDescriptionChild(element.element());
    }

    /**
     * Adds element to the body of the card
     *
     * @param content the element to add
     * @return same instance
     */
    public Card appendChild(Node content) {
        getBody().appendChild(content);
        return this;
    }

    /**
     * {@inheritDoc}
     */
    @Override
    public Card appendChild(IsElement<?> element) {
        getBody().appendChild(element.element());
        return this;
    }

    /**
     * Sets the background {@link Color} of the header
     *
     * @param headerBackground a {@link Color} to set as a background to the header
     * @return same instance
     */
    public Card setHeaderBackground(Color headerBackground) {
        if (nonNull(this.headerBackground)) {
            header.style().remove(this.headerBackground.getBackground());
        }
        this.headerBackground = headerBackground;
        header.style().add(headerBackground.getBackground());
        return this;
    }

    /**
     * Sets the background {@link Color} of the body
     *
     * @param bodyBackground a {@link Color} to set as a background to the body
     * @return same instance
     */
    public Card setBodyBackground(Color bodyBackground) {
        if (nonNull(this.bodyBackground)) {
            body.style().remove(this.bodyBackground.getBackground());
        }
        this.bodyBackground = bodyBackground;
        body.style().add(bodyBackground.getBackground());
        return this;
    }

    /**
     * Removes spaces inside the card and fit the body to its content, check {@link CardStyles#FIT_CONTENT}
     *
     * @return same instance
     */
    public Card fitContent() {
        style.add(FIT_CONTENT);
        return this;
    }

    /**
     * Sets a default padding to the body of the card
     *
     * @return same instance
     */
    public Card unFitContent() {
        style.remove(FIT_CONTENT);
        return this;
    }

    /**
     * {@inheritDoc}
     */
    @Override
    public Card setBackground(Color background) {
        setHeaderBackground(background);
        setBodyBackground(background);
        return this;
    }

    /**
     * @return The header element
     */
    public DominoElement<HTMLDivElement> getHeader() {
        return header;
    }

    /**
     * @return The header actions container
     */
    public DominoElement<HTMLUListElement> getHeaderBar() {
        return headerBar;
    }

    /**
     * @return The body element
     */
    public DominoElement<HTMLDivElement> getBody() {
        return body;
    }

    /**
     * @return The header title element
     */
    public DominoElement<HTMLHeadingElement> getHeaderTitle() {
        return headerTitle;
    }

    /**
     * @return The header description element
     */
    public DominoElement<HTMLElement> getHeaderDescription() {
        return headerDescription;
    }

    @Deprecated
    public static HTMLLIElement createIcon(BaseIcon<?> icon) {
        return li().add(
                a().add(icon))
                .element();
    }

    /**
     * Adds new header action to card header passing the {@code icon} and the {@code eventListener}.
     *
     * @param icon          the header action {@link BaseIcon}
     * @param eventListener A {@link EventListener} to listen to the action
     * @return same instance
     */
    public Card addHeaderAction(BaseIcon<?> icon, EventListener eventListener) {
        HTMLLIElement actionItem = createHeaderAction(icon);
        actionItem.addEventListener("click", eventListener);

        putAction(actionItem);

        return this;
    }

    /**
     * Adds new {@link HeaderAction}
     *
     * @param headerAction A {@link HeaderAction} to be added to the card
     * @return same instance
     */
    public Card addHeaderAction(HeaderAction headerAction) {
        putAction(headerAction.element());
        return this;
    }

    private void putAction(HTMLLIElement actionItem) {
        if (nonNull(collapseAction) && collapsible) {
            headerBar.insertBefore(actionItem, collapseAction);
        } else {
            headerBar.appendChild(actionItem);
        }
    }

    private HTMLLIElement createHeaderAction(BaseIcon<?> icon) {
        return li().add(collapseAnchor = a()
                .attr("tabindex", "0")
                .attr("aria-expanded", "true")
                .attr("href", "#")
                .on(EventType.click, Event::preventDefault)
                .add(icon
                        .clickable()
                        .styler(style -> style
                                .add(Styles.pull_right, ACTION_ICON))))
                .element();
    }

    /**
     * Enables the ability to hide/show the body by adding header action to the card.
     * This method will set the header action icon to {@link HardwareIcons#keyboard_arrow_up()}
     * and adds a listener to hide and show the body.
     *
     * @return same instance
     */
    public Card setCollapsible() {
        collapseIcon = Icons.ALL.keyboard_arrow_up();

        collapseIcon.setAttribute("tabindex", "0");

        if (isNull(collapseAction)) {
            collapseAction = createHeaderAction(collapseIcon);
        }

        KeyboardEvents.listenOn(collapseAction).onEnter(evt -> switchVisibility());

        collapseAction.addEventListener("click", evt -> switchVisibility());

        putAction(collapseAction);

        this.collapsible = true;

        return this;
    }

    private void switchVisibility() {
        if (collapsible) {
            if (body.getCollapsible().isHidden()) {
                expand();
                collapseAnchor.element().setAttribute("aria-expanded", "true");
            } else {
                collapse();
                collapseAnchor.element().setAttribute("aria-expanded", "false");
            }
        }
    }

    /**
     * Change the visibility of the body based on its current state; expand if collapsed or collapse if expanded
     *
     * @return same instance
     */
    public Card toggle() {
        if (body.getCollapsible().isHidden()) {
            expand();
        } else {
            collapse();
        }
        return this;
    }

    /**
     * Show the body
     *
     * @return same instance
     */
    public Card expand() {
        body.getCollapsible().show();
        return this;
    }

    /**
     * Hide the body
     *
     * @return same instance
     */
    public Card collapse() {
        body.getCollapsible().hide();
        return this;
    }

    /**
     * Checks if the body is hidden
     *
     * @return true if the body is hidden, false otherwise
     */
    public boolean isCollapsed() {
        return body.getCollapsible().isHidden();
    }

    /**
     * Adds listener to be called when the body gets expanded. The {@code listener} will be called everytime the body gets expanded.
     *
     * @param listener the {@link Collapsible.ShowCompletedHandler} to be added
     * @return same instance
     */
    public Card addExpandListener(Collapsible.ShowCompletedHandler listener) {
        body.addShowListener(listener);
        return this;
    }

    /**
     * Removes expand listener.
     *
     * @param listener the {@link Collapsible.ShowCompletedHandler} to be removed
     * @return same instance
     */
    public Card removeExpandListener(Collapsible.ShowCompletedHandler listener) {
        body.removeShowListener(listener);
        return this;
    }

    /**
     * Adds listener to be called when the body gets collapsed. The {@code listener} will be called everytime the body gets collapsed.
     *
     * @param listener the {@link Collapsible.HideCompletedHandler} to add
     * @return same instance
     */
    public Card addCollapseListener(Collapsible.HideCompletedHandler listener) {
        body.addHideListener(listener);
        return this;
    }

    /**
     * Removes collapse listener.
     *
     * @param listener the {@link Collapsible.HideCompletedHandler} to be removed
     * @return same instance
     */
    public Card removeCollapseListener(Collapsible.HideCompletedHandler listener) {
        body.removeHideListener(listener);
        return this;
    }

    /**
     * Sets the padding of the body, the {@code padding} value will be the same as CSS defines it.
     *
     * <p>For example: </p>
     * <pre>
     *     card.setBodyPadding("2px 1px 2px 1px")
     * </pre>
     *
     * @param padding the padding to set
     * @return same instance
     */
    public Card setBodyPadding(String padding) {
        body.style().setPadding(padding);
        return this;
    }

    /**
     * Sets the left padding of the body
     *
     * @param padding the padding to set
     * @return same instance
     */
    public Card setBodyPaddingLeft(String padding) {
        body.style().setPaddingLeft(padding);
        return this;
    }

    /**
     * Sets the right padding of the body
     *
     * @param padding the padding to set
     * @return same instance
     */
    public Card setBodyPaddingRight(String padding) {
        body.style().setPaddingRight(padding);
        return this;
    }

    /**
     * Sets the top padding of the body
     *
     * @param padding the padding to set
     * @return same instance
     */
    public Card setBodyPaddingTop(String padding) {
        body.style().setPaddingTop(padding);
        return this;
    }

    /**
     * Sets the bottom padding of the body
     *
     * @param padding the padding to set
     * @return same instance
     */
    public Card setBodyPaddingBottom(String padding) {
        body.style().setPaddingBottom(padding);
        return this;
    }

    /**
     * Sets the header logo, this will removes the previous logo if set.
     *
     * @param node the element to be set in the logo container,if null logo container become hidden
     * @return same instance
     */
    public Card setHeaderLogo(Node node) {
        if (nonNull(node)) {
            logoContainer
                    .clearElement()
                    .appendChild(node)
                    .show();
        } else {
            removeHeaderLogo();
        }
        return this;
    }

    /**
     * Removes the card header logo and hides its container
     * @return same instance
     */
    public Card removeHeaderLogo(){
        logoContainer.clearElement().hide();
        return this;
    }

    /**
     * Same as {@link Card#setHeaderLogo(Node)} but accepts {@link IsElement}
     *
     * @param element the element to be set in the logo container,if null it will hide the logo container
     * @return same instance
     */
    public Card setHeaderLogo(IsElement<?> element) {
        if(nonNull(element)){
            setHeaderLogo(element.element());
        }else{
            setHeaderLogo((Node)null);
        }
        return this;
    }

    /**
     * Show the header
     *
     * @return same instance
     */
    public Card showHeader() {
        return setHeaderVisible(true);
    }

    /**
     * Hide the header
     *
     * @return same instance
     */
    public Card hideHeader() {
        return setHeaderVisible(false);
    }

    /**
     * Sets the header visibility
     *
     * @param headerVisible true to show the header, false otherwise
     * @return same instance
     */
    public Card setHeaderVisible(boolean headerVisible) {
        this.header.toggleDisplay(headerVisible);
        return this;
    }

    /**
     * @return the collapse icon element
     */
    public BaseIcon<?> getCollapseIcon() {
        return collapseIcon;
    }

    /**
     * @return The {@link Style} of the body
     */
    public Style<HTMLDivElement, DominoElement<HTMLDivElement>> bodyStyle() {
        return body.style();
    }

    /**
     * Clears the body element
     *
     * @return same instance
     */
    public Card clearBody() {
        getBody().clearElement();
        return this;
    }

    /**
     * {@inheritDoc}
     */
    @Override
    public HTMLDivElement element() {
        return root.element();
    }
>>>>>>> f5f2b1b1
}<|MERGE_RESOLUTION|>--- conflicted
+++ resolved
@@ -64,7 +64,6 @@
  */
 public class Card extends BaseDominoElement<HTMLDivElement, Card> implements HasBackground<Card> {
 
-<<<<<<< HEAD
   private final FlexItem logoContainer;
   private final DominoElement<HTMLDivElement> root = DominoElement.div().addCss(CARD);
   private final DominoElement<HTMLDivElement> header = DominoElement.div().addCss(HEADER);
@@ -86,10 +85,10 @@
   public Card() {
     headerTitle.appendChild(title).appendChild(headerDescription);
 
-    logoContainer = FlexItem.create();
+    logoContainer = FlexItem.create().css("logo").hide();
     header.appendChild(
         FlexLayout.create()
-            .appendChild(logoContainer.css(Styles.m_r_10).setAlignSelf(FlexAlign.CENTER))
+            .appendChild(logoContainer.setAlignSelf(FlexAlign.CENTER))
             .appendChild(
                 FlexItem.create()
                     .setAlignSelf(FlexAlign.CENTER)
@@ -105,48 +104,6 @@
         .addHideHandler(
             () -> {
               if (collapsible) {
-=======
-    private final FlexItem logoContainer;
-    private final DominoElement<HTMLDivElement> root = DominoElement.div().addCss(CARD);
-    private final DominoElement<HTMLDivElement> header = DominoElement.div().addCss(HEADER);
-    private final DominoElement<HTMLHeadingElement> headerTitle = DominoElement.of(h(2));
-    private final DominoElement<HTMLElement> headerDescription = DominoElement.of(small());
-    private final DominoElement<HTMLUListElement> headerBar = DominoElement.of(ul()).addCss(HEADER_ACTIONS);
-    private final DominoElement<HTMLDivElement> body = DominoElement.div().addCss(BODY);
-
-    private final Text title = TextNode.empty();
-    private final Text description = TextNode.empty();
-    private boolean collapsible = false;
-    private HTMLLIElement collapseAction;
-    private BaseIcon<?> collapseIcon;
-    private Color headerBackground;
-    private Color bodyBackground;
-    private HtmlContentBuilder<HTMLAnchorElement> collapseAnchor;
-
-    public Card() {
-        headerTitle
-                .appendChild(title)
-                .appendChild(headerDescription);
-
-        logoContainer = FlexItem.create().css("logo").hide();
-        header.appendChild(FlexLayout.create()
-                .appendChild(logoContainer
-                        .setAlignSelf(FlexAlign.CENTER))
-                .appendChild(FlexItem.create()
-                        .setAlignSelf(FlexAlign.CENTER)
-                        .setFlexGrow(1)
-                        .appendChild(headerTitle))
-                .appendChild(FlexItem.create().appendChild(headerBar))
-        );
-
-        root.appendChild(header)
-                .appendChild(body);
-
-        headerDescription.appendChild(description);
-
-        body.getCollapsible().addHideHandler(() -> {
-            if (collapsible) {
->>>>>>> f5f2b1b1
                 collapseIcon.element().textContent = Icons.ALL.keyboard_arrow_down().getName();
               }
             });
@@ -156,7 +113,6 @@
             () -> {
               if (collapsible) {
                 collapseIcon.element().textContent = Icons.ALL.keyboard_arrow_up().getName();
-<<<<<<< HEAD
               }
             });
 
@@ -607,23 +563,41 @@
   /**
    * Sets the header logo, this will removes the previous logo if set.
    *
-   * @param node the element to be set in the logo container
+   * @param node the element to be set in the logo container,if null logo container become hidden
    * @return same instance
    */
   public Card setHeaderLogo(Node node) {
-    logoContainer.clearElement();
-    logoContainer.appendChild(node);
+    if (nonNull(node)) {
+      logoContainer.clearElement().appendChild(node).show();
+    } else {
+      removeHeaderLogo();
+    }
+    return this;
+  }
+
+  /**
+   * Removes the card header logo and hides its container
+   *
+   * @return same instance
+   */
+  public Card removeHeaderLogo() {
+    logoContainer.clearElement().hide();
     return this;
   }
 
   /**
    * Same as {@link Card#setHeaderLogo(Node)} but accepts {@link IsElement}
    *
-   * @param element the element to be set in the logo container
+   * @param element the element to be set in the logo container,if null it will hide the logo
+   *     container
    * @return same instance
    */
   public Card setHeaderLogo(IsElement<?> element) {
-    setHeaderLogo(element.element());
+    if (nonNull(element)) {
+      setHeaderLogo(element.element());
+    } else {
+      setHeaderLogo((Node) null);
+    }
     return this;
   }
 
@@ -681,565 +655,4 @@
   public HTMLDivElement element() {
     return root.element();
   }
-=======
-            }
-        });
-
-        init(this);
-    }
-
-    /**
-     * Creates new card instance with hiding the header
-     *
-     * @return new instance with no header
-     */
-    public static Card create() {
-        Card card = new Card();
-        card.header.hide();
-        return card;
-    }
-
-    /**
-     * Creates new card instance with {@code title}.
-     *
-     * @param title the title of the header
-     * @return new instance
-     */
-    public static Card create(String title) {
-        Card card = new Card();
-        card.setTitle(title);
-        return card;
-    }
-
-    /**
-     * Creates new card instance with {@code title} and {@code description}
-     *
-     * @param title       the title of the header
-     * @param description the description of the header
-     * @return new instance
-     */
-    public static Card create(String title, String description) {
-        Card card = new Card();
-        card.setTitle(title);
-        card.setDescription(description);
-        return card;
-    }
-
-    /**
-     * Profile is a special case of a card which has {@code margin-bottom} to {@code 0px} and @link Color#THEME} as a background
-     *
-     * @param name the title of the header of the profile
-     * @param info the description of the header of the profile
-     * @return new instance
-     * @see Card#create(String, String)
-     */
-    public static Card createProfile(String name, String info) {
-        Card profileCard = Card.create(name, info);
-        profileCard.style().setMarginBottom("0px");
-        profileCard.setBackground(Color.THEME);
-        return profileCard;
-    }
-
-    /**
-     * Sets the title of the card
-     *
-     * @param titleText the title of the header
-     * @return same instance
-     */
-    public Card setTitle(String titleText) {
-        title.textContent = titleText;
-        return this;
-    }
-
-    /**
-     * Sets the description of the card
-     *
-     * @param descriptionText the description of the header
-     * @return same instance
-     */
-    public Card setDescription(String descriptionText) {
-        description.textContent = descriptionText;
-        return this;
-    }
-
-    /**
-     * Adds new element to the description element inside the header
-     *
-     * @param node the element to be added
-     * @return same instance
-     */
-    public Card appendDescriptionChild(Node node) {
-        headerDescription.appendChild(node);
-        return this;
-    }
-
-    /**
-     * Same as {@link Card#appendDescriptionChild(Node)} but takes {@link IsElement}
-     *
-     * @param element the element to append
-     * @return same instance
-     */
-    public Card appendDescriptionChild(IsElement<?> element) {
-        return appendDescriptionChild(element.element());
-    }
-
-    /**
-     * Adds element to the body of the card
-     *
-     * @param content the element to add
-     * @return same instance
-     */
-    public Card appendChild(Node content) {
-        getBody().appendChild(content);
-        return this;
-    }
-
-    /**
-     * {@inheritDoc}
-     */
-    @Override
-    public Card appendChild(IsElement<?> element) {
-        getBody().appendChild(element.element());
-        return this;
-    }
-
-    /**
-     * Sets the background {@link Color} of the header
-     *
-     * @param headerBackground a {@link Color} to set as a background to the header
-     * @return same instance
-     */
-    public Card setHeaderBackground(Color headerBackground) {
-        if (nonNull(this.headerBackground)) {
-            header.style().remove(this.headerBackground.getBackground());
-        }
-        this.headerBackground = headerBackground;
-        header.style().add(headerBackground.getBackground());
-        return this;
-    }
-
-    /**
-     * Sets the background {@link Color} of the body
-     *
-     * @param bodyBackground a {@link Color} to set as a background to the body
-     * @return same instance
-     */
-    public Card setBodyBackground(Color bodyBackground) {
-        if (nonNull(this.bodyBackground)) {
-            body.style().remove(this.bodyBackground.getBackground());
-        }
-        this.bodyBackground = bodyBackground;
-        body.style().add(bodyBackground.getBackground());
-        return this;
-    }
-
-    /**
-     * Removes spaces inside the card and fit the body to its content, check {@link CardStyles#FIT_CONTENT}
-     *
-     * @return same instance
-     */
-    public Card fitContent() {
-        style.add(FIT_CONTENT);
-        return this;
-    }
-
-    /**
-     * Sets a default padding to the body of the card
-     *
-     * @return same instance
-     */
-    public Card unFitContent() {
-        style.remove(FIT_CONTENT);
-        return this;
-    }
-
-    /**
-     * {@inheritDoc}
-     */
-    @Override
-    public Card setBackground(Color background) {
-        setHeaderBackground(background);
-        setBodyBackground(background);
-        return this;
-    }
-
-    /**
-     * @return The header element
-     */
-    public DominoElement<HTMLDivElement> getHeader() {
-        return header;
-    }
-
-    /**
-     * @return The header actions container
-     */
-    public DominoElement<HTMLUListElement> getHeaderBar() {
-        return headerBar;
-    }
-
-    /**
-     * @return The body element
-     */
-    public DominoElement<HTMLDivElement> getBody() {
-        return body;
-    }
-
-    /**
-     * @return The header title element
-     */
-    public DominoElement<HTMLHeadingElement> getHeaderTitle() {
-        return headerTitle;
-    }
-
-    /**
-     * @return The header description element
-     */
-    public DominoElement<HTMLElement> getHeaderDescription() {
-        return headerDescription;
-    }
-
-    @Deprecated
-    public static HTMLLIElement createIcon(BaseIcon<?> icon) {
-        return li().add(
-                a().add(icon))
-                .element();
-    }
-
-    /**
-     * Adds new header action to card header passing the {@code icon} and the {@code eventListener}.
-     *
-     * @param icon          the header action {@link BaseIcon}
-     * @param eventListener A {@link EventListener} to listen to the action
-     * @return same instance
-     */
-    public Card addHeaderAction(BaseIcon<?> icon, EventListener eventListener) {
-        HTMLLIElement actionItem = createHeaderAction(icon);
-        actionItem.addEventListener("click", eventListener);
-
-        putAction(actionItem);
-
-        return this;
-    }
-
-    /**
-     * Adds new {@link HeaderAction}
-     *
-     * @param headerAction A {@link HeaderAction} to be added to the card
-     * @return same instance
-     */
-    public Card addHeaderAction(HeaderAction headerAction) {
-        putAction(headerAction.element());
-        return this;
-    }
-
-    private void putAction(HTMLLIElement actionItem) {
-        if (nonNull(collapseAction) && collapsible) {
-            headerBar.insertBefore(actionItem, collapseAction);
-        } else {
-            headerBar.appendChild(actionItem);
-        }
-    }
-
-    private HTMLLIElement createHeaderAction(BaseIcon<?> icon) {
-        return li().add(collapseAnchor = a()
-                .attr("tabindex", "0")
-                .attr("aria-expanded", "true")
-                .attr("href", "#")
-                .on(EventType.click, Event::preventDefault)
-                .add(icon
-                        .clickable()
-                        .styler(style -> style
-                                .add(Styles.pull_right, ACTION_ICON))))
-                .element();
-    }
-
-    /**
-     * Enables the ability to hide/show the body by adding header action to the card.
-     * This method will set the header action icon to {@link HardwareIcons#keyboard_arrow_up()}
-     * and adds a listener to hide and show the body.
-     *
-     * @return same instance
-     */
-    public Card setCollapsible() {
-        collapseIcon = Icons.ALL.keyboard_arrow_up();
-
-        collapseIcon.setAttribute("tabindex", "0");
-
-        if (isNull(collapseAction)) {
-            collapseAction = createHeaderAction(collapseIcon);
-        }
-
-        KeyboardEvents.listenOn(collapseAction).onEnter(evt -> switchVisibility());
-
-        collapseAction.addEventListener("click", evt -> switchVisibility());
-
-        putAction(collapseAction);
-
-        this.collapsible = true;
-
-        return this;
-    }
-
-    private void switchVisibility() {
-        if (collapsible) {
-            if (body.getCollapsible().isHidden()) {
-                expand();
-                collapseAnchor.element().setAttribute("aria-expanded", "true");
-            } else {
-                collapse();
-                collapseAnchor.element().setAttribute("aria-expanded", "false");
-            }
-        }
-    }
-
-    /**
-     * Change the visibility of the body based on its current state; expand if collapsed or collapse if expanded
-     *
-     * @return same instance
-     */
-    public Card toggle() {
-        if (body.getCollapsible().isHidden()) {
-            expand();
-        } else {
-            collapse();
-        }
-        return this;
-    }
-
-    /**
-     * Show the body
-     *
-     * @return same instance
-     */
-    public Card expand() {
-        body.getCollapsible().show();
-        return this;
-    }
-
-    /**
-     * Hide the body
-     *
-     * @return same instance
-     */
-    public Card collapse() {
-        body.getCollapsible().hide();
-        return this;
-    }
-
-    /**
-     * Checks if the body is hidden
-     *
-     * @return true if the body is hidden, false otherwise
-     */
-    public boolean isCollapsed() {
-        return body.getCollapsible().isHidden();
-    }
-
-    /**
-     * Adds listener to be called when the body gets expanded. The {@code listener} will be called everytime the body gets expanded.
-     *
-     * @param listener the {@link Collapsible.ShowCompletedHandler} to be added
-     * @return same instance
-     */
-    public Card addExpandListener(Collapsible.ShowCompletedHandler listener) {
-        body.addShowListener(listener);
-        return this;
-    }
-
-    /**
-     * Removes expand listener.
-     *
-     * @param listener the {@link Collapsible.ShowCompletedHandler} to be removed
-     * @return same instance
-     */
-    public Card removeExpandListener(Collapsible.ShowCompletedHandler listener) {
-        body.removeShowListener(listener);
-        return this;
-    }
-
-    /**
-     * Adds listener to be called when the body gets collapsed. The {@code listener} will be called everytime the body gets collapsed.
-     *
-     * @param listener the {@link Collapsible.HideCompletedHandler} to add
-     * @return same instance
-     */
-    public Card addCollapseListener(Collapsible.HideCompletedHandler listener) {
-        body.addHideListener(listener);
-        return this;
-    }
-
-    /**
-     * Removes collapse listener.
-     *
-     * @param listener the {@link Collapsible.HideCompletedHandler} to be removed
-     * @return same instance
-     */
-    public Card removeCollapseListener(Collapsible.HideCompletedHandler listener) {
-        body.removeHideListener(listener);
-        return this;
-    }
-
-    /**
-     * Sets the padding of the body, the {@code padding} value will be the same as CSS defines it.
-     *
-     * <p>For example: </p>
-     * <pre>
-     *     card.setBodyPadding("2px 1px 2px 1px")
-     * </pre>
-     *
-     * @param padding the padding to set
-     * @return same instance
-     */
-    public Card setBodyPadding(String padding) {
-        body.style().setPadding(padding);
-        return this;
-    }
-
-    /**
-     * Sets the left padding of the body
-     *
-     * @param padding the padding to set
-     * @return same instance
-     */
-    public Card setBodyPaddingLeft(String padding) {
-        body.style().setPaddingLeft(padding);
-        return this;
-    }
-
-    /**
-     * Sets the right padding of the body
-     *
-     * @param padding the padding to set
-     * @return same instance
-     */
-    public Card setBodyPaddingRight(String padding) {
-        body.style().setPaddingRight(padding);
-        return this;
-    }
-
-    /**
-     * Sets the top padding of the body
-     *
-     * @param padding the padding to set
-     * @return same instance
-     */
-    public Card setBodyPaddingTop(String padding) {
-        body.style().setPaddingTop(padding);
-        return this;
-    }
-
-    /**
-     * Sets the bottom padding of the body
-     *
-     * @param padding the padding to set
-     * @return same instance
-     */
-    public Card setBodyPaddingBottom(String padding) {
-        body.style().setPaddingBottom(padding);
-        return this;
-    }
-
-    /**
-     * Sets the header logo, this will removes the previous logo if set.
-     *
-     * @param node the element to be set in the logo container,if null logo container become hidden
-     * @return same instance
-     */
-    public Card setHeaderLogo(Node node) {
-        if (nonNull(node)) {
-            logoContainer
-                    .clearElement()
-                    .appendChild(node)
-                    .show();
-        } else {
-            removeHeaderLogo();
-        }
-        return this;
-    }
-
-    /**
-     * Removes the card header logo and hides its container
-     * @return same instance
-     */
-    public Card removeHeaderLogo(){
-        logoContainer.clearElement().hide();
-        return this;
-    }
-
-    /**
-     * Same as {@link Card#setHeaderLogo(Node)} but accepts {@link IsElement}
-     *
-     * @param element the element to be set in the logo container,if null it will hide the logo container
-     * @return same instance
-     */
-    public Card setHeaderLogo(IsElement<?> element) {
-        if(nonNull(element)){
-            setHeaderLogo(element.element());
-        }else{
-            setHeaderLogo((Node)null);
-        }
-        return this;
-    }
-
-    /**
-     * Show the header
-     *
-     * @return same instance
-     */
-    public Card showHeader() {
-        return setHeaderVisible(true);
-    }
-
-    /**
-     * Hide the header
-     *
-     * @return same instance
-     */
-    public Card hideHeader() {
-        return setHeaderVisible(false);
-    }
-
-    /**
-     * Sets the header visibility
-     *
-     * @param headerVisible true to show the header, false otherwise
-     * @return same instance
-     */
-    public Card setHeaderVisible(boolean headerVisible) {
-        this.header.toggleDisplay(headerVisible);
-        return this;
-    }
-
-    /**
-     * @return the collapse icon element
-     */
-    public BaseIcon<?> getCollapseIcon() {
-        return collapseIcon;
-    }
-
-    /**
-     * @return The {@link Style} of the body
-     */
-    public Style<HTMLDivElement, DominoElement<HTMLDivElement>> bodyStyle() {
-        return body.style();
-    }
-
-    /**
-     * Clears the body element
-     *
-     * @return same instance
-     */
-    public Card clearBody() {
-        getBody().clearElement();
-        return this;
-    }
-
-    /**
-     * {@inheritDoc}
-     */
-    @Override
-    public HTMLDivElement element() {
-        return root.element();
-    }
->>>>>>> f5f2b1b1
 }