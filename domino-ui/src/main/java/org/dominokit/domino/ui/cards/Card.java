--- conflicted
+++ resolved
@@ -329,76 +329,44 @@
   /**
    * withBody.
    *
-<<<<<<< HEAD
-   * @param listener the {@link Collapsible.ShowHandler} to be added
-   * @return same instance
-   */
-  public Card addExpandListener(Collapsible.ShowHandler listener) {
-    body.addShowListener(listener);
-=======
    * @param handler a {@link org.dominokit.domino.ui.utils.ChildHandler} object
    * @return a {@link org.dominokit.domino.ui.cards.Card} object
    */
   public Card withBody(ChildHandler<Card, DivElement> handler) {
     handler.apply(this, body);
->>>>>>> 732e980f
     return this;
   }
 
   /**
    * setLogo.
    *
-<<<<<<< HEAD
-   * @param listener the {@link Collapsible.ShowHandler} to be removed
-   * @return same instance
-   */
-  public Card removeExpandListener(Collapsible.ShowHandler listener) {
-    body.removeShowListener(listener);
-=======
    * @param img a {@link elemental2.dom.HTMLImageElement} object
    * @return a {@link org.dominokit.domino.ui.cards.Card} object
    */
   public Card setLogo(HTMLImageElement img) {
     header.get().setLogo(img);
->>>>>>> 732e980f
     return this;
   }
 
   /**
    * setLogo.
    *
-<<<<<<< HEAD
-   * @param listener the {@link Collapsible.HideHandler} to add
-   * @return same instance
-   */
-  public Card addCollapseListener(Collapsible.HideHandler listener) {
-    body.addHideListener(listener);
-=======
    * @param img a {@link org.dominokit.domino.ui.elements.ImageElement} object
    * @return a {@link org.dominokit.domino.ui.cards.Card} object
    */
   public Card setLogo(ImageElement img) {
     header.get().setLogo(img);
->>>>>>> 732e980f
     return this;
   }
 
   /**
    * setLogo.
    *
-<<<<<<< HEAD
-   * @param listener the {@link Collapsible.HideHandler} to be removed
-   * @return same instance
-   */
-  public Card removeCollapseListener(Collapsible.HideHandler listener) {
-    body.removeHideListener(listener);
-=======
    * @param img a {@link org.dominokit.domino.ui.IsElement} object
    * @return a {@link org.dominokit.domino.ui.cards.Card} object
    */
   public Card setLogo(IsElement<HTMLImageElement> img) {
     header.get().setLogo(img.element());
->>>>>>> 732e980f
     return this;
   }
 
