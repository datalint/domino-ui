/*
 * Copyright © 2019 Dominokit
 *
 * Licensed under the Apache License, Version 2.0 (the "License");
 * you may not use this file except in compliance with the License.
 * You may obtain a copy of the License at
 *
 *     http://www.apache.org/licenses/LICENSE-2.0
 *
 * Unless required by applicable law or agreed to in writing, software
 * distributed under the License is distributed on an "AS IS" BASIS,
 * WITHOUT WARRANTIES OR CONDITIONS OF ANY KIND, either express or implied.
 * See the License for the specific language governing permissions and
 * limitations under the License.
 */
package org.dominokit.domino.ui.loaders;

import static java.util.Objects.nonNull;
import static org.dominokit.domino.ui.loaders.LoaderStyles.*;
import static org.dominokit.domino.ui.style.GenericCss.dui_vertical_center;
import static org.dominokit.domino.ui.utils.ElementsFactory.elements;

import elemental2.dom.Element;
import elemental2.dom.HTMLElement;
import org.dominokit.domino.ui.IsElement;
import org.dominokit.domino.ui.style.*;
import org.dominokit.domino.ui.utils.DominoElement;
import org.gwtproject.timer.client.Timer;

/**
 * A component which provides a loader mask on a target element
 *
 * <p>Customize the component can be done by overwriting classes provided by {@link
 * org.dominokit.domino.ui.loaders.LoaderStyles}
 *
 * @author vegegoku
 * @version $Id: $Id
 */
public class Loader {

  private final DominoElement<Element> target;
  private final IsLoader loaderElement;
  private boolean started = false;
  private String width;
  private String height;
  private boolean removeLoadingText = false;

  private Timer timeOutTimer;

  private SwapCssClass loadingPosition = SwapCssClass.of(LoadingTextPosition.MIDDLE.style);

  /**
   * Creates a loader for a target element with an effect
   *
   * @param target the target element
   * @param effect the {@link org.dominokit.domino.ui.loaders.LoaderEffect}
   * @return new instance
   */
  public static Loader create(HTMLElement target, LoaderEffect effect) {
    return new Loader(target, effect);
  }

  /**
   * Creates a loader for a target element with an effect
   *
   * @param target the target element
   * @param effect the {@link org.dominokit.domino.ui.loaders.LoaderEffect}
   * @return new instance
   */
  public static Loader create(IsElement<?> target, LoaderEffect effect) {
    return new Loader(target.element(), effect);
  }

  private Loader(Element target, LoaderEffect type) {
    this.target = elements.elementOf(target);
    this.loaderElement = LoaderFactory.make(type);
<<<<<<< HEAD
    this.loaderElement.getContentElement().css(loadingTextPosition.getStyle());
    DominoElement.of(this.loaderElement.getElement())
        .addClickListener(
            evt -> {
              evt.preventDefault();
              evt.stopPropagation();
            });
=======
    this.loaderElement.getContentElement().addCss(loadingPosition);
>>>>>>> 732e980f
  }

  /**
   * Starts the loading, the loader will keep loading until {@link
   * org.dominokit.domino.ui.loaders.Loader#stop()} is called
   *
   * @return same instance
   */
  public Loader start() {
    return start(0);
  }
  /**
   * Starts the loading, the loader will keep loading until {@link
   * org.dominokit.domino.ui.loaders.Loader#stop()} is called
   *
   * @param timeout int delay in milliseconds before automatically stopping the loader.
   * @return same instance
   */
  public Loader start(int timeout) {
    stop();

    if (nonNull(width) && nonNull(height)) {
      loaderElement.setSize(width, height);
    }
    if (removeLoadingText) {
      loaderElement.removeLoadingText();
    }

    target.appendChild(loaderElement.getElement());
    target.addCss(waitme_container);
    started = true;

    if (timeout > 0) {
      timeOutTimer =
          new Timer() {
            @Override
            public void run() {
              stop();
            }
          };
      timeOutTimer.schedule(timeout);
    }

    return this;
  }

  /**
   * Stops the loading
   *
   * @return same instance
   */
  public Loader stop() {
    if (started) {
      loaderElement.getElement().remove();
      target.removeCss(waitme_container);
      started = false;
      if (nonNull(timeOutTimer) && timeOutTimer.isRunning()) {
        timeOutTimer.cancel();
      }
    }

    return this;
  }

  /**
   * Sets a loading text which will be shown when the loader starts loading
   *
   * @param text the loading text
   * @return same instance
   */
  public Loader setLoadingText(String text) {
    loaderElement.setLoadingText(text);
    return this;
  }

  /**
   * Sets the width and height for the loader
   *
   * @param width the width
   * @param height the height
   * @return same instance
   */
  public Loader setSize(String width, String height) {
    this.width = width;
    this.height = height;
    return this;
  }

  /**
   * Removes the loading text when loader is shown
   *
   * @param removeLoadingText true to remove the loading text, false otherwise
   * @return same instance
   */
  public Loader setRemoveLoadingText(boolean removeLoadingText) {
    this.removeLoadingText = removeLoadingText;
    return this;
  }

  /** @return True if the loader is started, false otherwise */
  /**
   * isStarted.
   *
   * @return a boolean
   */
  public boolean isStarted() {
    return started;
  }

  /**
   * Sets the position of the loading text
   *
   * @param loadingTextPosition the {@link
   *     org.dominokit.domino.ui.loaders.Loader.LoadingTextPosition}
   * @return same instance
   */
  public Loader setLoadingTextPosition(LoadingTextPosition loadingTextPosition) {
    this.loaderElement
        .getContentElement()
        .addCss(loadingPosition.replaceWith(loadingTextPosition.style));
    return this;
  }

  /** @return The loader element */
  /**
   * Getter for the field <code>loaderElement</code>.
   *
   * @return a {@link org.dominokit.domino.ui.loaders.IsLoader} object
   */
  public IsLoader getLoaderElement() {
    return loaderElement;
  }

  /** An enum representing the position of the loading text based on the loader effect */
  public enum LoadingTextPosition {
    TOP(LoaderStyles.loading_top),
    MIDDLE(CompositeCssClass.of(loading_middle, dui_vertical_center)),
    BOTTOM(loading_bottom);

    private final CssClass style;

    LoadingTextPosition(CssClass style) {
      this.style = style;
    }

    /** @return The css style of the position */
    public CssClass getStyle() {
      return style;
    }
  }
}<|MERGE_RESOLUTION|>--- conflicted
+++ resolved
@@ -74,17 +74,7 @@
   private Loader(Element target, LoaderEffect type) {
     this.target = elements.elementOf(target);
     this.loaderElement = LoaderFactory.make(type);
-<<<<<<< HEAD
-    this.loaderElement.getContentElement().css(loadingTextPosition.getStyle());
-    DominoElement.of(this.loaderElement.getElement())
-        .addClickListener(
-            evt -> {
-              evt.preventDefault();
-              evt.stopPropagation();
-            });
-=======
     this.loaderElement.getContentElement().addCss(loadingPosition);
->>>>>>> 732e980f
   }
 
   /**
