--- conflicted
+++ resolved
@@ -31,35 +31,26 @@
  */
 public class PopupsCloser {
 
-<<<<<<< HEAD
-  public static final PopupsCloser INSTANCE = new PopupsCloser();
-
-=======
   /** Constant <code>DOMINO_UI_AUTO_CLOSABLE="domino-ui-auto-closable"</code> */
->>>>>>> 732e980f
   public static final String DOMINO_UI_AUTO_CLOSABLE = "domino-ui-auto-closable";
 
   private static boolean touchMoved;
 
   static {
-    document.addEventListener(EventType.click.getName(), evt -> PopupsCloser.INSTANCE.close());
+    document.addEventListener(EventType.click.getName(), evt -> close());
     document.addEventListener(EventType.touchmove.getName(), evt -> touchMoved = true);
     document.addEventListener(
         EventType.touchend.getName(),
         evt -> {
           if (!touchMoved) {
-            PopupsCloser.INSTANCE.close();
+            close();
           }
           touchMoved = false;
         });
   }
 
-<<<<<<< HEAD
-  public void close() {
-=======
   /** close. */
   public static void close() {
->>>>>>> 732e980f
     close(DOMINO_UI_AUTO_CLOSABLE);
   }
 
@@ -68,7 +59,7 @@
    *
    * @param selector a {@link java.lang.String} object
    */
-  public void close(String selector) {
+  public static void close(String selector) {
     NodeList<Element> elementsByName = document.body.querySelectorAll("[" + selector + "]");
     for (int i = 0; i < elementsByName.length; i++) {
       HTMLElement element = Js.uncheckedCast(elementsByName.item(i));
