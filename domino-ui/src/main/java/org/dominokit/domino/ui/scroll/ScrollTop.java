--- conflicted
+++ resolved
@@ -19,13 +19,8 @@
 import org.dominokit.domino.ui.button.Button;
 import org.dominokit.domino.ui.button.ButtonSize;
 import org.dominokit.domino.ui.icons.BaseIcon;
-<<<<<<< HEAD
 import org.dominokit.domino.ui.style.ColorsCss;
 import org.dominokit.domino.ui.style.Elevation;
-=======
-import org.dominokit.domino.ui.style.Color;
-import org.dominokit.domino.ui.utils.DominoUIConfig;
->>>>>>> fff5bd13
 import org.dominokit.domino.ui.utils.ElementUtil;
 import org.jboss.elemento.EventType;
 
@@ -42,12 +37,7 @@
   /** @param icon {@link BaseIcon} to show in the component */
   public ScrollTop(BaseIcon<?> icon) {
     super(icon);
-<<<<<<< HEAD
-    elevate(Elevation.LEVEL_1);
-=======
     init(this);
-    elevate(DominoUIConfig.INSTANCE.getDefaultButtonElevation());
->>>>>>> fff5bd13
     circle();
     setSize(ButtonSize.LARGE);
     addCss(ColorsCss.dui_bg_accent);
