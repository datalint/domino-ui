--- conflicted
+++ resolved
@@ -24,11 +24,6 @@
 import elemental2.dom.Node;
 import java.util.function.Consumer;
 import jsinterop.base.Js;
-<<<<<<< HEAD
-import org.dominokit.domino.ui.utils.*;
-import org.jboss.elemento.EventType;
-import org.jboss.elemento.IsElement;
-=======
 import org.dominokit.domino.ui.IsElement;
 import org.dominokit.domino.ui.animations.Transition;
 import org.dominokit.domino.ui.collapsible.AnimationCollapseStrategy;
@@ -36,7 +31,6 @@
 import org.dominokit.domino.ui.dialogs.ModalBackDrop;
 import org.dominokit.domino.ui.events.EventType;
 import org.dominokit.domino.ui.utils.BaseDominoElement;
->>>>>>> 732e980f
 
 /**
  * A component for showing content on top of another element in different locations.
@@ -48,69 +42,6 @@
  * @author vegegoku
  * @version $Id: $Id
  */
-<<<<<<< HEAD
-public class Tooltip extends BaseDominoElement<HTMLDivElement, Tooltip> {
-
-  private final DominoElement<HTMLDivElement> element =
-      DominoElement.of(div()).css(TOOLTIP).attr("role", "tooltip");
-  private final DominoElement<HTMLDivElement> arrowElement =
-      DominoElement.of(div()).css(TOOLTIP_ARROW);
-  private final DominoElement<HTMLDivElement> innerElement =
-      DominoElement.of(div()).css(TOOLTIP_INNER);
-  private PopupPosition popupPosition = TOP;
-  private final EventListener showToolTipListener;
-  private final Consumer<Tooltip> removeHandler;
-  private final EventListener removeToolTipListener;
-
-  public Tooltip(HTMLElement targetElement, String text) {
-    this(targetElement, DomGlobal.document.createTextNode(text));
-  }
-
-  public Tooltip(HTMLElement targetElement, Node content) {
-    element.appendChild(arrowElement);
-    element.appendChild(innerElement);
-    innerElement.appendChild(content);
-
-    element.addCss(popupPosition.getDirectionClass());
-
-    showToolTipListener =
-        evt -> {
-          MouseEvent mouseEvent = Js.uncheckedCast(evt);
-          evt.stopPropagation();
-          if (mouseEvent.buttons == 0) {
-            show();
-          }
-        };
-    removeToolTipListener =
-        evt -> {
-          evt.stopPropagation();
-          hide();
-        };
-    targetElement.addEventListener(EventType.mouseenter.getName(), showToolTipListener, false);
-    targetElement.addEventListener(EventType.mouseleave.getName(), removeToolTipListener, false);
-    init(this);
-
-    removeHandler =
-        tooltip -> {
-          targetElement.removeEventListener(EventType.mouseenter.getName(), showToolTipListener);
-          targetElement.removeEventListener(EventType.mouseleave.getName(), removeToolTipListener);
-        };
-
-    addBeforeShowListener(
-        () -> {
-          document.body.appendChild(element.element());
-          setZIndex(config().getZindexManager().getNextZIndex());
-          popupPosition.position(element.element(), targetElement);
-          position(popupPosition);
-        });
-    addHideListener(this::doClose);
-    setCollapseStrategy(DominoUIConfig.INSTANCE.getDefaultTooltipCollapseStrategySupplier().get());
-    DominoElement.of(targetElement).onDetached(mutationRecord -> doClose());
-  }
-
-  private void doClose() {
-    element.remove();
-=======
 public class Tooltip extends BasePopover<Tooltip> {
 
   static {
@@ -119,7 +50,6 @@
         element -> {
           ModalBackDrop.INSTANCE.closeTooltips("");
         });
->>>>>>> 732e980f
   }
 
   private final EventListener showListener;
