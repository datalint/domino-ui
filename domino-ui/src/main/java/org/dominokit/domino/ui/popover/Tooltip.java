--- conflicted
+++ resolved
@@ -44,44 +44,11 @@
  */
 public class Tooltip extends BasePopover<Tooltip> {
 
-<<<<<<< HEAD
-    showToolTipListener =
-        evt -> {
-          MouseEvent mouseEvent = Js.uncheckedCast(evt);
-          evt.stopPropagation();
-          if (mouseEvent.buttons == 0) {
-            show();
-          }
-        };
-    removeToolTipListener =
-        evt -> {
-          evt.stopPropagation();
-          hide();
-        };
-    targetElement.addEventListener(EventType.mouseenter.getName(), showToolTipListener, false);
-    targetElement.addEventListener(EventType.mouseleave.getName(), removeToolTipListener, false);
-    targetElement.addEventListener(EventType.click.getName(), evt -> hide(), false);
-    init(this);
-
-    removeHandler =
-        tooltip -> {
-          targetElement.removeEventListener(EventType.mouseenter.getName(), showToolTipListener);
-          targetElement.removeEventListener(EventType.mouseleave.getName(), removeToolTipListener);
-        };
-
-    addBeforeShowListener(
-        () -> {
-          document.body.appendChild(element.element());
-          setZIndex(config().getZindexManager().getNextZIndex());
-          popupPosition.position(element.element(), targetElement);
-          position(popupPosition);
-=======
   static {
     document.body.addEventListener(
         EventType.click.getName(),
         element -> {
           ModalBackDrop.INSTANCE.closeTooltips("");
->>>>>>> 4685ad4e
         });
   }
 
