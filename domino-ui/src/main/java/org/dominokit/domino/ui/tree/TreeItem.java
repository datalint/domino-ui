/*
 * Copyright © 2019 Dominokit
 *
 * Licensed under the Apache License, Version 2.0 (the "License");
 * you may not use this file except in compliance with the License.
 * You may obtain a copy of the License at
 *
 *     http://www.apache.org/licenses/LICENSE-2.0
 *
 * Unless required by applicable law or agreed to in writing, software
 * distributed under the License is distributed on an "AS IS" BASIS,
 * WITHOUT WARRANTIES OR CONDITIONS OF ANY KIND, either express or implied.
 * See the License for the specific language governing permissions and
 * limitations under the License.
 */
package org.dominokit.domino.ui.tree;

import static java.util.Objects.isNull;
import static java.util.Objects.nonNull;

import elemental2.dom.Element;
import elemental2.dom.EventListener;
import elemental2.dom.HTMLAnchorElement;
import elemental2.dom.HTMLLIElement;
import java.util.ArrayList;
import java.util.Collections;
import java.util.HashSet;
import java.util.LinkedList;
import java.util.List;
import java.util.Optional;
import java.util.Set;
import org.dominokit.domino.ui.collapsible.Collapsible;
import org.dominokit.domino.ui.config.HasComponentConfig;
import org.dominokit.domino.ui.config.TreeConfig;
import org.dominokit.domino.ui.elements.AnchorElement;
import org.dominokit.domino.ui.elements.DivElement;
import org.dominokit.domino.ui.elements.LIElement;
import org.dominokit.domino.ui.elements.SpanElement;
import org.dominokit.domino.ui.elements.UListElement;
import org.dominokit.domino.ui.icons.Icon;
import org.dominokit.domino.ui.icons.StateChangeIcon;
import org.dominokit.domino.ui.icons.ToggleIcon;
import org.dominokit.domino.ui.style.WaveStyle;
import org.dominokit.domino.ui.utils.BaseDominoElement;
import org.dominokit.domino.ui.utils.CanActivate;
import org.dominokit.domino.ui.utils.CanDeactivate;
import org.dominokit.domino.ui.utils.HasClickableElement;
import org.dominokit.domino.ui.utils.HasSelectionListeners;
import org.dominokit.domino.ui.utils.LazyChild;
import org.dominokit.domino.ui.utils.PostfixAddOn;
import org.dominokit.domino.ui.utils.PrefixAddOn;
import org.dominokit.domino.ui.utils.TreeParent;

/**
 * A component representing the tree item
 *
 * @param <T> the type of the value object inside the item
 * @see TreeParent
 * @see CanActivate
 * @see CanDeactivate
 * @see HasClickableElement
 * @author vegegoku
 * @version $Id: $Id
 */
public class TreeItem<T> extends BaseDominoElement<HTMLLIElement, TreeItem<T>>
    implements TreeParent<T>,
        CanActivate,
        CanDeactivate,
        HasClickableElement,
        TreeStyles,
        HasComponentConfig<TreeConfig>,
        HasSelectionListeners<TreeItem<T>, TreeItem<T>, TreeItem<T>> {

  private String title;
  private LIElement element;
  private final AnchorElement anchorElement;
  private final DivElement contentElement;
  private LazyChild<Icon<?>> itemIcon;
  private final LazyChild<SpanElement> textElement;
  private final List<TreeItem<T>> subItems = new LinkedList<>();
  private TreeItem<T> activeTreeItem;
  private TreeParent<T> parent;
  private final UListElement subTree;

  private T value;

  private ToggleTarget toggleTarget = ToggleTarget.ANY;

  private OriginalState originalState;
  private boolean selectionListenersPaused;
  private Set<SelectionListener<? super TreeItem<T>, ? super TreeItem<T>>> selectionListeners =
      new HashSet<>();
  private Set<SelectionListener<? super TreeItem<T>, ? super TreeItem<T>>> deselectionListeners =
      new HashSet<>();

  private final EventListener anchorListener =
      evt -> {
        if (ToggleTarget.ANY.equals(this.toggleTarget)) {
          evt.stopPropagation();
          if (isParent()) {
            toggle();
          }
          activateItem();
        }
      };

  private final EventListener iconListener =
      evt -> {
        if (ToggleTarget.ICON.equals(this.toggleTarget)) {
          evt.stopPropagation();
          if (isParent()) {
            toggle();
          }
          activateItem();
        }
      };

  private TreeItem() {
    this.element =
        li().addCss(dui_tree_item)
            .appendChild(
                anchorElement =
                    a().addCss(dui_tree_anchor)
                        .appendChild(contentElement = div().addCss(dui_tree_item_content)))
            .appendChild(subTree = ul().addCss(dui_tree_nav).hide());
    this.textElement = LazyChild.of(span().addCss(dui_tree_item_text), contentElement);
    init(this);

    setCollapseStrategy(getConfig().getTreeDefaultCollapseStrategy(this).get());
    setAttribute(Collapsible.DUI_COLLAPSED, "true");
  }

  /**
   * Constructor for TreeItem.
   *
   * @param icon a {@link org.dominokit.domino.ui.icons.Icon} object
   * @param title a {@link java.lang.String} object
   */
  public TreeItem(Icon<?> icon, String title) {
    this();
    setIcon(icon);
    setTitle(title);
    init();
  }

  /**
   * Constructor for TreeItem.
   *
   * @param title a {@link java.lang.String} object
   */
  public TreeItem(String title) {
    this();
    setTitle(title);
    init();
  }

  /**
   * Constructor for TreeItem.
   *
   * @param icon a {@link org.dominokit.domino.ui.icons.Icon} object
   */
  public TreeItem(Icon<?> icon) {
    this();
    setIcon(icon);
    init();
  }

  /**
   * Constructor for TreeItem.
   *
   * @param title a {@link java.lang.String} object
   * @param value a T object
   */
  public TreeItem(String title, T value) {
    this(title);
    this.value = value;
  }

  /**
   * Constructor for TreeItem.
   *
   * @param icon a {@link org.dominokit.domino.ui.icons.Icon} object
   * @param title a {@link java.lang.String} object
   * @param value a T object
   */
  public TreeItem(Icon<?> icon, String title, T value) {
    this(icon, title);
    this.value = value;
  }

  /**
   * Constructor for TreeItem.
   *
   * @param icon a {@link org.dominokit.domino.ui.icons.Icon} object
   * @param value a T object
   */
  public TreeItem(Icon<?> icon, T value) {
    this(icon);
    this.value = value;
  }

  /**
   * Creates new tree item with a title
   *
   * @param title the title of the item
   * @return new instance
   */
  public static TreeItem<String> create(String title) {
    TreeItem<String> treeItem = new TreeItem<>(title);
    treeItem.value = title;
    return treeItem;
  }

  /**
   * Creates new tree item with a title and an icon
   *
   * @param icon the item's {@link org.dominokit.domino.ui.icons.Icon}
   * @param title the title of the item
   * @return new instance
   */
  public static TreeItem<String> create(Icon<?> icon, String title) {
    TreeItem<String> treeItem = new TreeItem<>(icon, title);
    treeItem.value = title;
    return treeItem;
  }

  /**
   * Creates new tree item with an icon
   *
   * @param icon the item's {@link org.dominokit.domino.ui.icons.Icon}
   * @return new instance
   */
  public static TreeItem<String> create(Icon<?> icon) {
    TreeItem<String> treeItem = new TreeItem<>(icon);
    treeItem.value = "";
    return treeItem;
  }

  /**
   * Creates new tree item with a title and a value
   *
   * @param title the title of the item
   * @param value the value of the item
   * @param <T> the type of the value
   * @return new instance
   */
  public static <T> TreeItem<T> create(String title, T value) {
    return new TreeItem<>(title, value);
  }

  /**
   * Creates new tree item with a title, an icon and a value
   *
   * @param title the title of the item
   * @param icon the item's {@link org.dominokit.domino.ui.icons.Icon}
   * @param value the value of the item
   * @param <T> the type of the value
   * @return new instance
   */
  public static <T> TreeItem<T> create(Icon<?> icon, String title, T value) {
    return new TreeItem<>(icon, title, value);
  }

  /**
   * Creates new tree item with an icon and a value
   *
   * @param icon the item's {@link org.dominokit.domino.ui.icons.Icon}
   * @param value the value of the item
   * @param <T> the type of the value
   * @return new instance
   */
  public static <T> TreeItem<T> create(Icon<?> icon, T value) {
    return new TreeItem<>(icon, value);
  }

  private void init() {
<<<<<<< HEAD
    this.element = li().element();
    this.element.appendChild(anchorElement.element());
    childrenContainer = DominoElement.of(ul()).css("ml-tree").element();
    element().appendChild(childrenContainer);
    collapsible =
        Collapsible.create(childrenContainer)
            .setStrategy(DominoUIConfig.INSTANCE.getDefaultTreeCollapseStrategySupplier().get(this))
            .addHideHandler(
                () -> {
                  restoreIcon();
                })
            .addShowHandler(
                () -> {
                  replaceIcon(expandIcon);
                })
            .hide();
    anchorElement.addEventListener(
        "click",
        evt -> {
          if (ToggleTarget.ANY.equals(this.toggleTarget) && isParent()) {
            toggle();
          }
          activateItem();
        });
    init(this);
    setToggleTarget(ToggleTarget.ANY);
    setWaveColor(WaveColor.THEME);
    applyWaveStyle(WaveStyle.BLOCK);
=======
    addBeforeCollapseListener(() -> updateIcon(true));
    addBeforeExpandListener(() -> updateIcon(false));
    anchorElement.addClickListener(anchorListener);
    applyWaves();
  }

  private void applyWaves() {
    withWaves((item, waves) -> waves.setWaveStyle(WaveStyle.BLOCK));
>>>>>>> 4685ad4e
  }

  private void activateItem() {
    if (nonNull(TreeItem.this.getActiveItem())) {
      TreeItem<T> source = this.activeTreeItem;
      this.activeTreeItem.deactivate();
      this.activeTreeItem = null;
      triggerDeselectionListeners(source, this);
    }
    getParent().ifPresent(itemParent -> itemParent.setActiveItem(this));
    triggerSelectionListeners(this, this);
  }

  /**
   * Adds a child item to this one
   *
   * @param treeItem the child {@link org.dominokit.domino.ui.tree.TreeItem}
   * @return same instance
   */
  public TreeItem<T> appendChild(TreeItem<T> treeItem) {
    this.subItems.add(treeItem);
    subTree.appendChild(treeItem);
    treeItem.parent = this;
    treeItem.setToggleTarget(this.toggleTarget);
    updateIcon(isCollapsed());
    getParent()
        .ifPresent(
            p -> {
              if (nonNull(p.getTreeRoot())) {
                Tree.TreeItemIconSupplier<T> iconSupplier = p.getTreeRoot().getIconSupplier();
                if (nonNull(iconSupplier)) {
                  subItems.forEach(item -> item.onSuppliedIconChanged(iconSupplier));
                }
              }
            });
    return this;
  }

  /**
   * appendChild.
   *
   * @param postfixAddOn a {@link org.dominokit.domino.ui.utils.PostfixAddOn} object
   * @return a {@link org.dominokit.domino.ui.tree.TreeItem} object
   */
  public TreeItem<T> appendChild(PostfixAddOn<?> postfixAddOn) {
    contentElement.appendChild(postfixAddOn);
    return this;
  }

  /**
   * appendChild.
   *
   * @param prefixAddOn a {@link org.dominokit.domino.ui.utils.PrefixAddOn} object
   * @return a {@link org.dominokit.domino.ui.tree.TreeItem} object
   */
  public TreeItem<T> appendChild(PrefixAddOn<?> prefixAddOn) {
    contentElement.appendChild(prefixAddOn);
    return this;
  }

  private void updateIcon(boolean collapsed) {
    if (nonNull(itemIcon) && itemIcon.isInitialized()) {
      if (itemIcon.element() instanceof ToggleIcon) {
        ((ToggleIcon<?, ?>) itemIcon.element()).toggle();
      } else if (itemIcon.element() instanceof StateChangeIcon) {
        StateChangeIcon<?, ?> icon = (StateChangeIcon<?, ?>) itemIcon.element();
        if (isParent()) {
          icon.setState(collapsed ? TreeItemIcon.STATE_COLLAPSED : TreeItemIcon.STATE_EXPANDED);
        } else {
          if (dui_active.isAppliedTo(this)) {
            icon.setState(TreeItemIcon.STATE_ACTIVE);
          } else {
            icon.setState(TreeItemIcon.STATE_LEAF);
          }
        }
      }
    }
  }

  /**
   * Adds new separator
   *
   * @return same instance
   */
  public TreeItem<T> addSeparator() {
    subTree.appendChild(li().addCss(dui_separator));
    return this;
  }

  /**
   * Sets what is the target for toggling an item
   *
   * @param toggleTarget the {@link org.dominokit.domino.ui.tree.ToggleTarget}
   * @return same instance
   */
  public TreeItem<T> setToggleTarget(ToggleTarget toggleTarget) {
    if (nonNull(toggleTarget)) {

      this.toggleTarget = toggleTarget;
      if (ToggleTarget.ICON.equals(toggleTarget)) {
        removeWaves();
        if (nonNull(itemIcon) && itemIcon.isInitialized()) {
          itemIcon.get().setClickable(true).addEventListener("click", iconListener, true);
        }
      } else {
        applyWaves();
        if (nonNull(itemIcon) && itemIcon.isInitialized()) {
          itemIcon.get().setClickable(false).removeEventListener("click", iconListener);
          ;
        }
      }

      subItems.forEach(item -> item.setToggleTarget(toggleTarget));
    }
    return this;
  }

  private void toggle() {
    if (isParent()) {
<<<<<<< HEAD
      if (isCollapsed()) {
        anchorElement.addCss("toggled");
      } else {
        anchorElement.removeCss("toggled");
      }
      collapsible.toggleDisplay();
=======
      toggleCollapse();
>>>>>>> 4685ad4e
    }
  }

  /** {@inheritDoc} */
  @Override
  public TreeItem<T> expandNode() {
    return show(false);
  }

  /**
   * Shows the item
   *
   * @param expandParent true to expand the parent of the item
   * @return same instance
   */
  public TreeItem<T> show(boolean expandParent) {
    if (isParent()) {
      super.expand();
    }
    if (expandParent) {
      getParent().ifPresent(itemParent -> itemParent.expandNode(true));
    }
    return this;
  }

  /** {@inheritDoc} */
  @Override
  public TreeItem<T> expandNode(boolean expandParent) {
    return show(expandParent);
  }

  /** {@inheritDoc} */
  @Override
  public TreeItem<T> toggleCollapse() {
    if (isParent()) {
      super.toggleCollapse();
    }
    return this;
  }

  /** {@inheritDoc} */
  @Override
  public HTMLLIElement element() {
    return element.element();
  }

  /** {@inheritDoc} */
  @Override
  public TreeItem<T> getActiveItem() {
    return activeTreeItem;
  }

  /** {@inheritDoc} */
  @Override
  public Tree<T> getTreeRoot() {
    return parent.getTreeRoot();
  }

  /** {@inheritDoc} */
  @Override
  public Optional<TreeParent<T>> getParent() {
    if (parent instanceof TreeItem) {
      return Optional.of(parent);
    } else {
      return Optional.empty();
    }
  }

  /** {@inheritDoc} */
  @Override
  public void setActiveItem(TreeItem<T> activeItem) {
    setActiveItem(activeItem, false);
  }

  /** {@inheritDoc} */
  @Override
  public void setActiveItem(TreeItem<T> activeItem, boolean silent) {
    TreeItem<T> source = null;
    if (nonNull(activeItem)) {
      if (nonNull(this.activeTreeItem) && !this.activeTreeItem.equals(activeItem)) {
        source = this.activeTreeItem;
        this.activeTreeItem.deactivate();
      }
      this.activeTreeItem = activeItem;
      this.activeTreeItem.activate();
      getParent().ifPresent(itemParent -> itemParent.setActiveItem(this, true));
      if (!silent) {
        triggerSelectionListeners(activeItem, activeItem);
        getTreeRoot().triggerSelectionListeners(activeItem, activeItem);
        Optional.ofNullable(source)
            .ifPresent(
                item -> {
                  triggerDeselectionListeners(item, activeItem);
                  getTreeRoot().triggerDeselectionListeners(item, activeItem);
                });
      }
    }
  }

  /** @return A list of tree items representing the path for this item */
  /**
   * getPath.
   *
   * @return a {@link java.util.List} object
   */
  public List<TreeItem<T>> getPath() {
    List<TreeItem<T>> items = new ArrayList<>();
    items.add(this);
    Optional<TreeParent<T>> parent = getParent();

    while (parent.isPresent()) {
      items.add((TreeItem<T>) parent.get());
      parent = parent.get().getParent();
    }

    Collections.reverse(items);

    return items;
  }

  /** @return A list of values representing the path for this item */
  /**
   * getPathValues.
   *
   * @return a {@link java.util.List} object
   */
  public List<T> getPathValues() {
    List<T> values = new ArrayList<>();
    values.add(this.getValue());
    Optional<TreeParent<T>> parent = getParent();

    while (parent.isPresent()) {
      values.add(((TreeItem<T>) parent.get()).getValue());
      parent = parent.get().getParent();
    }

    Collections.reverse(values);

    return values;
  }

  /** {@inheritDoc} */
  @Override
  public void activate() {
    activate(false);
  }

  /** {@inheritDoc} */
  @Override
  public void activate(boolean activateParent) {
    addCss(dui_active);
    if (activateParent) {
      getParent().ifPresent(itemParent -> itemParent.setActiveItem(this));
    }
    updateIcon(isCollapsed());
  }

  /** {@inheritDoc} */
  @Override
  public void deactivate() {
    dui_active.remove(this);
    if (isParent()) {
      subItems.forEach(TreeItem::deactivate);
      if (getTreeRoot().isAutoCollapse()) {
        collapse();
      }
    }
    updateIcon(isCollapsed());
  }

  /** {@inheritDoc} */
  @Override
  public HTMLAnchorElement getClickableElement() {
    return anchorElement.element();
  }

  /**
   * Sets the icon of the item
   *
   * @param icon the new {@link org.dominokit.domino.ui.icons.Icon}
   * @return same instance
   */
  public TreeItem<T> setIcon(Icon<?> icon) {
    if (nonNull(itemIcon)) {
      if (itemIcon.isInitialized()) {
        itemIcon.remove();
      }
    }
    itemIcon = LazyChild.of(icon.addCss(dui_tree_item_icon), contentElement);
    itemIcon.whenInitialized(
        () -> {
          itemIcon.element().forEachChild(i -> i.addCss(dui_tree_item_icon));
        });
    itemIcon.whenInitialized(
        () -> {
          if (ToggleTarget.ICON.equals(this.toggleTarget)) {
            itemIcon.element().clickable();
          }
          itemIcon
              .element()
              .addClickListener(
                  evt -> {
                    if (ToggleTarget.ICON.equals(this.toggleTarget)) {
                      evt.stopPropagation();
                      toggle();
                    }
                    activateItem();
                  });
        });
    itemIcon.get();
    updateIcon(isCollapsed());

    return this;
  }

  boolean isParent() {
    return !subItems.isEmpty();
  }

  void setParent(TreeParent<T> parentMenu) {
    this.parent = parentMenu;
  }

  /** @return the title of the item */
  /**
   * Getter for the field <code>title</code>.
   *
   * @return a {@link java.lang.String} object
   */
  public String getTitle() {
    return title;
  }

  /**
   * Filter this item based on the search token
   *
   * @param searchToken the search token
   * @return true if this item should be shown, false otherwise
   */
  public boolean filter(String searchToken) {
    boolean found;
    if (isNull(this.originalState)) {
      this.originalState = new OriginalState(isExpanded());
    }

    if (isParent()) {
      found = getFilter().filter(this, searchToken) | filterChildren(searchToken);
    } else {
      found = getFilter().filter(this, searchToken);
    }

    if (found) {
      dui_hidden.remove(this);
      if (isParent() && isAutoExpandFound() && isCollapsed()) {
        this.expandNode();
      }
      return true;
    } else {
      addCss(dui_hidden);
      return false;
    }
  }

  /** {@inheritDoc} */
  @Override
  public boolean isAutoExpandFound() {
    return getTreeRoot().isAutoExpandFound();
  }

  /** Clears the filter applied */
  public void clearFilter() {
    if (nonNull(originalState)) {
      if (isExpanded() != originalState.expanded) {
        if (this.equals(this.getTreeRoot().getActiveItem())) {
          this.expandNode();
        } else {
          toggleCollapse(originalState.expanded);
        }
      }
      this.originalState = null;
    }
    dui_hidden.remove(this);
    subItems.forEach(TreeItem::clearFilter);
  }

  /**
   * Filters the children and make sure the filter is applied to all children
   *
   * @param searchToken the search token
   * @return true of one of the children matches the search token, false otherwise
   */
  public boolean filterChildren(String searchToken) {
    // We use the noneMatch here instead of anyMatch to make sure we are looping all children
    // instead of early exit on first matching one
    return subItems.stream().filter(treeItem -> treeItem.filter(searchToken)).count() > 0;
  }

  /** Collapse all children */
  public void collapseAll() {
    if (isParent() && !isCollapsed()) {
      addCss(dui_transition_none);
      subItems.forEach(TreeItem::collapseAll);
      collapse();
      dui_transition_none.remove(this);
    }
  }

  /** Expand all children */
  public void expandAll() {
    if (isParent() && isCollapsed()) {
      addCss(dui_transition_none);
      this.expandNode();
      subItems.forEach(TreeItem::expandAll);
      dui_transition_none.remove(this);
    }
  }

  /** {@inheritDoc} */
  @Override
  public Element getWavesElement() {
    return anchorElement.element();
  }

  /** @return true if this item does not have children, false otherwise */
  /**
   * isLeaf.
   *
   * @return a boolean
   */
  public boolean isLeaf() {
    return subItems.isEmpty();
  }

  /** @return the list of all sub {@link TreeItem} */
  /** {@inheritDoc} */
  @Override
  public List<TreeItem<T>> getSubItems() {
    return subItems;
  }

  /** Selects this item, the item will be shown and activated */
  public void select() {
    this.show(true).activate(true);
  }

  /** @return the value of the item */
  /**
   * Getter for the field <code>value</code>.
   *
   * @return a T object
   */
  public T getValue() {
    return value;
  }

  /**
   * Sets the value of the item
   *
   * @param value the value
   */
  public void setValue(T value) {
    this.value = value;
  }

  /** {@inheritDoc} */
  @Override
  public void removeItem(TreeItem<T> item) {
    if (subItems.contains(item)) {
      subItems.remove(item);
    }

    if (subItems.isEmpty()) {
      collapse();
    }
  }

  /**
   * Remove all the TreeItem sub-items.
   *
   * @return same TreeItem instance
   */
  public TreeItem<T> clear() {
    new ArrayList<>(subItems).forEach(TreeItem::remove);
    return this;
  }

  /** {@inheritDoc} */
  @Override
  public TreeItem<T> remove() {
    getParent().ifPresent(itemParent -> itemParent.removeItem(this));
    return super.remove();
  }

  /** {@inheritDoc} */
  @Override
  public TreeItemFilter<TreeItem<T>> getFilter() {
    return parent.getFilter();
  }

  /** @return The {@link HTMLElement} that contains the title of this TreeItem */
  /**
   * Getter for the field <code>textElement</code>.
   *
   * @return a {@link org.dominokit.domino.ui.elements.SpanElement} object
   */
  public SpanElement getTextElement() {
    return textElement.get();
  }

  /**
   * Change the title of a TreeItem, If the TreeItem was created without a value and the title is
   * used as a value then it will not change when the title is changed to change the value a call to
   * {@link #setValue(T)} should be called
   *
   * @param title String title to set
   * @return same TreeItem instance
   */
  public TreeItem<T> setTitle(String title) {
    this.title = title;
    textElement.get().setTextContent(title);
    return this;
  }

  /** @return the {@link HTMLUListElement} that contains the tree items */
  /**
   * Getter for the field <code>subTree</code>.
   *
   * @return a {@link org.dominokit.domino.ui.elements.UListElement} object
   */
  public UListElement getSubTree() {
    return subTree;
  }

  void onSuppliedIconChanged(Tree.TreeItemIconSupplier<T> iconSupplier) {
    Icon<?> icon = iconSupplier.createIcon(this);
    if (nonNull(icon) && isNull(itemIcon)) {
      setIcon(icon);
      subItems.forEach(item -> item.onSuppliedIconChanged(iconSupplier));
    }
  }

  /** {@inheritDoc} */
  @Override
  public TreeItem<T> pauseSelectionListeners() {
    this.selectionListenersPaused = true;
    return this;
  }

  /** {@inheritDoc} */
  @Override
  public TreeItem<T> resumeSelectionListeners() {
    this.selectionListenersPaused = false;
    return this;
  }

  /** {@inheritDoc} */
  @Override
  public TreeItem<T> togglePauseSelectionListeners(boolean toggle) {
    this.selectionListenersPaused = toggle;
    return this;
  }

  /** {@inheritDoc} */
  @Override
  public Set<SelectionListener<? super TreeItem<T>, ? super TreeItem<T>>> getSelectionListeners() {
    return this.selectionListeners;
  }

  /** {@inheritDoc} */
  @Override
  public Set<SelectionListener<? super TreeItem<T>, ? super TreeItem<T>>>
      getDeselectionListeners() {
    return this.deselectionListeners;
  }

  /** {@inheritDoc} */
  @Override
  public boolean isSelectionListenersPaused() {
    return this.selectionListenersPaused;
  }

  /** {@inheritDoc} */
  @Override
  public TreeItem<T> triggerSelectionListeners(TreeItem<T> source, TreeItem<T> selection) {
    if (!isSelectionListenersPaused()) {
      this.selectionListeners.forEach(
          selectionListener ->
              selectionListener.onSelectionChanged(Optional.ofNullable(source), selection));
    }
    return this;
  }

  /** {@inheritDoc} */
  @Override
  public TreeItem<T> triggerDeselectionListeners(TreeItem<T> source, TreeItem<T> selection) {
    if (!isSelectionListenersPaused()) {
      this.deselectionListeners.forEach(
          selectionListener ->
              selectionListener.onSelectionChanged(Optional.ofNullable(source), selection));
    }
    return this;
  }

  /** {@inheritDoc} */
  @Override
  public TreeItem<T> getSelection() {
    return this;
  }

  private static class OriginalState {
    private boolean expanded;

    public OriginalState(boolean expanded) {
      this.expanded = expanded;
    }
  }
}<|MERGE_RESOLUTION|>--- conflicted
+++ resolved
@@ -274,36 +274,6 @@
   }
 
   private void init() {
-<<<<<<< HEAD
-    this.element = li().element();
-    this.element.appendChild(anchorElement.element());
-    childrenContainer = DominoElement.of(ul()).css("ml-tree").element();
-    element().appendChild(childrenContainer);
-    collapsible =
-        Collapsible.create(childrenContainer)
-            .setStrategy(DominoUIConfig.INSTANCE.getDefaultTreeCollapseStrategySupplier().get(this))
-            .addHideHandler(
-                () -> {
-                  restoreIcon();
-                })
-            .addShowHandler(
-                () -> {
-                  replaceIcon(expandIcon);
-                })
-            .hide();
-    anchorElement.addEventListener(
-        "click",
-        evt -> {
-          if (ToggleTarget.ANY.equals(this.toggleTarget) && isParent()) {
-            toggle();
-          }
-          activateItem();
-        });
-    init(this);
-    setToggleTarget(ToggleTarget.ANY);
-    setWaveColor(WaveColor.THEME);
-    applyWaveStyle(WaveStyle.BLOCK);
-=======
     addBeforeCollapseListener(() -> updateIcon(true));
     addBeforeExpandListener(() -> updateIcon(false));
     anchorElement.addClickListener(anchorListener);
@@ -312,7 +282,6 @@
 
   private void applyWaves() {
     withWaves((item, waves) -> waves.setWaveStyle(WaveStyle.BLOCK));
->>>>>>> 4685ad4e
   }
 
   private void activateItem() {
@@ -432,16 +401,7 @@
 
   private void toggle() {
     if (isParent()) {
-<<<<<<< HEAD
-      if (isCollapsed()) {
-        anchorElement.addCss("toggled");
-      } else {
-        anchorElement.removeCss("toggled");
-      }
-      collapsible.toggleDisplay();
-=======
       toggleCollapse();
->>>>>>> 4685ad4e
     }
   }
 
