--- conflicted
+++ resolved
@@ -19,18 +19,10 @@
 import static java.util.Objects.nonNull;
 import static org.dominokit.domino.ui.utils.Domino.*;
 
-<<<<<<< HEAD
 import elemental2.dom.*;
 import elemental2.dom.EventListener;
 import java.util.*;
 import java.util.function.Predicate;
-=======
-import elemental2.dom.Element;
-import elemental2.dom.EventListener;
-import elemental2.dom.HTMLAnchorElement;
-import elemental2.dom.HTMLLIElement;
-import java.util.*;
->>>>>>> ba8b1600
 import org.dominokit.domino.ui.collapsible.Collapsible;
 import org.dominokit.domino.ui.config.HasComponentConfig;
 import org.dominokit.domino.ui.config.TreeConfig;
@@ -38,21 +30,12 @@
 import org.dominokit.domino.ui.icons.Icon;
 import org.dominokit.domino.ui.icons.StateChangeIcon;
 import org.dominokit.domino.ui.icons.ToggleIcon;
-import org.dominokit.domino.ui.style.Style;
 import org.dominokit.domino.ui.style.WaveStyle;
 import org.dominokit.domino.ui.utils.*;
 
 /**
  * Represents a tree item in a tree structure.
  *
-<<<<<<< HEAD
- * @param <T> the type of the value object inside the item
- * @author vegegoku
- * @version $Id: $Id
- * @see CanActivate
- * @see CanDeactivate
- * @see HasClickableElement
-=======
  * <p>TreeItem is a component that can be used to build hierarchical tree structures. Each tree item
  * can have child tree items, and they can be expanded or collapsed. TreeItem supports icons,
  * selection, and filtering.
@@ -71,7 +54,6 @@
  * </pre>
  *
  * @see BaseDominoElement
->>>>>>> ba8b1600
  */
 public class TreeItem<T> extends BaseDominoElement<HTMLLIElement, TreeItem<T>>
     implements TreeNode,
@@ -426,18 +408,10 @@
   }
 
   /**
-<<<<<<< HEAD
-   * Expands the tree item
-   *
-   * @return same instance
-   */
-=======
    * Expands the tree node represented by this tree item.
    *
    * @return This tree item with the node expanded.
    */
-  @Override
->>>>>>> ba8b1600
   public TreeItem<T> expandNode() {
     return show(false);
   }
@@ -457,7 +431,14 @@
     }
     return this;
   }
-<<<<<<< HEAD
+
+  /**
+   * Expands the tree node represented by this tree item. If the 'expandParent' parameter is true,
+   * parent nodes will also be expanded. This method returns the current TreeItem instance.
+   *
+   * @param expandParent True to expand parent nodes, false to expand only the current node.
+   * @return The current TreeItem instance.
+   */
 
   /**
    * Expands the tree item
@@ -465,16 +446,6 @@
    * @param expandParent true to expand the parent of the item
    * @return same instance
    */
-=======
-  /**
-   * Expands the tree node represented by this tree item. If the 'expandParent' parameter is true,
-   * parent nodes will also be expanded. This method returns the current TreeItem instance.
-   *
-   * @param expandParent True to expand parent nodes, false to expand only the current node.
-   * @return The current TreeItem instance.
-   */
-  @Override
->>>>>>> ba8b1600
   public TreeItem<T> expandNode(boolean expandParent) {
     return show(expandParent);
   }
@@ -505,87 +476,50 @@
   }
 
   /**
-<<<<<<< HEAD
-   * @return the current active value
+   * Returns the currently active (selected) tree item within the tree structure.
+   *
+   * @return The currently active TreeItem instance.
    * @deprecated use {@link Tree#getActiveItem()} instead
    */
   @Deprecated
-=======
-   * Returns the currently active (selected) tree item within the tree structure.
-   *
-   * @return The currently active TreeItem instance.
-   */
-  @Override
->>>>>>> ba8b1600
   public TreeItem<T> getActiveItem() {
     return getRootNode().getActiveItem();
   }
 
-<<<<<<< HEAD
-  /** @return The {@link Tree} */
-=======
   /**
    * Returns the root of the tree structure to which this tree item belongs.
    *
    * @return The root Tree instance.
    */
-  @Override
->>>>>>> ba8b1600
   public Tree<T> getTreeRoot() {
     return getRootNode();
   }
 
-<<<<<<< HEAD
-  /** @return the parent item */
-  public Optional<TreeItem<T>> getParent() {
+  /**
+   * Returns an optional parent of this tree item. If the parent exists and is a TreeItem, it
+   * returns an Optional containing the parent; otherwise, it returns an empty Optional.
+   *
+   * @return An Optional containing the parent TreeItem or an empty Optional.
+   */
+  public Optional<TreeParent<T>> getParent() {
     if (parentNode instanceof TreeItem) {
       return Optional.of((TreeItem<T>) parentNode);
-=======
-  /**
-   * Returns an optional parent of this tree item. If the parent exists and is a TreeItem, it
-   * returns an Optional containing the parent; otherwise, it returns an empty Optional.
-   *
-   * @return An Optional containing the parent TreeItem or an empty Optional.
-   */
-  @Override
-  public Optional<TreeParent<T>> getParent() {
-    if (parent instanceof TreeItem) {
-      return Optional.of(parent);
->>>>>>> ba8b1600
     } else {
       return Optional.empty();
     }
   }
 
   /**
-<<<<<<< HEAD
-   * Activates the item representing the value
-   *
-   * @param activeItem the value of the item to activate
-   * @deprecated use {@link Tree#setActiveItem(TreeItem)} instead
+   * Sets the currently active (selected) tree item within the tree structure.
+   *
+   * @param activeItem The TreeItem to set as the active item.
    */
   @Deprecated
-=======
-   * Sets the currently active (selected) tree item within the tree structure.
-   *
-   * @param activeItem The TreeItem to set as the active item.
-   */
-  @Override
->>>>>>> ba8b1600
   public void setActiveItem(TreeItem<T> activeItem) {
     setActiveItem(activeItem, isSelectionListenersPaused());
   }
 
   /**
-<<<<<<< HEAD
-   * Activates the item representing the value
-   *
-   * @param activeItem the value of the item to activate
-   * @param silent true to not notify listeners
-   * @deprecated use {@link Tree#setActiveItem(TreeItem, boolean)} instead
-   */
-  @Deprecated
-=======
    * Sets the currently active (selected) tree item within the tree structure. The 'silent'
    * parameter allows you to control whether triggering selection and deselection listeners should
    * be done silently without notifications. This method returns void.
@@ -593,8 +527,7 @@
    * @param activeItem The TreeItem to set as the active item.
    * @param silent True to suppress listener notifications; false to trigger listeners.
    */
-  @Override
->>>>>>> ba8b1600
+  @Deprecated
   public void setActiveItem(TreeItem<T> activeItem, boolean silent) {
     getRootNode().setActiveItem(activeItem, silent);
   }
@@ -625,14 +558,10 @@
     return values;
   }
 
-<<<<<<< HEAD
-  /** Activates the component, GUI effect only */
-=======
-  /**
-   * Activates (selects) this tree item without activating its parent items. This method returns
-   * void.
-   */
->>>>>>> ba8b1600
+  /**
+   * Activates (selects) this tree item without activating its parent items, GUI effect only.
+   * This method returns void.
+   */
   @Override
   public void activate() {
     addCss(dui_active);
@@ -640,35 +569,22 @@
   }
 
   /**
-<<<<<<< HEAD
    * Activates the item
    *
    * @param activateParent true to activate parent
    * @deprecated use either {@link #activate()} or {@link Tree#setActiveItem(TreeItem)} instead
    */
   @Deprecated
-=======
-   * Activates (selects) this tree item. If 'activateParent' is true, it also activates its parent
-   * items in the tree structure. This method returns void.
-   *
-   * @param activateParent True to activate parent items, false to activate only this item.
-   */
-  @Override
->>>>>>> ba8b1600
   public void activate(boolean activateParent) {
     if (activateParent) setActiveItem();
     else activate();
   }
 
-<<<<<<< HEAD
-  /** Deactivate the component, GUI effect only */
-=======
-  /**
-   * Deactivates (deselects) this tree item and any of its sub-items if it is a parent. If
-   * auto-collapse is enabled in the tree root, it will collapse the tree item as well. This method
-   * returns void.
-   */
->>>>>>> ba8b1600
+    /**
+     * Deactivates (deselects) this tree item and any of its sub-items if it is a parent, GUI effect
+     * only. If auto-collapse is enabled in the tree root, it will collapse the tree item as well.
+     * This method returns void.
+     */
   @Override
   public void deactivate() {
     deactivate(getRootNode().isAutoCollapse());
@@ -749,18 +665,13 @@
     return !childItems.isEmpty();
   }
 
-<<<<<<< HEAD
+  /**
+   * Sets the parent tree node for this tree item.
+   *
+   * @param parentTreeNode The parent tree node.
+   */
   void setParent(TreeNode parentTreeNode) {
     this.parentNode = parentTreeNode;
-=======
-  /**
-   * Sets the parent tree node for this tree item.
-   *
-   * @param parentTree The parent tree node.
-   */
-  void setParent(TreeParent<T> parentTree) {
-    this.parent = parentTree;
->>>>>>> ba8b1600
   }
 
   /**
@@ -773,7 +684,6 @@
   }
 
   /**
-<<<<<<< HEAD
    * Find any descendant tree item matching the given item value
    *
    * @param value a value being searched
@@ -784,10 +694,7 @@
   }
 
   /**
-   * Filter this item based on the search token
-=======
    * Filters this tree item and its children based on a search token.
->>>>>>> ba8b1600
    *
    * @param searchToken The search token to filter by.
    * @return True if this tree item or any of its children match the search token, false otherwise.
@@ -822,17 +729,12 @@
         });
   }
 
-<<<<<<< HEAD
-  /** @return true if automatic expanding is enabled when finding items in search */
-=======
   /**
    * Checks if this tree item should be automatically expanded when it's found during a search
    * operation.
    *
    * @return True if this tree item should be automatically expanded when found, false otherwise.
    */
-  @Override
->>>>>>> ba8b1600
   public boolean isAutoExpandFound() {
     return getTreeRoot().isAutoExpandFound();
   }
@@ -906,27 +808,17 @@
     return childItems.isEmpty();
   }
 
-<<<<<<< HEAD
-  /** @return the children of this item */
-=======
   /**
    * Gets the list of sub-items under this tree item.
    *
    * @return The list of sub-items.
    */
-  @Override
->>>>>>> ba8b1600
   public List<TreeItem<T>> getSubItems() {
     return getChildNodes();
   }
 
   /**
-<<<<<<< HEAD
-   * Selects this item, the item will be shown and activated, effectively set this tree item as the
-   * active one of the tree
-=======
    * Selects (shows and activates) this tree item. This method expands the item and activates it.
->>>>>>> ba8b1600
    */
   public void select() {
     setActiveItem();
@@ -951,18 +843,10 @@
   }
 
   /**
-<<<<<<< HEAD
-   * Removes item
-   *
-   * @param item the item value
-   */
-=======
    * Removes a sub-item from this tree item.
    *
    * @param item The sub-item to remove.
    */
-  @Override
->>>>>>> ba8b1600
   public void removeItem(TreeItem<T> item) {
     removeChild((TreeNode) item);
   }
@@ -972,11 +856,7 @@
   }
 
   /**
-<<<<<<< HEAD
-   * Remove all the child tree items.
-=======
    * Clears all sub-items from this tree item.
->>>>>>> ba8b1600
    *
    * @return The current TreeItem instance after clearing all sub-items.
    */
@@ -1006,6 +886,7 @@
    *
    * @return The current TreeItem instance after removal.
    */
+  /** {@inheritDoc} */
   @Override
   public TreeNode removeChild(TreeNode node) {
     Tree<T> tree = getRootNode();
@@ -1038,12 +919,7 @@
     return (TreeItem<T>) getParentNode().removeChild(this);
   }
 
-  /**
-   * Retrieves the filter associated with this tree item, which is typically inherited from its
-   * parent.
-   *
-   * @return The filter associated with this tree item.
-   */
+  /** {@inheritDoc} */
   @Override
   public TreeItem<T> remove() {
     // This method overriding can be removed in the future.
@@ -1211,7 +1087,10 @@
     return this;
   }
 
-<<<<<<< HEAD
+  /**
+   * A private inner class representing the original state of a tree item. This state includes
+   * whether the tree item was expanded or collapsed.
+   */
   /** {@inheritDoc} */
   @Override
   public TreeNode getParentNode() {
@@ -1230,12 +1109,6 @@
     return (Tree<T>) TreeNode.super.getRootNode();
   }
 
-=======
-  /**
-   * A private inner class representing the original state of a tree item. This state includes
-   * whether the tree item was expanded or collapsed.
-   */
->>>>>>> ba8b1600
   private static class OriginalState {
     private boolean expanded;
 
