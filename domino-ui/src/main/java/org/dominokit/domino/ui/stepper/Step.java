--- conflicted
+++ resolved
@@ -13,7 +13,6 @@
  * See the License for the specific language governing permissions and
  * limitations under the License.
  */
-<<<<<<< HEAD
 /// *
 // * Copyright © 2019 Dominokit
 // *
@@ -607,585 +606,9 @@
 //   * @param initialState {@link Stepper.StepState} to be used as default initial state for the
 // step
 //   */
-//  public void setInitialState(Stepper.StepState initialState) {
+//  public Step setInitialState(Stepper.StepState initialState) {
 //    this.initialState = initialState;
-//  }
-// }
-=======
-package org.dominokit.domino.ui.stepper;
-
-import static java.util.Objects.nonNull;
-import static org.dominokit.domino.ui.stepper.StepperStyles.*;
-import static org.jboss.elemento.Elements.span;
-
-import elemental2.dom.HTMLDivElement;
-import elemental2.dom.HTMLElement;
-import elemental2.dom.Node;
-import java.util.ArrayList;
-import java.util.Collections;
-import java.util.List;
-import java.util.function.Consumer;
-import java.util.stream.Collectors;
-import org.dominokit.domino.ui.animations.Animation;
-import org.dominokit.domino.ui.forms.validations.ValidationResult;
-import org.dominokit.domino.ui.grid.flex.FlexDirection;
-import org.dominokit.domino.ui.grid.flex.FlexItem;
-import org.dominokit.domino.ui.grid.flex.FlexLayout;
-import org.dominokit.domino.ui.style.Color;
-import org.dominokit.domino.ui.utils.BaseDominoElement;
-import org.dominokit.domino.ui.utils.DominoElement;
-import org.dominokit.domino.ui.utils.HasValidation;
-import org.jboss.elemento.IsElement;
-
-/** A component that is a single step inside a {@link Stepper} */
-public class Step extends BaseDominoElement<HTMLDivElement, Step> implements HasValidation<Step> {
-
-  private final DominoElement<HTMLElement> titleSpan;
-  private final DominoElement<HTMLElement> descriptionSpan;
-  private final DominoElement<HTMLElement> horizontalBarSpan;
-  private final DominoElement<HTMLElement> verticalBarSpan;
-  private final FlexItem<HTMLDivElement> errorMessagesFlexItem;
-  private final FlexLayout header;
-  private final DominoElement<HTMLDivElement> content;
-  private Stepper stepper;
-  private final FlexItem<HTMLDivElement> root = FlexItem.create().css(STEP_HEADER);
-
-  private int stepNumber;
-  private Color barColor = Color.GREY;
-
-  private final List<Stepper.StepStateChangeListener> stepStateChangeListeners;
-  private final List<Validator> validators = new ArrayList<>();
-  private final List<String> errors = new ArrayList<>();
-
-  private Stepper.StepState state;
-  private Stepper.StepState nonErrorState;
-  private FlexItem<HTMLDivElement> stepNumberFlexItem;
-  private Stepper.StepState initialState;
-
-  /**
-   * @param title String title of the step
-   * @return new Step instance
-   */
-  public static Step create(String title) {
-    return new Step(title);
-  }
-
-  /**
-   * @param title String title of the step
-   * @param description String to describe the step that show up under the title
-   * @return new Step instance
-   */
-  public static Step create(String title, String description) {
-    return new Step(title, description);
-  }
-
-  /**
-   * @param title String title of the step
-   * @param description String to describe the step that show up under the title
-   * @param initialState {@link Stepper.StepState} to be used by default as the step state
-   * @return new Step instance
-   */
-  public static Step create(String title, String description, Stepper.StepState initialState) {
-    return new Step(title, description, initialState);
-  }
-
-  /**
-   * @param title String title of the step
-   * @param description String to describe the step that show up under the title
-   * @param initialState {@link Stepper.StepState} to be used by default as the step state
-   */
-  public Step(String title, String description, Stepper.StepState initialState) {
-    init(this);
-    this.initialState = initialState;
-    this.state = Stepper.StepState.INACTIVE;
-    this.nonErrorState = Stepper.StepState.INACTIVE;
-    this.stepStateChangeListeners = new ArrayList<>();
-    this.titleSpan = DominoElement.of(span());
-    this.descriptionSpan = DominoElement.of(span()).hide();
-    this.setDescription(description);
-    this.horizontalBarSpan = DominoElement.of(span()).css(barColor.getBackground());
-    this.verticalBarSpan = DominoElement.of(span()).css(barColor.getBackground());
-    this.header = FlexLayout.create();
-    this.content = DominoElement.div();
-
-    this.errorMessagesFlexItem = FlexItem.create();
-    this.stepNumberFlexItem = FlexItem.create();
-    this.root.appendChild(
-        header
-            .appendChild(
-                FlexItem.create()
-                    .appendChild(
-                        FlexLayout.create()
-                            .css(STEP_NUMBER_CNTR)
-                            .setDirection(FlexDirection.TOP_TO_BOTTOM)
-                            .appendChild(stepNumberFlexItem.css(STEP_NUMBER))
-                            .appendChild(
-                                FlexItem.create()
-                                    .setFlexGrow(1)
-                                    .css(STEP_VERTICAL_BAR)
-                                    .appendChild(verticalBarSpan))))
-            .appendChild(
-                FlexItem.create()
-                    .css(STEP_TITLE_CNTR)
-                    .setFlexGrow(1)
-                    .appendChild(
-                        FlexLayout.create()
-                            .css(STEP_MAIN_TITLE_CNTR)
-                            .setDirection(FlexDirection.TOP_TO_BOTTOM)
-                            .appendChild(
-                                FlexItem.create()
-                                    .appendChild(
-                                        FlexLayout.create()
-                                            .appendChild(
-                                                FlexItem.create()
-                                                    .css(STEP_TITLE)
-                                                    .appendChild(titleSpan.setTextContent(title)))
-                                            .appendChild(
-                                                FlexItem.create()
-                                                    .css(STEP_HORIZONTAL_BAR)
-                                                    .setFlexGrow(1)
-                                                    .appendChild(horizontalBarSpan))))
-                            .appendChild(
-                                FlexItem.create()
-                                    .setFlexGrow(1)
-                                    .css(STEP_DESCRIPTION)
-                                    .appendChild(descriptionSpan))
-                            .appendChild(errorMessagesFlexItem.setFlexGrow(1).css(STEP_ERRORS)))));
-
-    this.root.appendChild(header);
-  }
-
-  /**
-   * @param title String title of the step
-   * @param description String to describe the step that show up under the title
-   */
-  public Step(String title, String description) {
-    this(title, description, Stepper.StepState.INACTIVE);
-  }
-
-  /** @param title String title of the step */
-  public Step(String title) {
-    this(title, null);
-  }
-
-  /**
-   * @param title String new title for the step
-   * @return same Step instance
-   */
-  public Step setTitle(String title) {
-    this.titleSpan.setTextContent(title);
-    return this;
-  }
-
-  /** @return String */
-  public String getTitle() {
-    return titleSpan.element().textContent;
-  }
-
-  /**
-   * @param description String new description
-   * @return same Step instance
-   */
-  public Step setDescription(String description) {
-    if (nonNull(description) && !description.isEmpty()) {
-      this.descriptionSpan.setTextContent(description);
-      this.descriptionSpan.show();
-    } else {
-      this.descriptionSpan.setTextContent("");
-      this.descriptionSpan.hide();
-    }
-    return this;
-  }
-
-  /** @return String */
-  public String getDescription() {
-    return this.descriptionSpan.getTextContent();
-  }
-
-  /** this will append the element to the step content element {@inheritDoc} */
-  public Step appendChild(IsElement<?> element) {
-    this.content.appendChild(element);
-    return this;
-  }
-
-  /** this will append the element to the step content element {@inheritDoc} */
-  public Step appendChild(Node node) {
-    this.content.appendChild(node);
-    return this;
-  }
-
-  /**
-   * Change the order of the step in the stepper
-   *
-   * @param stepNumber int
-   * @return same Step instance
-   */
-  public Step setStepNumber(int stepNumber) {
-    this.stepNumber = stepNumber;
-    renderNumber();
-    this.root.setOrder(stepNumber + stepNumber - 1);
-    return this;
-  }
-
-  /** @return int step number in the stepper */
-  public int getStepNumber() {
-    return this.stepNumber;
-  }
-
-  /**
-   * Make the step the current active step in the stepper, this show the step content and hide other
-   * steps content, this will put the step in {@link Stepper.StepState#ACTIVE}
-   *
-   * @return same Step instance
-   */
-  Step activate() {
-    if (stepper.getSteps().isEmpty()) {
-      this.stepper.getStepContentFlexItem().setContent(this.content);
-      setState(Stepper.StepState.ACTIVE);
-    } else {
-      this.content.hide();
-      this.stepper.getStepContentFlexItem().setContent(this.content);
-      Animation.create(this.content)
-          .duration(stepper.getActivateStepTransitionDuration())
-          .transition(stepper.getActivateStepTransition())
-          .beforeStart(element -> this.content.show())
-          .callback(
-              element -> {
-                setState(Stepper.StepState.ACTIVE);
-              })
-          .animate();
-    }
-    return this;
-  }
-
-  private void setState(Stepper.StepState state, boolean forceState) {
-    if ((this.state != Stepper.StepState.DISABLED || forceState)
-        && (getErrors().isEmpty() || forceState)) {
-      Stepper.StepState oldState = this.state;
-      this.removeCss(this.state.getStyle());
-      this.state = state;
-      this.css(this.state.getStyle());
-      if (Stepper.StepState.ERROR != state) {
-        this.nonErrorState = state;
-      }
-      if (nonNull(stepper)) {
-        renderNumber();
-        stepStateChangeListeners.forEach(
-            listener -> listener.onStateChanged(oldState, this, this.stepper));
-        stepper
-            .getStepStateChangeListeners()
-            .forEach(listener -> listener.onStateChanged(oldState, this, this.stepper));
-      }
-    }
-  }
-
-  private void setState(Stepper.StepState state) {
-    setState(state, false);
-  }
-
-  /** renders the step number based on the step state */
-  void renderNumber() {
-    if (nonNull(stepper)) {
-      this.stepNumberFlexItem.setContent(
-          this.state.render(this, stepper.getStepStateColors(), stepper.getStepNumberRenderer()));
-    }
-  }
-
-  /**
-   * deactivate the step and call the provided handler, this will put the step in {@link
-   * Stepper.StepState#INACTIVE}
-   *
-   * @param handler Consumer of Step
-   * @return same Step instance
-   */
-  Step deactivate(Consumer<Step> handler) {
-    Animation.create(this.content)
-        .duration(stepper.getDeactivateStepTransitionDuration())
-        .transition(stepper.getDeactivateStepTransition())
-        .callback(
-            element -> {
-              if (Stepper.StepState.COMPLETED != state) {
-                setState(Stepper.StepState.INACTIVE);
-              }
-              handler.accept(this);
-            })
-        .animate();
-
-    return this;
-  }
-
-  /**
-   * Mark the step as completed
-   *
-   * @return same Step instance
-   */
-  public Step complete() {
-    this.clearInvalid();
-    int stepIndex = stepper.getSteps().indexOf(this);
-    if (stepIndex < (stepper.getSteps().size() - 1)
-        && stepIndex <= stepper.getSteps().indexOf(stepper.getActiveStep())) {
-      stepper.next();
-    }
-    setState(Stepper.StepState.COMPLETED);
-    return this;
-  }
-
-  /**
-   * Revert the Step to its initial state, if initial state is not specified in the construction,
-   * this will be active state for first step and inactive for other steps
-   */
-  void reset() {
-    setState(this.initialState, true);
-  }
-
-  /** This will put the step in {@link Stepper.StepState#DISABLED} {@inheritDoc} */
-  @Override
-  public Step disable() {
-    return setDisabled();
-  }
-
-  /**
-   * This will not make the step active but will enable the step so it is clickable and can be
-   * stepped into with the stepper and by default will put the step in the {@link
-   * Stepper.StepState#INACTIVE} {@inheritDoc}
-   */
-  @Override
-  public Step enable() {
-    return setEnabled(Stepper.StepState.INACTIVE);
-  }
-
-  /**
-   * This will put the step in {@link Stepper.StepState#DISABLED}
-   *
-   * @return the same Step instance
-   */
-  public Step setDisabled() {
-    setState(Stepper.StepState.DISABLED);
-    return this;
-  }
-
-  /**
-   * This will put the step in {@link Stepper.StepState#ACTIVE}
-   *
-   * @return the same Step instance
-   */
-  public Step setActive() {
-    if (nonNull(this.stepper)) {
-      this.stepper.activateStep(this);
-    }
-    return this;
-  }
-
-  /**
-   * This will not make the step active unless specified,but will enable the step so it is clickable
-   * and can be stepped into with the stepper and will put the step in the provided state
-   *
-   * @param targetState {@link Stepper.StepState}
-   * @return the same Step instance
-   */
-  public Step setEnabled(Stepper.StepState targetState) {
-    setState(targetState, true);
-    return this;
-  }
-
-  /** @param stepper {@link Stepper} the step belongs to */
-  void setStepper(Stepper stepper) {
-    this.stepper = stepper;
-    renderNumber();
-  }
-
-  /** @param barColor {@link Color} of the bar connecting the step with the next step */
-  void setBarColor(Color barColor) {
-    this.horizontalBarSpan.removeCss(this.barColor.getBackground());
-    this.verticalBarSpan.removeCss(this.barColor.getBackground());
-    this.barColor = barColor;
-    this.horizontalBarSpan.css(this.barColor.getBackground());
-    this.verticalBarSpan.css(this.barColor.getBackground());
-  }
-
-  /** {@inheritDoc} */
-  @Override
-  public HTMLDivElement element() {
-    return root.element();
-  }
-
-  /** if the step is invalid it will be put in the {@link Stepper.StepState#ERROR} {@inheritDoc} */
-  @Override
-  public ValidationResult validate() {
-    clearInvalid();
-    for (Validator validator : validators) {
-      ValidationResult result = validator.isValid();
-      if (!result.isValid()) {
-        invalidate(result.getErrorMessage());
-        return result;
-      }
-    }
-    return ValidationResult.valid();
-  }
-
-  /** if the step is invalid it will be put in the {@link Stepper.StepState#ERROR} {@inheritDoc} */
-  @Override
-  public List<ValidationResult> validateAll() {
-    clearInvalid();
-    List<ValidationResult> validationResults =
-        validators.stream().map(Validator::isValid).collect(Collectors.toList());
-    List<String> errorMessages =
-        validationResults.stream()
-            .filter(validationResult -> !validationResult.isValid())
-            .map(ValidationResult::getErrorMessage)
-            .collect(Collectors.toList());
-
-    if (!errorMessages.isEmpty()) {
-      invalidate(errorMessages);
-    }
-    return validationResults;
-  }
-
-  /** {@inheritDoc} */
-  @Override
-  public Step addValidator(Validator validator) {
-    if (nonNull(validator)) {
-      validators.add(validator);
-    }
-    return this;
-  }
-
-  /** {@inheritDoc} */
-  @Override
-  public Step removeValidator(Validator validator) {
-    if (nonNull(validator)) {
-      validators.remove(validator);
-    }
-    return this;
-  }
-
-  /** {@inheritDoc} */
-  @Override
-  public boolean hasValidator(Validator validator) {
-    return validators.contains(validator);
-  }
-
-  /** this will be put the step in the {@link Stepper.StepState#ERROR} {@inheritDoc} */
-  @Override
-  public Step invalidate(String errorMessage) {
-    return invalidate(Collections.singletonList(errorMessage));
-  }
-
-  /** this will be put the step in the {@link Stepper.StepState#ERROR} {@inheritDoc} */
-  @Override
-  public Step invalidate(List<String> errorMessages) {
-    clearInvalid();
-    if (nonNull(errorMessages) && !errorMessages.isEmpty()) {
-      setState(Stepper.StepState.ERROR, true);
-      errorMessagesFlexItem
-          .css(STEP_INVALID)
-          .apply(
-              self ->
-                  errorMessages.forEach(
-                      errorMessage -> self.appendChild(span().textContent(errorMessage))));
-      this.errors.addAll(errorMessages);
-    } else {
-      setState(this.nonErrorState);
-    }
-    return this;
-  }
-
-  /** {@inheritDoc} */
-  @Override
-  public List<String> getErrors() {
-    return new ArrayList<>(errors);
-  }
-
-  /**
-   * This will clear the step error and change it back to the state it had before it was
-   * invalidation {@inheritDoc}
-   */
-  @Override
-  public Step clearInvalid() {
-    if (!errors.isEmpty()) {
-      setState(nonErrorState);
-      this.errors.clear();
-      this.errorMessagesFlexItem.clearElement();
-      this.removeCss(STEP_INVALID);
-    }
-    return this;
-  }
-
-  /** @return the {@link Stepper} this step belongs to */
-  public Stepper getStepper() {
-    return stepper;
-  }
-
-  /**
-   * @param listener {@link Stepper.StepStateChangeListener}
-   * @return same Step instance
-   */
-  public Step addStateChangeListener(Stepper.StepStateChangeListener listener) {
-    if (nonNull(listener)) {
-      this.stepStateChangeListeners.add(listener);
-    }
-    return this;
-  }
-
-  /**
-   * @param listener {@link Stepper.StepStateChangeListener}
-   * @return same Step instance
-   */
-  public Step removeStateChangeListener(Stepper.StepStateChangeListener listener) {
-    if (nonNull(listener)) {
-      this.stepStateChangeListeners.remove(listener);
-    }
-    return this;
-  }
-
-  /**
-   * @param flexGrow int Flex grow of the flex item that is used as the root element for this step
-   */
-  void setFlexGrow(int flexGrow) {
-    root.setFlexGrow(flexGrow);
-  }
-
-  /** @return List of all {@link Stepper.StepStateChangeListener} added to this step */
-  public List<Stepper.StepStateChangeListener> getStepStateChangeListeners() {
-    return stepStateChangeListeners;
-  }
-
-  /** @return int index of the step within the stepper */
-  public int getIndex() {
-    return this.stepper.getSteps().indexOf(this);
-  }
-
-  /** @return boolean, true if the step index is 0 */
-  public boolean isFirstStep() {
-    return getIndex() == 0;
-  }
-
-  /** @return boolean, true if the step is last step in the stepper */
-  public boolean isLastStep() {
-    return getIndex() == stepper.getSteps().size() - 1;
-  }
-
-  /** @return the current {@link Stepper.StepState} of the step */
-  public Stepper.StepState getState() {
-    return this.state;
-  }
-
-  /** @return boolean, true if the step state is {@link Stepper.StepState#ACTIVE} */
-  public boolean isActive() {
-    return Stepper.StepState.ACTIVE == this.state;
-  }
-
-  /** @return the {@link Stepper.StepState} this step was initially constructed with */
-  public Stepper.StepState getInitialState() {
-    return initialState;
-  }
-
-  /**
-   * @param initialState {@link Stepper.StepState} to be used as default initial state for the step
-   */
-  public Step setInitialState(Stepper.StepState initialState) {
-    this.initialState = initialState;
-    return this;
-  }
-}
->>>>>>> 37e4f12b
+//    return this;
+//  }
+//
+// }