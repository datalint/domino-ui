/*
 * Copyright © 2019 Dominokit
 *
 * Licensed under the Apache License, Version 2.0 (the "License");
 * you may not use this file except in compliance with the License.
 * You may obtain a copy of the License at
 *
 *     http://www.apache.org/licenses/LICENSE-2.0
 *
 * Unless required by applicable law or agreed to in writing, software
 * distributed under the License is distributed on an "AS IS" BASIS,
 * WITHOUT WARRANTIES OR CONDITIONS OF ANY KIND, either express or implied.
 * See the License for the specific language governing permissions and
 * limitations under the License.
 */
package org.dominokit.domino.ui.stepper;

import static java.util.Objects.nonNull;

import elemental2.dom.Element;
import elemental2.dom.HTMLDivElement;
import org.dominokit.domino.ui.config.HasComponentConfig;
import org.dominokit.domino.ui.config.StepperConfig;
import org.dominokit.domino.ui.elements.DivElement;
import org.dominokit.domino.ui.layout.NavBar;
import org.dominokit.domino.ui.style.BooleanCssClass;
import org.dominokit.domino.ui.utils.BaseDominoElement;
import org.dominokit.domino.ui.utils.ChildHandler;
import org.dominokit.domino.ui.utils.LazyChild;

/**
 * Step class.
 *
 * @author vegegoku
 * @version $Id: $Id
 */
public class Step extends BaseDominoElement<HTMLDivElement, Step>
    implements StepperStyles, HasComponentConfig<StepperConfig> {

  private final DivElement root;
  private final NavBar stepHeader;
  private final DivElement stepContent;
  private final StepTracker stepTracker;
  private LazyChild<DivElement> stepFooter;
  private StepState state;
  private Stepper stepper;

  /**
   * Constructor for Step.
   *
   * @param title a {@link java.lang.String} object
   */
  public Step(String title) {
    this.state = getConfig().getDefaultStepState();
    root =
        div()
            .addCss(dui_stepper_step)
            .appendChild(stepHeader = NavBar.create(title).addCss(dui_step_header))
            .appendChild(stepContent = div().addCss(dui_step_content));
    stepFooter = LazyChild.of(div().addCss(dui_step_footer), root);
    stepTracker =
        StepTracker.create()
            .applyMeta(StepMeta.of(this))
            .addStateListener((tracker, trackerState) -> setStepState(tracker));
    init(this);
  }

  /**
   * create.
   *
   * @param title a {@link java.lang.String} object
   * @return a {@link org.dominokit.domino.ui.stepper.Step} object
   */
  public static Step create(String title) {
    return new Step(title);
  }

  private void setStepState(StepTracker tracker) {
    this.state = tracker.getState();
    addCss(BooleanCssClass.of(dui_active, tracker.isActive()));
  }

  /**
   * withHeader.
   *
   * @param handler a {@link org.dominokit.domino.ui.utils.ChildHandler} object
   * @return a {@link org.dominokit.domino.ui.stepper.Step} object
   */
  public Step withHeader(ChildHandler<Step, NavBar> handler) {
    handler.apply(this, stepHeader);
    return this;
  }

  /**
   * withFooter.
   *
   * @param handler a {@link org.dominokit.domino.ui.utils.ChildHandler} object
   * @return a {@link org.dominokit.domino.ui.stepper.Step} object
   */
  public Step withFooter(ChildHandler<Step, DivElement> handler) {
    handler.apply(this, stepFooter.get());
    return this;
  }

  /**
   * withContent.
   *
   * @param handler a {@link org.dominokit.domino.ui.utils.ChildHandler} object
   * @return a {@link org.dominokit.domino.ui.stepper.Step} object
   */
  public Step withContent(ChildHandler<Step, DivElement> handler) {
    handler.apply(this, stepContent);
    return this;
  }

  /**
   * withTracker.
   *
   * @param handler a {@link org.dominokit.domino.ui.utils.ChildHandler} object
   * @return a {@link org.dominokit.domino.ui.stepper.Step} object
   */
  public Step withTracker(ChildHandler<Step, StepTracker> handler) {
    handler.apply(this, stepTracker);
    return this;
  }

  /**
   * Getter for the field <code>stepTracker</code>.
   *
   * @return a {@link org.dominokit.domino.ui.stepper.StepTracker} object
   */
  public StepTracker getStepTracker() {
    return stepTracker;
  }

  void bindToStepper(Stepper stepper) {
    this.stepper = stepper;
    setState(this.state);
  }

  /**
   * Setter for the field <code>state</code>.
   *
   * @param state a {@link org.dominokit.domino.ui.stepper.StepState} object
   * @return a {@link org.dominokit.domino.ui.stepper.Step} object
   */
  public Step setState(StepState state) {
    this.stepTracker.setState(state);
    return this;
  }

  void unbindStepper() {
    this.stepper = null;
  }

  /**
   * next.
   *
   * @return a {@link org.dominokit.domino.ui.stepper.Step} object
   */
  public Step next() {
    return next(0);
  }

  /**
   * next.
   *
   * @param skip a int
   * @return a {@link org.dominokit.domino.ui.stepper.Step} object
   */
  public Step next(int skip) {
    return next(skip, (deactivated, activated) -> {});
  }

  /**
   * next.
   *
   * @param consumer a {@link org.dominokit.domino.ui.stepper.StepperTrack.StepTrackersConsumer}
   *     object
   * @return a {@link org.dominokit.domino.ui.stepper.Step} object
   */
  public Step next(StepperTrack.StepTrackersConsumer consumer) {
    return next(0, consumer);
  }

  /**
   * next.
   *
   * @param skip a int
   * @param consumer a {@link org.dominokit.domino.ui.stepper.StepperTrack.StepTrackersConsumer}
   *     object
   * @return a {@link org.dominokit.domino.ui.stepper.Step} object
   */
  public Step next(int skip, StepperTrack.StepTrackersConsumer consumer) {
    if (nonNull(this.stepper)) {
      this.stepper.next(skip, consumer);
    }
    return this;
  }

  /**
   * prev.
   *
   * @return a {@link org.dominokit.domino.ui.stepper.Step} object
   */
  public Step prev() {
    return prev(0);
  }

  /**
   * prev.
   *
   * @param consumer a {@link org.dominokit.domino.ui.stepper.StepperTrack.StepTrackersConsumer}
   *     object
   * @return a {@link org.dominokit.domino.ui.stepper.Step} object
   */
  public Step prev(StepperTrack.StepTrackersConsumer consumer) {
    return prev(0, consumer);
  }

  /**
   * prev.
   *
   * @param skip a int
   * @return a {@link org.dominokit.domino.ui.stepper.Step} object
   */
  public Step prev(int skip) {
    return prev(skip, (deactivated, activated) -> {});
  }

  /**
   * prev.
   *
   * @param skip a int
   * @param consumer a {@link org.dominokit.domino.ui.stepper.StepperTrack.StepTrackersConsumer}
   *     object
   * @return a {@link org.dominokit.domino.ui.stepper.Step} object
   */
  public Step prev(int skip, StepperTrack.StepTrackersConsumer consumer) {
    if (nonNull(this.stepper)) {
      this.stepper.prev(skip, consumer);
    }
    return this;
  }

  /**
   * finish.
   *
   * @param finishState a {@link org.dominokit.domino.ui.stepper.StepState} object
   * @param consumer a {@link org.dominokit.domino.ui.stepper.StepperTrack.StepTrackersConsumer}
   *     object
   * @return a {@link org.dominokit.domino.ui.stepper.Step} object
   */
  public Step finish(StepState finishState, StepperTrack.StepTrackersConsumer consumer) {
    if (nonNull(this.stepper)) {
      this.stepper.finish(finishState, consumer);
    }
    return this;
  }

  /**
   * finish.
   *
   * @param finishState a {@link org.dominokit.domino.ui.stepper.StepState} object
   * @return a {@link org.dominokit.domino.ui.stepper.Step} object
   */
  public Step finish(StepState finishState) {
    finish(finishState, (deactivated, activated) -> {});
    return this;
  }

  /** {@inheritDoc} */
  @Override
  public HTMLDivElement element() {
    return root.element();
  }

<<<<<<< HEAD
  /** if the step is invalid it will be put in the {@link Stepper.StepState#ERROR} {@inheritDoc} */
  @Override
  public ValidationResult validate(boolean silent) {
    clearInvalid();
    for (Validator validator : validators) {
      ValidationResult result = validator.isValid();
      if (!result.isValid()) {
        if (!silent) {
          invalidate(result.getErrorMessage());
        }
        return result;
      }
    }
    return ValidationResult.valid();
  }

  /** if the step is invalid it will be put in the {@link Stepper.StepState#ERROR} {@inheritDoc} */
  @Override
  public List<ValidationResult> validateAll() {
    clearInvalid();
    List<ValidationResult> validationResults =
        validators.stream().map(Validator::isValid).collect(Collectors.toList());
    List<String> errorMessages =
        validationResults.stream()
            .filter(validationResult -> !validationResult.isValid())
            .map(ValidationResult::getErrorMessage)
            .collect(Collectors.toList());

    if (!errorMessages.isEmpty()) {
      invalidate(errorMessages);
    }
    return validationResults;
  }

  /** {@inheritDoc} */
  @Override
  public Step addValidator(Validator validator) {
    if (nonNull(validator)) {
      validators.add(validator);
    }
    return this;
  }

  /** {@inheritDoc} */
  @Override
  public Step removeValidator(Validator validator) {
    if (nonNull(validator)) {
      validators.remove(validator);
    }
    return this;
  }

  /** {@inheritDoc} */
  @Override
  public boolean hasValidator(Validator validator) {
    return validators.contains(validator);
  }

  /** this will be put the step in the {@link Stepper.StepState#ERROR} {@inheritDoc} */
  @Override
  public Step invalidate(String errorMessage) {
    return invalidate(Collections.singletonList(errorMessage));
  }

  /** this will be put the step in the {@link Stepper.StepState#ERROR} {@inheritDoc} */
  @Override
  public Step invalidate(List<String> errorMessages) {
    clearInvalid();
    if (nonNull(errorMessages) && !errorMessages.isEmpty()) {
      setState(Stepper.StepState.ERROR, true);
      errorMessagesFlexItem
          .css(STEP_INVALID)
          .apply(
              self ->
                  errorMessages.forEach(
                      errorMessage -> self.appendChild(span().textContent(errorMessage))));
      this.errors.addAll(errorMessages);
    } else {
      setState(this.nonErrorState);
    }
    return this;
  }

=======
>>>>>>> 4685ad4e
  /** {@inheritDoc} */
  @Override
  public Element getAppendTarget() {
    return stepContent.element();
  }
}<|MERGE_RESOLUTION|>--- conflicted
+++ resolved
@@ -275,92 +275,6 @@
     return root.element();
   }
 
-<<<<<<< HEAD
-  /** if the step is invalid it will be put in the {@link Stepper.StepState#ERROR} {@inheritDoc} */
-  @Override
-  public ValidationResult validate(boolean silent) {
-    clearInvalid();
-    for (Validator validator : validators) {
-      ValidationResult result = validator.isValid();
-      if (!result.isValid()) {
-        if (!silent) {
-          invalidate(result.getErrorMessage());
-        }
-        return result;
-      }
-    }
-    return ValidationResult.valid();
-  }
-
-  /** if the step is invalid it will be put in the {@link Stepper.StepState#ERROR} {@inheritDoc} */
-  @Override
-  public List<ValidationResult> validateAll() {
-    clearInvalid();
-    List<ValidationResult> validationResults =
-        validators.stream().map(Validator::isValid).collect(Collectors.toList());
-    List<String> errorMessages =
-        validationResults.stream()
-            .filter(validationResult -> !validationResult.isValid())
-            .map(ValidationResult::getErrorMessage)
-            .collect(Collectors.toList());
-
-    if (!errorMessages.isEmpty()) {
-      invalidate(errorMessages);
-    }
-    return validationResults;
-  }
-
-  /** {@inheritDoc} */
-  @Override
-  public Step addValidator(Validator validator) {
-    if (nonNull(validator)) {
-      validators.add(validator);
-    }
-    return this;
-  }
-
-  /** {@inheritDoc} */
-  @Override
-  public Step removeValidator(Validator validator) {
-    if (nonNull(validator)) {
-      validators.remove(validator);
-    }
-    return this;
-  }
-
-  /** {@inheritDoc} */
-  @Override
-  public boolean hasValidator(Validator validator) {
-    return validators.contains(validator);
-  }
-
-  /** this will be put the step in the {@link Stepper.StepState#ERROR} {@inheritDoc} */
-  @Override
-  public Step invalidate(String errorMessage) {
-    return invalidate(Collections.singletonList(errorMessage));
-  }
-
-  /** this will be put the step in the {@link Stepper.StepState#ERROR} {@inheritDoc} */
-  @Override
-  public Step invalidate(List<String> errorMessages) {
-    clearInvalid();
-    if (nonNull(errorMessages) && !errorMessages.isEmpty()) {
-      setState(Stepper.StepState.ERROR, true);
-      errorMessagesFlexItem
-          .css(STEP_INVALID)
-          .apply(
-              self ->
-                  errorMessages.forEach(
-                      errorMessage -> self.appendChild(span().textContent(errorMessage))));
-      this.errors.addAll(errorMessages);
-    } else {
-      setState(this.nonErrorState);
-    }
-    return this;
-  }
-
-=======
->>>>>>> 4685ad4e
   /** {@inheritDoc} */
   @Override
   public Element getAppendTarget() {
