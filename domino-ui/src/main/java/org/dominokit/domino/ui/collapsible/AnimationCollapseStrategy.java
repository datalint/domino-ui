/*
 * Copyright © 2019 Dominokit
 *
 * Licensed under the Apache License, Version 2.0 (the "License");
 * you may not use this file except in compliance with the License.
 * You may obtain a copy of the License at
 *
 *     http://www.apache.org/licenses/LICENSE-2.0
 *
 * Unless required by applicable law or agreed to in writing, software
 * distributed under the License is distributed on an "AS IS" BASIS,
 * WITHOUT WARRANTIES OR CONDITIONS OF ANY KIND, either express or implied.
 * See the License for the specific language governing permissions and
 * limitations under the License.
 */
package org.dominokit.domino.ui.collapsible;

import static java.util.Objects.nonNull;
import static org.dominokit.domino.ui.style.DisplayCss.dui_hidden;
import static org.dominokit.domino.ui.utils.ElementsFactory.elements;

<<<<<<< HEAD
import elemental2.dom.HTMLElement;
=======
import elemental2.dom.Element;
>>>>>>> 732e980f
import java.util.Optional;
import org.dominokit.domino.ui.animations.Animation;
import org.dominokit.domino.ui.animations.Transition;

/**
 * An implementation of {@link org.dominokit.domino.ui.collapsible.CollapseStrategy} that uses the
 * css display property to hide/show the collapsible element
 *
 * @author vegegoku
 * @version $Id: $Id
 */
public class AnimationCollapseStrategy implements CollapseStrategy {
<<<<<<< HEAD
=======

>>>>>>> 732e980f
  private final AnimationCollapseOptions options;
  private Animation hideAnimation;
  private boolean showing = false;
  private boolean hiding = false;
  private CollapsibleHandlers handlers;
  private Animation showAnimation;
<<<<<<< HEAD

  @Override
  public void init(
      HTMLElement element,
      Style<HTMLElement, IsElement<HTMLElement>> style,
      CollapsibleHandlers handlers) {
    this.handlers = handlers;
  }
=======
>>>>>>> 732e980f

  /** {@inheritDoc} */
  @Override
  public void init(Element element, CollapsibleHandlers handlers) {
    this.handlers = handlers;
  }

  /**
   * Constructor for AnimationCollapseStrategy.
   *
   * @param showTransition a {@link org.dominokit.domino.ui.animations.Transition} object
   * @param hideTransition a {@link org.dominokit.domino.ui.animations.Transition} object
   * @param duration a {@link org.dominokit.domino.ui.collapsible.CollapseDuration} object
   */
  public AnimationCollapseStrategy(
      Transition showTransition, Transition hideTransition, CollapseDuration duration) {
    this.options =
        new AnimationCollapseOptions()
            .setShowTransition(showTransition)
            .setHideTransition(hideTransition)
            .setShowDuration(duration)
            .setHideDuration(duration);
  }

  /**
   * Constructor for AnimationCollapseStrategy.
   *
   * @param transition a {@link org.dominokit.domino.ui.animations.Transition} object
   * @param duration a {@link org.dominokit.domino.ui.collapsible.CollapseDuration} object
   */
  public AnimationCollapseStrategy(Transition transition, CollapseDuration duration) {
    this.options =
        new AnimationCollapseOptions()
            .setShowTransition(transition)
            .setHideTransition(transition)
            .setShowDuration(duration)
            .setHideDuration(duration);
  }

<<<<<<< HEAD
=======
  /**
   * Constructor for AnimationCollapseStrategy.
   *
   * @param options a {@link org.dominokit.domino.ui.collapsible.AnimationCollapseOptions} object
   */
>>>>>>> 732e980f
  public AnimationCollapseStrategy(AnimationCollapseOptions options) {
    this.options = options;
  }

  /** {@inheritDoc} */
  @Override
<<<<<<< HEAD
  public void show(HTMLElement element, Style<HTMLElement, IsElement<HTMLElement>> style) {
    if (!showing) {
      DominoElement.of(element).removeCss(this.options.getShowDuration().getStyle());
      DominoElement.of(element).removeCss(this.options.getHideDuration().getStyle());
=======
  public void expand(Element element) {
    if (!showing) {
      elements.elementOf(element).removeCss(this.options.getShowDuration().getStyle());
      elements.elementOf(element).removeCss(this.options.getHideDuration().getStyle());
>>>>>>> 732e980f
      showAnimation =
          Animation.create(element)
              .duration(this.options.getShowDuration().getDuration())
              .transition(this.options.getShowTransition())
              .delay(this.options.getShowDelay())
              .beforeStart(
                  theElement -> {
                    showing = true;
                    if (nonNull(hideAnimation)) {
                      hideAnimation.stop(true);
                      hideAnimation = null;
                      hiding = false;
                    }
<<<<<<< HEAD
                    style.removeCssProperty("display");
                    DominoElement.of(element).removeAttribute("d-collapsed");
                    this.handlers.onBeforeShow().run();
=======
                    elements
                        .elementOf(element)
                        .removeCss(dui_hidden)
                        .removeAttribute(Collapsible.DUI_COLLAPSED);
>>>>>>> 732e980f
                  })
              .callback(
                  e -> {
                    showing = false;
<<<<<<< HEAD
                    this.handlers.onShowCompleted().run();
=======
                    this.handlers.onExpandCompleted().run();
>>>>>>> 732e980f
                  })
              .animate();
    }
  }

  /** {@inheritDoc} */
  @Override
<<<<<<< HEAD
  public void hide(HTMLElement element, Style<HTMLElement, IsElement<HTMLElement>> style) {
    Optional.ofNullable(showAnimation).ifPresent(animation -> animation.stop(false));
    if (!hiding) {
      DominoElement.of(element).removeCss(this.options.getShowDuration().getStyle());
      DominoElement.of(element).removeCss(this.options.getHideDuration().getStyle());
=======
  public void collapse(Element element) {
    Optional.ofNullable(showAnimation).ifPresent(animation -> animation.stop(false));
    if (!hiding) {
      elements.elementOf(element).removeCss(this.options.getShowDuration().getStyle());
      elements.elementOf(element).removeCss(this.options.getHideDuration().getStyle());
>>>>>>> 732e980f
      hideAnimation =
          Animation.create(element)
              .duration(this.options.getHideDuration().getDuration())
              .transition(this.options.getHideTransition())
              .beforeStart(
                  element1 -> {
                    hiding = true;
<<<<<<< HEAD
                    this.handlers.onBeforeHide().run();
=======
                    this.handlers.onBeforeCollapse().run();
>>>>>>> 732e980f
                  })
              .callback(
                  theElement -> {
                    elements
                        .elementOf(element)
                        .addCss(dui_hidden)
                        .setAttribute(Collapsible.DUI_COLLAPSED, "true");
                    hiding = false;
<<<<<<< HEAD
                    this.handlers.onHideCompleted().run();
=======
                    this.handlers.onCollapseCompleted().run();
>>>>>>> 732e980f
                  })
              .animate();
    }
  }
}<|MERGE_RESOLUTION|>--- conflicted
+++ resolved
@@ -19,11 +19,7 @@
 import static org.dominokit.domino.ui.style.DisplayCss.dui_hidden;
 import static org.dominokit.domino.ui.utils.ElementsFactory.elements;
 
-<<<<<<< HEAD
-import elemental2.dom.HTMLElement;
-=======
 import elemental2.dom.Element;
->>>>>>> 732e980f
 import java.util.Optional;
 import org.dominokit.domino.ui.animations.Animation;
 import org.dominokit.domino.ui.animations.Transition;
@@ -36,27 +32,13 @@
  * @version $Id: $Id
  */
 public class AnimationCollapseStrategy implements CollapseStrategy {
-<<<<<<< HEAD
-=======
 
->>>>>>> 732e980f
   private final AnimationCollapseOptions options;
   private Animation hideAnimation;
   private boolean showing = false;
   private boolean hiding = false;
   private CollapsibleHandlers handlers;
   private Animation showAnimation;
-<<<<<<< HEAD
-
-  @Override
-  public void init(
-      HTMLElement element,
-      Style<HTMLElement, IsElement<HTMLElement>> style,
-      CollapsibleHandlers handlers) {
-    this.handlers = handlers;
-  }
-=======
->>>>>>> 732e980f
 
   /** {@inheritDoc} */
   @Override
@@ -96,31 +78,21 @@
             .setHideDuration(duration);
   }
 
-<<<<<<< HEAD
-=======
   /**
    * Constructor for AnimationCollapseStrategy.
    *
    * @param options a {@link org.dominokit.domino.ui.collapsible.AnimationCollapseOptions} object
    */
->>>>>>> 732e980f
   public AnimationCollapseStrategy(AnimationCollapseOptions options) {
     this.options = options;
   }
 
   /** {@inheritDoc} */
   @Override
-<<<<<<< HEAD
-  public void show(HTMLElement element, Style<HTMLElement, IsElement<HTMLElement>> style) {
-    if (!showing) {
-      DominoElement.of(element).removeCss(this.options.getShowDuration().getStyle());
-      DominoElement.of(element).removeCss(this.options.getHideDuration().getStyle());
-=======
   public void expand(Element element) {
     if (!showing) {
       elements.elementOf(element).removeCss(this.options.getShowDuration().getStyle());
       elements.elementOf(element).removeCss(this.options.getHideDuration().getStyle());
->>>>>>> 732e980f
       showAnimation =
           Animation.create(element)
               .duration(this.options.getShowDuration().getDuration())
@@ -134,25 +106,15 @@
                       hideAnimation = null;
                       hiding = false;
                     }
-<<<<<<< HEAD
-                    style.removeCssProperty("display");
-                    DominoElement.of(element).removeAttribute("d-collapsed");
-                    this.handlers.onBeforeShow().run();
-=======
                     elements
                         .elementOf(element)
                         .removeCss(dui_hidden)
                         .removeAttribute(Collapsible.DUI_COLLAPSED);
->>>>>>> 732e980f
                   })
               .callback(
                   e -> {
                     showing = false;
-<<<<<<< HEAD
-                    this.handlers.onShowCompleted().run();
-=======
                     this.handlers.onExpandCompleted().run();
->>>>>>> 732e980f
                   })
               .animate();
     }
@@ -160,19 +122,11 @@
 
   /** {@inheritDoc} */
   @Override
-<<<<<<< HEAD
-  public void hide(HTMLElement element, Style<HTMLElement, IsElement<HTMLElement>> style) {
-    Optional.ofNullable(showAnimation).ifPresent(animation -> animation.stop(false));
-    if (!hiding) {
-      DominoElement.of(element).removeCss(this.options.getShowDuration().getStyle());
-      DominoElement.of(element).removeCss(this.options.getHideDuration().getStyle());
-=======
   public void collapse(Element element) {
     Optional.ofNullable(showAnimation).ifPresent(animation -> animation.stop(false));
     if (!hiding) {
       elements.elementOf(element).removeCss(this.options.getShowDuration().getStyle());
       elements.elementOf(element).removeCss(this.options.getHideDuration().getStyle());
->>>>>>> 732e980f
       hideAnimation =
           Animation.create(element)
               .duration(this.options.getHideDuration().getDuration())
@@ -180,11 +134,7 @@
               .beforeStart(
                   element1 -> {
                     hiding = true;
-<<<<<<< HEAD
-                    this.handlers.onBeforeHide().run();
-=======
                     this.handlers.onBeforeCollapse().run();
->>>>>>> 732e980f
                   })
               .callback(
                   theElement -> {
@@ -193,11 +143,7 @@
                         .addCss(dui_hidden)
                         .setAttribute(Collapsible.DUI_COLLAPSED, "true");
                     hiding = false;
-<<<<<<< HEAD
-                    this.handlers.onHideCompleted().run();
-=======
                     this.handlers.onCollapseCompleted().run();
->>>>>>> 732e980f
                   })
               .animate();
     }
