--- conflicted
+++ resolved
@@ -15,16 +15,17 @@
  */
 package org.dominokit.domino.ui.collapsible;
 
-<<<<<<< HEAD
+import static java.util.Objects.nonNull;
 import static org.dominokit.domino.ui.style.DisplayCss.dui_hidden;
-=======
-import static java.util.Objects.nonNull;
->>>>>>> 37e4f12b
+import static org.dominokit.domino.ui.utils.ElementsFactory.elements;
 
 import elemental2.dom.HTMLElement;
+import java.util.Optional;
 import org.dominokit.domino.ui.animations.Animation;
 import org.dominokit.domino.ui.animations.Transition;
+import org.dominokit.domino.ui.style.Style;
 import org.dominokit.domino.ui.utils.DominoElement;
+import org.dominokit.domino.ui.utils.ElementsFactory;
 
 /**
  * An implementation of {@link CollapseStrategy} that uses the css display property to hide/show the
@@ -32,104 +33,99 @@
  */
 public class AnimationCollapseStrategy implements CollapseStrategy {
 
-  private final Transition showTransition;
-  private final Transition hideTransition;
-  private final CollapseDuration duration;
+  private final AnimationCollapseOptions options;
   private Animation hideAnimation;
   private boolean showing = false;
   private boolean hiding = false;
+    private CollapsibleHandlers handlers;
+    private Animation showAnimation;
 
-  public AnimationCollapseStrategy(
+    @Override
+    public void init(HTMLElement element, CollapsibleHandlers handlers) {
+        this.handlers = handlers;
+    }
+
+    public AnimationCollapseStrategy(
       Transition showTransition, Transition hideTransition, CollapseDuration duration) {
-    this.showTransition = showTransition;
-    this.hideTransition = hideTransition;
-    this.duration = duration;
+        this.options =
+                new AnimationCollapseOptions()
+                        .setShowTransition(showTransition)
+                        .setHideTransition(hideTransition)
+                        .setShowDuration(duration)
+                        .setHideDuration(duration);
+
   }
 
   public AnimationCollapseStrategy(Transition transition, CollapseDuration duration) {
-    this.showTransition = transition;
-    this.hideTransition = transition;
-    this.duration = duration;
+      this.options =
+              new AnimationCollapseOptions()
+                      .setShowTransition(transition)
+                      .setHideTransition(transition)
+                      .setShowDuration(duration)
+                      .setHideDuration(duration);
+  }
+
+  public AnimationCollapseStrategy(AnimationCollapseOptions options) {
+    this.options = options;
   }
 
   /** {@inheritDoc} */
   @Override
-<<<<<<< HEAD
   public void show(HTMLElement element) {
-    DominoElement.of(element).removeCss(duration.getStyle());
-    Animation.create(element)
-        .duration(duration.getDuration())
-        .transition(showTransition)
-        .beforeStart(
-            theElement -> {
-              DominoElement.of(element)
-                  .removeCss(dui_hidden)
-                  .removeAttribute(Collapsible.DUI_COLLAPSED);
-            })
-        .animate();
-=======
-  public void show(
-      HTMLElement element, Style<HTMLElement, IsElement<HTMLElement>> style, Runnable onCompleted) {
-    if (!showing) {
-      DominoElement.of(element).removeCss(duration.getStyle());
-      Animation.create(element)
-          .duration(duration.getDuration())
-          .transition(showTransition)
-          .beforeStart(
-              theElement -> {
-                showing = true;
-                if (nonNull(hideAnimation)) {
-                  hideAnimation.stop(true);
-                  hideAnimation = null;
-                  hiding = false;
-                }
-                style.removeCssProperty("display");
-                DominoElement.of(element).removeAttribute("d-collapsed");
-              })
-          .callback(
-              e -> {
-                showing = false;
-                onCompleted.run();
-              })
-          .animate();
+      if (!showing) {
+          elements.elementOf(element).removeCss(this.options.getShowDuration().getStyle());
+          elements.elementOf(element).removeCss(this.options.getHideDuration().getStyle());
+          showAnimation =
+                  Animation.create(element)
+                          .duration(this.options.getShowDuration().getDuration())
+                          .transition(this.options.getShowTransition())
+                          .delay(this.options.getShowDelay())
+                          .beforeStart(
+                                  theElement -> {
+                                      showing = true;
+                                      if (nonNull(hideAnimation)) {
+                                          hideAnimation.stop(true);
+                                          hideAnimation = null;
+                                          hiding = false;
+                                      }
+                                      elements.elementOf(element)
+                                              .removeCss(dui_hidden)
+                                              .removeAttribute(Collapsible.DUI_COLLAPSED);
+                                  })
+                          .callback(
+                                  e -> {
+                                      showing = false;
+                                      this.handlers.onShowCompleted().run();
+                                  })
+                          .animate();
     }
->>>>>>> 37e4f12b
   }
 
   /** {@inheritDoc} */
   @Override
-<<<<<<< HEAD
   public void hide(HTMLElement element) {
-    duration.getStyle().remove(element);
-    Animation.create(element)
-        .duration(duration.getDuration())
-        .transition(hideTransition)
-        .callback(
-            theElement -> {
-              DominoElement.of(element)
-                  .addCss(dui_hidden)
-                  .setAttribute(Collapsible.DUI_COLLAPSED, "true");
-            })
-        .animate();
-=======
-  public void hide(
-      HTMLElement element, Style<HTMLElement, IsElement<HTMLElement>> style, Runnable onCompleted) {
-    if (!hiding) {
-      DominoElement.of(element).removeCss(duration.getStyle());
-      hideAnimation =
-          Animation.create(element)
-              .duration(duration.getDuration())
-              .transition(hideTransition)
-              .beforeStart(element1 -> hiding = true)
-              .callback(
-                  theElement -> {
-                    style.setDisplay("none");
-                    DominoElement.of(element).setAttribute("d-collapsed", "true");
-                    hiding = false;
-                    onCompleted.run();
-                  })
-              .animate();
+      Optional.ofNullable(showAnimation).ifPresent(animation -> animation.stop(false));
+      if (!hiding) {
+          elements.elementOf(element).removeCss(this.options.getShowDuration().getStyle());
+          elements.elementOf(element).removeCss(this.options.getHideDuration().getStyle());
+          hideAnimation =
+                  Animation.create(element)
+                          .duration(this.options.getHideDuration().getDuration())
+                          .transition(this.options.getHideTransition())
+                          .beforeStart(
+                                  element1 -> {
+                                      hiding = true;
+                                      this.handlers.onBeforeHide().run();
+                                  })
+                          .callback(
+                                  theElement -> {
+                                      elements.elementOf(element)
+                                              .addCss(dui_hidden)
+                                              .setAttribute(Collapsible.DUI_COLLAPSED, "true");
+                                      hiding = false;
+                                      this.handlers.onHideCompleted().run();
+                                  })
+                          .animate();
     }
->>>>>>> 37e4f12b
   }
 }