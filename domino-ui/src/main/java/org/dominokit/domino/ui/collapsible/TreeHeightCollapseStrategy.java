--- conflicted
+++ resolved
@@ -49,7 +49,6 @@
   private final String heightVar;
   private CollapsibleHandlers handlers;
   private final TreeItem<?> treeItem;
-  private CollapsibleHandlers handlers;
 
   /**
    * Constructor for TreeHeightCollapseStrategy.
@@ -76,15 +75,6 @@
 
   /** {@inheritDoc} */
   @Override
-<<<<<<< HEAD
-  public void init(
-      HTMLElement element,
-      Style<HTMLElement, IsElement<HTMLElement>> style,
-      CollapsibleHandlers handlers) {
-    this.handlers = handlers;
-    style.addCss(CollapsibleStyles.HEIGHT_COLLAPSED_OVERFLOW);
-    style.addCss(transition.getStyle());
-=======
   public void init(Element element, CollapsibleHandlers handlers) {
     this.handlers = handlers;
     this.treeItem.addCss(dui_height_collapsed_overflow).addCss(transition.getStyle());
@@ -95,7 +85,6 @@
         });
 
     element.setAttribute(DUI_COLLAPSED, true);
->>>>>>> 732e980f
   }
 
   /** {@inheritDoc} */
@@ -107,22 +96,6 @@
 
   /** {@inheritDoc} */
   @Override
-<<<<<<< HEAD
-  public void show(HTMLElement element, Style<HTMLElement, IsElement<HTMLElement>> style) {
-    DominoElement.of(element)
-        .apply(
-            self -> {
-              self.nowOrWhenAttached(
-                  () -> {
-                    this.handlers.onBeforeShow().run();
-                    expandElement(element, style);
-                  });
-            });
-  }
-
-  private void expandElement(
-      HTMLElement element, Style<HTMLElement, IsElement<HTMLElement>> style) {
-=======
   public void expand(Element element) {
     treeItem.nowOrWhenAttached(
         () -> {
@@ -145,7 +118,6 @@
             .sum();
     return expandedHeight;
   }
->>>>>>> 732e980f
 
   private void expandElement(Element element) {
     if (dui_transition_none.isAppliedTo(treeItem)) {
@@ -176,32 +148,6 @@
       treeItem.setCssProperty(this.heightVar, expandedHeight + "px");
       treeItem.removeAttribute(DUI_COLLAPSED);
     }
-<<<<<<< HEAD
-    EventListener stopListener =
-        evt -> {
-          String collapseHeight = element.getAttribute("dom-ui-collapse-height");
-          theElement.removeAttribute("dom-ui-collapse-height");
-          element.style.height = CSSProperties.HeightUnionType.of(collapseHeight);
-          resetParentHeight(treeItem);
-          this.handlers.onShowCompleted().run();
-        };
-    String scrollHeight = element.getAttribute(DOM_UI_SCROLL_HEIGHT);
-    AddEventListenerOptions addEventListenerOptions = AddEventListenerOptions.create();
-    addEventListenerOptions.setOnce(true);
-    element.addEventListener("webkitTransitionEnd", stopListener, addEventListenerOptions);
-    element.addEventListener("MSTransitionEnd", stopListener, addEventListenerOptions);
-    element.addEventListener("mozTransitionEnd", stopListener, addEventListenerOptions);
-    element.addEventListener("oanimationend", stopListener, addEventListenerOptions);
-    element.addEventListener("animationend", stopListener, addEventListenerOptions);
-
-    int desiredHeight =
-        isNull(scrollHeight)
-            ? element.scrollHeight
-            : Math.max(Integer.parseInt(scrollHeight), element.scrollHeight);
-    element.style.height = CSSProperties.HeightUnionType.of(desiredHeight + "px");
-    style.removeCss(CollapsibleStyles.HEIGHT_COLLAPSED);
-    theElement.removeAttribute(D_COLLAPSED).removeAttribute(DOM_UI_SCROLL_HEIGHT);
-=======
   }
 
   /** {@inheritDoc} */
@@ -228,7 +174,6 @@
                 });
           }
         });
->>>>>>> 732e980f
   }
 
   private void resetParentHeight(TreeItem<?> treeItem) {
@@ -236,37 +181,10 @@
         .getParent()
         .ifPresent(
             parent -> {
-<<<<<<< HEAD
-              parent.getChildrenContainer().style.height = null;
-              parent.getParent().ifPresent(treeItem1 -> resetParentHeight(parent));
-            });
-  }
-
-  /** {@inheritDoc} */
-  @Override
-  public void hide(HTMLElement element, Style<HTMLElement, IsElement<HTMLElement>> style) {
-    DominoElement.of(element)
-        .apply(
-            self -> {
-              if (self.isAttached()) {
-                this.handlers.onBeforeHide().run();
-                collapseElement(element, style, true);
-                this.handlers.onHideCompleted().run();
-              } else {
-                self.onAttached(
-                    mutationRecord -> {
-                      this.handlers.onBeforeHide().run();
-                      style.removeCss(transition.getStyle());
-                      collapseElement(element, style, false);
-                      style.addCss(transition.getStyle());
-                      this.handlers.onHideCompleted().run();
-                    });
-=======
               if (parent instanceof TreeItem) {
                 TreeItem<?> parentItem = (TreeItem<?>) parent;
                 parentItem.removeCssProperty(parentItem.getAttribute(DUI_EXPAND_COLLAPSE_VAR));
                 parent.getParent().ifPresent(treeItem1 -> resetParentHeight(parentItem));
->>>>>>> 732e980f
               }
             });
   }
