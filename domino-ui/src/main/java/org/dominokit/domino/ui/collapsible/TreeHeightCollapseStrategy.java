/*
 * Copyright © 2019 Dominokit
 *
 * Licensed under the Apache License, Version 2.0 (the "License");
 * you may not use this file except in compliance with the License.
 * You may obtain a copy of the License at
 *
 *     http://www.apache.org/licenses/LICENSE-2.0
 *
 * Unless required by applicable law or agreed to in writing, software
 * distributed under the License is distributed on an "AS IS" BASIS,
 * WITHOUT WARRANTIES OR CONDITIONS OF ANY KIND, either express or implied.
 * See the License for the specific language governing permissions and
 * limitations under the License.
 */
<<<<<<< HEAD
/// *
// * Copyright © 2019 Dominokit
// *
// * Licensed under the Apache License, Version 2.0 (the "License");
// * you may not use this file except in compliance with the License.
// * You may obtain a copy of the License at
// *
// *     http://www.apache.org/licenses/LICENSE-2.0
// *
// * Unless required by applicable law or agreed to in writing, software
// * distributed under the License is distributed on an "AS IS" BASIS,
// * WITHOUT WARRANTIES OR CONDITIONS OF ANY KIND, either express or implied.
// * See the License for the specific language governing permissions and
// * limitations under the License.
// */
// package org.dominokit.domino.ui.collapsible;
//
// import static java.util.Objects.isNull;
// import static org.dominokit.domino.ui.collapsible.Collapsible.DOM_UI_SCROLL_HEIGHT;
//
// import elemental2.dom.AddEventListenerOptions;
// import elemental2.dom.CSSProperties;
// import elemental2.dom.DomGlobal;
// import elemental2.dom.EventListener;
// import elemental2.dom.HTMLElement;
// import org.dominokit.domino.ui.style.Style;
// import org.dominokit.domino.ui.tree.TreeItem;
// import org.dominokit.domino.ui.utils.DominoElement;
// import org.jboss.elemento.IsElement;
//
/// **
// * An implementation of {@link CollapseStrategy} that uses the css display property to hide/show
// the
// * collapsible element
// */
// public class TreeHeightCollapseStrategy implements CollapseStrategy {
//
//  public static final String D_COLLAPSED = "dui-collapsed";
//  private final CollapseDuration transition;
//  private final TreeItem<?> treeItem;
//
//  public TreeHeightCollapseStrategy(TreeItem<?> treeItem) {
//    this.treeItem = treeItem;
//    this.transition = CollapseDuration._200ms;
//  }
//
//  public TreeHeightCollapseStrategy(TreeItem<?> treeItem, CollapseDuration transition) {
//    this.treeItem = treeItem;
//    this.transition = transition;
//  }
//
//  @Override
//  public void init(HTMLElement element, Style<HTMLElement, IsElement<HTMLElement>> style) {
//    style.addCss(CollapsibleStyles.HEIGHT_COLLAPSED_OVERFLOW);
//    style.addCss(transition.getStyle());
//  }
//
//  @Override
//  public void cleanup(HTMLElement element, Style<HTMLElement, IsElement<HTMLElement>> style) {
//    style.addCss(CollapsibleStyles.HEIGHT_COLLAPSED_OVERFLOW);
//    style.addCss(transition.getStyle());
//    element.removeAttribute("dom-ui-collapse-height");
//  }
//
//  /** {@inheritDoc} */
//  @Override
//  public void show(HTMLElement element, Style<HTMLElement, IsElement<HTMLElement>> style) {
//    DominoElement.of(element)
//        .apply(
//            self -> {
//              if (self.isAttached()) {
//                expandElement(element, style);
//              } else {
//                self.onAttached(
//                    mutationRecord -> {
//                      expandElement(element, style);
//                    });
//              }
//            });
//  }
//
//  private void expandElement(
//      HTMLElement element, Style<HTMLElement, IsElement<HTMLElement>> style) {
//
//    DominoElement<HTMLElement> theElement = DominoElement.of(element);
//    if (!theElement.containsCss(CollapsibleStyles.HEIGHT_COLLAPSED)) {
//      theElement.css(CollapsibleStyles.HEIGHT_COLLAPSED);
//    }
//    EventListener stopListener =
//        evt -> {
//          String collapseHeight = element.getAttribute("dom-ui-collapse-height");
//          theElement.removeAttribute("dom-ui-collapse-height");
//          element.style.height = CSSProperties.HeightUnionType.of(collapseHeight);
//          resetParentHeight(treeItem);
//        };
//    String scrollHeight = element.getAttribute(DOM_UI_SCROLL_HEIGHT);
//    AddEventListenerOptions addEventListenerOptions = AddEventListenerOptions.create();
//    addEventListenerOptions.setOnce(true);
//    element.addEventListener("webkitTransitionEnd", stopListener, addEventListenerOptions);
//    element.addEventListener("MSTransitionEnd", stopListener, addEventListenerOptions);
//    element.addEventListener("mozTransitionEnd", stopListener, addEventListenerOptions);
//    element.addEventListener("oanimationend", stopListener, addEventListenerOptions);
//    element.addEventListener("animationend", stopListener, addEventListenerOptions);
//
//    int desiredHeight =
//        isNull(scrollHeight)
//            ? element.scrollHeight
//            : Math.max(Integer.parseInt(scrollHeight), element.scrollHeight);
//    element.style.height = CSSProperties.HeightUnionType.of(desiredHeight + "px");
//    style.removeCss(CollapsibleStyles.HEIGHT_COLLAPSED);
//    theElement.removeAttribute(D_COLLAPSED).removeAttribute(DOM_UI_SCROLL_HEIGHT);
//  }
//
//  private void resetParentHeight(TreeItem<?> treeItem) {
//    treeItem
//        .getParent()
//        .ifPresent(
//            parent -> {
//              parent.getChildrenContainer().style.height = null;
//              parent.getParent().ifPresent(treeItem1 -> resetParentHeight(parent));
//            });
//  }
//
//  /** {@inheritDoc} */
//  @Override
//  public void hide(HTMLElement element, Style<HTMLElement, IsElement<HTMLElement>> style) {
//    DominoElement.of(element)
//        .apply(
//            self -> {
//              if (self.isAttached()) {
//                collapseElement(element, style, true);
//              } else {
//                self.onAttached(
//                    mutationRecord -> {
//                      style.removeCss(transition.getStyle());
//                      collapseElement(element, style, false);
//                      style.addCss(transition.getStyle());
//                    });
//              }
//            });
//  }
//
//  private void collapseElement(
//      HTMLElement element,
//      Style<HTMLElement, IsElement<HTMLElement>> style,
//      boolean useAnimationFrame) {
//    DominoElement<HTMLElement> elementToCollapse = DominoElement.of(element);
//    int scrollHeight = element.scrollHeight;
//    style.removeCss(CollapsibleStyles.HEIGHT_COLLAPSED_OVERFLOW);
//
//    CSSProperties.HeightUnionType originalHeight = element.style.height;
//    element.style.height = CSSProperties.HeightUnionType.of(scrollHeight + "px");
//    if (useAnimationFrame) {
//      DomGlobal.requestAnimationFrame(
//          timestamp -> {
//            style.addCss(CollapsibleStyles.HEIGHT_COLLAPSED_OVERFLOW);
//
//            style.addCss(CollapsibleStyles.HEIGHT_COLLAPSED);
//            elementToCollapse
//                .setAttribute("dom-ui-collapse-height", originalHeight.asString())
//                .setAttribute(D_COLLAPSED, "true")
//                .setAttribute(DOM_UI_SCROLL_HEIGHT, scrollHeight);
//          });
//    } else {
//      style.addCss(CollapsibleStyles.HEIGHT_COLLAPSED_OVERFLOW);
//
//      style.addCss(CollapsibleStyles.HEIGHT_COLLAPSED);
//      elementToCollapse
//          .setAttribute("dom-ui-collapse-height", originalHeight.asString())
//          .setAttribute(D_COLLAPSED, "true");
//      style.removeCssProperty("height");
//    }
//  }
// }
=======
package org.dominokit.domino.ui.collapsible;

import static java.util.Objects.isNull;
import static org.dominokit.domino.ui.collapsible.Collapsible.DOM_UI_SCROLL_HEIGHT;

import elemental2.dom.AddEventListenerOptions;
import elemental2.dom.CSSProperties;
import elemental2.dom.DomGlobal;
import elemental2.dom.EventListener;
import elemental2.dom.HTMLElement;
import org.dominokit.domino.ui.style.Style;
import org.dominokit.domino.ui.tree.TreeItem;
import org.dominokit.domino.ui.utils.DominoElement;
import org.jboss.elemento.IsElement;

/**
 * An implementation of {@link CollapseStrategy} that uses the css display property to hide/show the
 * collapsible element
 */
public class TreeHeightCollapseStrategy implements CollapseStrategy {

  public static final String D_COLLAPSED = "d-collapsed";
  private final CollapseDuration transition;
  private final TreeItem<?> treeItem;

  public TreeHeightCollapseStrategy(TreeItem<?> treeItem) {
    this.treeItem = treeItem;
    this.transition = CollapseDuration._200ms;
  }

  public TreeHeightCollapseStrategy(TreeItem<?> treeItem, CollapseDuration transition) {
    this.treeItem = treeItem;
    this.transition = transition;
  }

  @Override
  public void init(HTMLElement element, Style<HTMLElement, IsElement<HTMLElement>> style) {
    style.addCss(CollapsibleStyles.HEIGHT_COLLAPSED_OVERFLOW);
    style.addCss(transition.getStyle());
  }

  @Override
  public void cleanup(HTMLElement element, Style<HTMLElement, IsElement<HTMLElement>> style) {
    style.addCss(CollapsibleStyles.HEIGHT_COLLAPSED_OVERFLOW);
    style.addCss(transition.getStyle());
    element.removeAttribute("dom-ui-collapse-height");
  }

  /** {@inheritDoc} */
  @Override
  public void show(
      HTMLElement element, Style<HTMLElement, IsElement<HTMLElement>> style, Runnable onCompleted) {
    DominoElement.of(element)
        .apply(
            self -> {
              if (self.isAttached()) {
                expandElement(element, style, onCompleted);
              } else {
                self.onAttached(
                    mutationRecord -> {
                      expandElement(element, style, onCompleted);
                    });
              }
            });
  }

  private void expandElement(
      HTMLElement element, Style<HTMLElement, IsElement<HTMLElement>> style, Runnable onCompleted) {

    DominoElement<HTMLElement> theElement = DominoElement.of(element);
    if (!theElement.containsCss(CollapsibleStyles.HEIGHT_COLLAPSED)) {
      theElement.css(CollapsibleStyles.HEIGHT_COLLAPSED);
    }
    EventListener stopListener =
        evt -> {
          String collapseHeight = element.getAttribute("dom-ui-collapse-height");
          theElement.removeAttribute("dom-ui-collapse-height");
          element.style.height = CSSProperties.HeightUnionType.of(collapseHeight);
          resetParentHeight(treeItem);
          onCompleted.run();
        };
    String scrollHeight = element.getAttribute(DOM_UI_SCROLL_HEIGHT);
    AddEventListenerOptions addEventListenerOptions = AddEventListenerOptions.create();
    addEventListenerOptions.setOnce(true);
    element.addEventListener("webkitTransitionEnd", stopListener, addEventListenerOptions);
    element.addEventListener("MSTransitionEnd", stopListener, addEventListenerOptions);
    element.addEventListener("mozTransitionEnd", stopListener, addEventListenerOptions);
    element.addEventListener("oanimationend", stopListener, addEventListenerOptions);
    element.addEventListener("animationend", stopListener, addEventListenerOptions);

    int desiredHeight =
        isNull(scrollHeight)
            ? element.scrollHeight
            : Math.max(Integer.parseInt(scrollHeight), element.scrollHeight);
    element.style.height = CSSProperties.HeightUnionType.of(desiredHeight + "px");
    style.removeCss(CollapsibleStyles.HEIGHT_COLLAPSED);
    theElement.removeAttribute(D_COLLAPSED).removeAttribute(DOM_UI_SCROLL_HEIGHT);
  }

  private void resetParentHeight(TreeItem<?> treeItem) {
    treeItem
        .getParent()
        .ifPresent(
            parent -> {
              parent.getChildrenContainer().style.height = null;
              parent.getParent().ifPresent(treeItem1 -> resetParentHeight(parent));
            });
  }

  /** {@inheritDoc} */
  @Override
  public void hide(
      HTMLElement element, Style<HTMLElement, IsElement<HTMLElement>> style, Runnable onCompleted) {
    DominoElement.of(element)
        .apply(
            self -> {
              if (self.isAttached()) {
                collapseElement(element, style, true);
                onCompleted.run();
              } else {
                self.onAttached(
                    mutationRecord -> {
                      style.removeCss(transition.getStyle());
                      collapseElement(element, style, false);
                      style.addCss(transition.getStyle());
                      onCompleted.run();
                    });
              }
            });
  }

  private void collapseElement(
      HTMLElement element,
      Style<HTMLElement, IsElement<HTMLElement>> style,
      boolean useAnimationFrame) {
    DominoElement<HTMLElement> elementToCollapse = DominoElement.of(element);
    int scrollHeight = element.scrollHeight;
    style.removeCss(CollapsibleStyles.HEIGHT_COLLAPSED_OVERFLOW);

    CSSProperties.HeightUnionType originalHeight = element.style.height;
    element.style.height = CSSProperties.HeightUnionType.of(scrollHeight + "px");
    if (useAnimationFrame) {
      DomGlobal.requestAnimationFrame(
          timestamp -> {
            style.addCss(CollapsibleStyles.HEIGHT_COLLAPSED_OVERFLOW);

            style.addCss(CollapsibleStyles.HEIGHT_COLLAPSED);
            elementToCollapse
                .setAttribute("dom-ui-collapse-height", originalHeight.asString())
                .setAttribute(D_COLLAPSED, "true")
                .setAttribute(DOM_UI_SCROLL_HEIGHT, scrollHeight);
          });
    } else {
      style.addCss(CollapsibleStyles.HEIGHT_COLLAPSED_OVERFLOW);

      style.addCss(CollapsibleStyles.HEIGHT_COLLAPSED);
      elementToCollapse
          .setAttribute("dom-ui-collapse-height", originalHeight.asString())
          .setAttribute(D_COLLAPSED, "true");
      style.removeCssProperty("height");
    }
  }
}
>>>>>>> 37e4f12b
<|MERGE_RESOLUTION|>--- conflicted
+++ resolved
@@ -13,7 +13,6 @@
  * See the License for the specific language governing permissions and
  * limitations under the License.
  */
-<<<<<<< HEAD
 /// *
 // * Copyright © 2019 Dominokit
 // *
@@ -51,7 +50,7 @@
 // */
 // public class TreeHeightCollapseStrategy implements CollapseStrategy {
 //
-//  public static final String D_COLLAPSED = "dui-collapsed";
+//  public static final String D_COLLAPSED = "d-collapsed";
 //  private final CollapseDuration transition;
 //  private final TreeItem<?> treeItem;
 //
@@ -80,23 +79,26 @@
 //
 //  /** {@inheritDoc} */
 //  @Override
-//  public void show(HTMLElement element, Style<HTMLElement, IsElement<HTMLElement>> style) {
+//  public void show(
+//      HTMLElement element, Style<HTMLElement, IsElement<HTMLElement>> style, Runnable onCompleted)
+// {
 //    DominoElement.of(element)
 //        .apply(
 //            self -> {
 //              if (self.isAttached()) {
-//                expandElement(element, style);
+//                expandElement(element, style, onCompleted);
 //              } else {
 //                self.onAttached(
 //                    mutationRecord -> {
-//                      expandElement(element, style);
+//                      expandElement(element, style, onCompleted);
 //                    });
 //              }
 //            });
 //  }
 //
 //  private void expandElement(
-//      HTMLElement element, Style<HTMLElement, IsElement<HTMLElement>> style) {
+//      HTMLElement element, Style<HTMLElement, IsElement<HTMLElement>> style, Runnable onCompleted)
+// {
 //
 //    DominoElement<HTMLElement> theElement = DominoElement.of(element);
 //    if (!theElement.containsCss(CollapsibleStyles.HEIGHT_COLLAPSED)) {
@@ -108,6 +110,7 @@
 //          theElement.removeAttribute("dom-ui-collapse-height");
 //          element.style.height = CSSProperties.HeightUnionType.of(collapseHeight);
 //          resetParentHeight(treeItem);
+//          onCompleted.run();
 //        };
 //    String scrollHeight = element.getAttribute(DOM_UI_SCROLL_HEIGHT);
 //    AddEventListenerOptions addEventListenerOptions = AddEventListenerOptions.create();
@@ -139,18 +142,22 @@
 //
 //  /** {@inheritDoc} */
 //  @Override
-//  public void hide(HTMLElement element, Style<HTMLElement, IsElement<HTMLElement>> style) {
+//  public void hide(
+//      HTMLElement element, Style<HTMLElement, IsElement<HTMLElement>> style, Runnable onCompleted)
+// {
 //    DominoElement.of(element)
 //        .apply(
 //            self -> {
 //              if (self.isAttached()) {
 //                collapseElement(element, style, true);
+//                onCompleted.run();
 //              } else {
 //                self.onAttached(
 //                    mutationRecord -> {
 //                      style.removeCss(transition.getStyle());
 //                      collapseElement(element, style, false);
 //                      style.addCss(transition.getStyle());
+//                      onCompleted.run();
 //                    });
 //              }
 //            });
@@ -187,169 +194,4 @@
 //      style.removeCssProperty("height");
 //    }
 //  }
-// }
-=======
-package org.dominokit.domino.ui.collapsible;
-
-import static java.util.Objects.isNull;
-import static org.dominokit.domino.ui.collapsible.Collapsible.DOM_UI_SCROLL_HEIGHT;
-
-import elemental2.dom.AddEventListenerOptions;
-import elemental2.dom.CSSProperties;
-import elemental2.dom.DomGlobal;
-import elemental2.dom.EventListener;
-import elemental2.dom.HTMLElement;
-import org.dominokit.domino.ui.style.Style;
-import org.dominokit.domino.ui.tree.TreeItem;
-import org.dominokit.domino.ui.utils.DominoElement;
-import org.jboss.elemento.IsElement;
-
-/**
- * An implementation of {@link CollapseStrategy} that uses the css display property to hide/show the
- * collapsible element
- */
-public class TreeHeightCollapseStrategy implements CollapseStrategy {
-
-  public static final String D_COLLAPSED = "d-collapsed";
-  private final CollapseDuration transition;
-  private final TreeItem<?> treeItem;
-
-  public TreeHeightCollapseStrategy(TreeItem<?> treeItem) {
-    this.treeItem = treeItem;
-    this.transition = CollapseDuration._200ms;
-  }
-
-  public TreeHeightCollapseStrategy(TreeItem<?> treeItem, CollapseDuration transition) {
-    this.treeItem = treeItem;
-    this.transition = transition;
-  }
-
-  @Override
-  public void init(HTMLElement element, Style<HTMLElement, IsElement<HTMLElement>> style) {
-    style.addCss(CollapsibleStyles.HEIGHT_COLLAPSED_OVERFLOW);
-    style.addCss(transition.getStyle());
-  }
-
-  @Override
-  public void cleanup(HTMLElement element, Style<HTMLElement, IsElement<HTMLElement>> style) {
-    style.addCss(CollapsibleStyles.HEIGHT_COLLAPSED_OVERFLOW);
-    style.addCss(transition.getStyle());
-    element.removeAttribute("dom-ui-collapse-height");
-  }
-
-  /** {@inheritDoc} */
-  @Override
-  public void show(
-      HTMLElement element, Style<HTMLElement, IsElement<HTMLElement>> style, Runnable onCompleted) {
-    DominoElement.of(element)
-        .apply(
-            self -> {
-              if (self.isAttached()) {
-                expandElement(element, style, onCompleted);
-              } else {
-                self.onAttached(
-                    mutationRecord -> {
-                      expandElement(element, style, onCompleted);
-                    });
-              }
-            });
-  }
-
-  private void expandElement(
-      HTMLElement element, Style<HTMLElement, IsElement<HTMLElement>> style, Runnable onCompleted) {
-
-    DominoElement<HTMLElement> theElement = DominoElement.of(element);
-    if (!theElement.containsCss(CollapsibleStyles.HEIGHT_COLLAPSED)) {
-      theElement.css(CollapsibleStyles.HEIGHT_COLLAPSED);
-    }
-    EventListener stopListener =
-        evt -> {
-          String collapseHeight = element.getAttribute("dom-ui-collapse-height");
-          theElement.removeAttribute("dom-ui-collapse-height");
-          element.style.height = CSSProperties.HeightUnionType.of(collapseHeight);
-          resetParentHeight(treeItem);
-          onCompleted.run();
-        };
-    String scrollHeight = element.getAttribute(DOM_UI_SCROLL_HEIGHT);
-    AddEventListenerOptions addEventListenerOptions = AddEventListenerOptions.create();
-    addEventListenerOptions.setOnce(true);
-    element.addEventListener("webkitTransitionEnd", stopListener, addEventListenerOptions);
-    element.addEventListener("MSTransitionEnd", stopListener, addEventListenerOptions);
-    element.addEventListener("mozTransitionEnd", stopListener, addEventListenerOptions);
-    element.addEventListener("oanimationend", stopListener, addEventListenerOptions);
-    element.addEventListener("animationend", stopListener, addEventListenerOptions);
-
-    int desiredHeight =
-        isNull(scrollHeight)
-            ? element.scrollHeight
-            : Math.max(Integer.parseInt(scrollHeight), element.scrollHeight);
-    element.style.height = CSSProperties.HeightUnionType.of(desiredHeight + "px");
-    style.removeCss(CollapsibleStyles.HEIGHT_COLLAPSED);
-    theElement.removeAttribute(D_COLLAPSED).removeAttribute(DOM_UI_SCROLL_HEIGHT);
-  }
-
-  private void resetParentHeight(TreeItem<?> treeItem) {
-    treeItem
-        .getParent()
-        .ifPresent(
-            parent -> {
-              parent.getChildrenContainer().style.height = null;
-              parent.getParent().ifPresent(treeItem1 -> resetParentHeight(parent));
-            });
-  }
-
-  /** {@inheritDoc} */
-  @Override
-  public void hide(
-      HTMLElement element, Style<HTMLElement, IsElement<HTMLElement>> style, Runnable onCompleted) {
-    DominoElement.of(element)
-        .apply(
-            self -> {
-              if (self.isAttached()) {
-                collapseElement(element, style, true);
-                onCompleted.run();
-              } else {
-                self.onAttached(
-                    mutationRecord -> {
-                      style.removeCss(transition.getStyle());
-                      collapseElement(element, style, false);
-                      style.addCss(transition.getStyle());
-                      onCompleted.run();
-                    });
-              }
-            });
-  }
-
-  private void collapseElement(
-      HTMLElement element,
-      Style<HTMLElement, IsElement<HTMLElement>> style,
-      boolean useAnimationFrame) {
-    DominoElement<HTMLElement> elementToCollapse = DominoElement.of(element);
-    int scrollHeight = element.scrollHeight;
-    style.removeCss(CollapsibleStyles.HEIGHT_COLLAPSED_OVERFLOW);
-
-    CSSProperties.HeightUnionType originalHeight = element.style.height;
-    element.style.height = CSSProperties.HeightUnionType.of(scrollHeight + "px");
-    if (useAnimationFrame) {
-      DomGlobal.requestAnimationFrame(
-          timestamp -> {
-            style.addCss(CollapsibleStyles.HEIGHT_COLLAPSED_OVERFLOW);
-
-            style.addCss(CollapsibleStyles.HEIGHT_COLLAPSED);
-            elementToCollapse
-                .setAttribute("dom-ui-collapse-height", originalHeight.asString())
-                .setAttribute(D_COLLAPSED, "true")
-                .setAttribute(DOM_UI_SCROLL_HEIGHT, scrollHeight);
-          });
-    } else {
-      style.addCss(CollapsibleStyles.HEIGHT_COLLAPSED_OVERFLOW);
-
-      style.addCss(CollapsibleStyles.HEIGHT_COLLAPSED);
-      elementToCollapse
-          .setAttribute("dom-ui-collapse-height", originalHeight.asString())
-          .setAttribute(D_COLLAPSED, "true");
-      style.removeCssProperty("height");
-    }
-  }
-}
->>>>>>> 37e4f12b
+// }