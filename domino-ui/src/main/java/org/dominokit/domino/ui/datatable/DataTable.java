/*
 * Copyright © 2019 Dominokit
 *
 * Licensed under the Apache License, Version 2.0 (the "License");
 * you may not use this file except in compliance with the License.
 * You may obtain a copy of the License at
 *
 *     http://www.apache.org/licenses/LICENSE-2.0
 *
 * Unless required by applicable law or agreed to in writing, software
 * distributed under the License is distributed on an "AS IS" BASIS,
 * WITHOUT WARRANTIES OR CONDITIONS OF ANY KIND, either express or implied.
 * See the License for the specific language governing permissions and
 * limitations under the License.
 */
package org.dominokit.domino.ui.datatable;

import static java.util.Objects.nonNull;
import static org.dominokit.domino.ui.datatable.DataTableStyles.TABLE_BORDERED;
import static org.dominokit.domino.ui.datatable.DataTableStyles.TABLE_CONDENSED;
import static org.dominokit.domino.ui.datatable.DataTableStyles.TABLE_HOVER;
import static org.dominokit.domino.ui.datatable.DataTableStyles.TABLE_RESPONSIVE;
import static org.dominokit.domino.ui.datatable.DataTableStyles.TABLE_ROW_FILTERED;
import static org.dominokit.domino.ui.datatable.DataTableStyles.TABLE_STRIPED;
import static org.dominokit.domino.ui.style.Unit.px;
import static org.jboss.elemento.Elements.div;
import static org.jboss.elemento.Elements.table;
import static org.jboss.elemento.Elements.tbody;
import static org.jboss.elemento.Elements.thead;

<<<<<<< HEAD
import elemental2.dom.DomGlobal;
=======
import elemental2.dom.EventListener;
>>>>>>> 37e4f12b
import elemental2.dom.HTMLDivElement;
import elemental2.dom.HTMLTableElement;
import elemental2.dom.HTMLTableSectionElement;
import java.util.ArrayList;
import java.util.Collection;
import java.util.HashMap;
import java.util.List;
import java.util.Map;
import java.util.stream.Collectors;
import org.dominokit.domino.ui.datatable.events.*;
import org.dominokit.domino.ui.datatable.model.SearchContext;
import org.dominokit.domino.ui.datatable.store.DataStore;
import org.dominokit.domino.ui.utils.BaseDominoElement;
import org.dominokit.domino.ui.utils.DominoElement;
import org.dominokit.domino.ui.utils.HasSelectionSupport;
import org.jboss.elemento.EventType;

/**
 * The data table component
 *
 * @param <T> the type of the data table records
 */
public class DataTable<T> extends BaseDominoElement<HTMLDivElement, DataTable<T>>
    implements HasSelectionSupport<TableRow<T>> {

  /** Use this constant to register a table event listener that listen to all events */
  public static final String ANY = "*";
  /** Use this constant as flag value to check if a row in the data tables have been filtered out */
  public static final String DATA_TABLE_ROW_FILTERED = "data-table-row-filtered";

  private final DataStore<T> dataStore;
  private DominoElement<HTMLDivElement> root = DominoElement.of(div()).css(TABLE_RESPONSIVE);
  private DominoElement<HTMLTableElement> tableElement =
<<<<<<< HEAD
      DominoElement.of(table()).css(DataTableStyles.TABLE, TABLE_HOVER, TABLE_STRIPED);
=======
      DominoElement.of(table()).css(TABLE, TABLE_HOVER, TABLE_STRIPED, "table-width-full");
>>>>>>> 37e4f12b
  private TableConfig<T> tableConfig;
  private DominoElement<HTMLTableSectionElement> tbody = DominoElement.of(tbody());
  private DominoElement<HTMLTableSectionElement> thead = DominoElement.of(thead());
  private List<T> data = new ArrayList<>();
  private boolean selectable = true;
  private List<TableRow<T>> tableRows = new ArrayList<>();

  private List<SelectionChangeListener<T>> selectionChangeListeners = new ArrayList<>();
  private boolean condensed = false;
  private boolean hoverable = true;
  private boolean striped = true;
  private boolean bordered = false;

  private Map<String, List<TableEventListener>> events = new HashMap<>();

  private final SearchContext<T> searchContext = new SearchContext<>(this);

  private RemoveRowsHandler<T> removeRecordsHandler = table -> table.bodyElement().clearElement();

  private EventListener disableKeyboardListener =
      evt -> {
        if (isDisabled()) {
          evt.preventDefault();
          evt.stopPropagation();
        }
      };

  /**
   * Creates a new data table instance
   *
   * @param tableConfig the {@link TableConfig}
   * @param dataStore the {@link DataStore}
   */
  public DataTable(TableConfig<T> tableConfig, DataStore<T> dataStore) {
    super.init(this);
    this.tableConfig = tableConfig;
    this.events.put(ANY, new ArrayList<>());
    this.dataStore = dataStore;
    this.addTableEventListener(ANY, dataStore);
    this.addEventListener(EventType.keydown.getName(), disableKeyboardListener, true);
    this.dataStore.onDataChanged(
        dataChangedEvent -> {
          fireTableEvent(
              new OnBeforeDataChangeEvent<>(
                  this.data, dataChangedEvent.getTotalCount(), dataChangedEvent.isAppend()));
          if (dataChangedEvent.getSortDir().isPresent()
              && dataChangedEvent.getSortColumn().isPresent()) {
            fireTableEvent(
                new DataSortEvent(
                    dataChangedEvent.getSortDir().get(), dataChangedEvent.getSortColumn().get()));
          }

          if (dataChangedEvent.isAppend()) {
            appendData(dataChangedEvent.getNewData());
          } else {
            setData(dataChangedEvent.getNewData());
          }
          fireTableEvent(new TableDataUpdatedEvent<>(this.data, dataChangedEvent.getTotalCount()));
        });

    init();
  }

  public DataStore<T> getDataStore() {
    return dataStore;
  }

  private DataTable<T> init() {
    tableConfig
        .getPlugins()
        .forEach(
            plugin -> {
              DataTable.this.addTableEventListener("*", plugin);
              plugin.init(DataTable.this);
              plugin.onBeforeAddTable(DataTable.this);
            });
    thead.clearElement();
    tableConfig.onBeforeHeaders(this);
    tableConfig.drawHeaders(this, thead);
    tableConfig.onAfterHeaders(this);
    tableElement.appendChild(tbody);
    tableConfig.getPlugins().forEach(plugin -> plugin.onBodyAdded(DataTable.this));
    root.appendChild(tableElement);
    tableConfig.getPlugins().forEach(plugin -> plugin.onAfterAddTable(DataTable.this));
    if (!tableConfig.isLazyLoad()) {
      this.dataStore.load();
    }

    if (tableConfig.isFixed()) {
<<<<<<< HEAD
      root.addCss(TABLE_FIXED);
      thead.addCss(THEAD_FIXED);
      tbody.addCss(TBODY_FIXED).setMaxHeight(tableConfig.getFixedBodyHeight());
      tableElement.addEventListener(EventType.scroll, e -> updateTableWidth());
      DomGlobal.window.addEventListener(
          EventType.resize.getName(),
          e -> {
            this.scrollBarWidth = -1;
            updateTableWidth();
          });
=======
      tableElement.setMaxHeight(tableConfig.getFixedBodyHeight());
>>>>>>> 37e4f12b
    }

    if (tableConfig.isFixed()) {
      tableElement.removeCss("table-width-full");
      root.addCss("table-fixed");
      ColumnUtils.fixElementWidth(this, tableElement.element());
    }

    if (tableConfig.isFixed()) {
      ColumnUtils.fixElementWidth(this, tableElement.element());
    }
    return this;
  }

  public void redraw() {
    tableConfig.onBeforeHeaders(this);
    tableConfig.drawHeaders(this, thead);
    tableConfig.onAfterHeaders(this);
    load();
  }

  private void updateTableWidth() {
    final long w =
        tableElement.element().offsetWidth + Math.round(tableElement.element().scrollLeft);
    thead.setWidth(px.of(w - 2));
    tbody.setWidth(px.of(w - 2));
  }

  /** Force loading the data into the table */
  public void load() {
    this.dataStore.load();
  }

  /**
   * Set the table data
   *
   * @param data {@link List} of T
   */
  public void setData(List<T> data) {
    this.data = data;
    tableRows.clear();
    removeRecordsHandler.removeRows(this);
    if (nonNull(data) && !data.isEmpty()) {
      addRows(data, 0);
    }
  }

  /**
   * Appends more records to the current data list of the table
   *
   * @param newData {@link List} of T
   */
  public void appendData(List<T> newData) {
    if (nonNull(this.data)) {
      addRows(newData, this.data.size());
      this.data.addAll(newData);
    } else {
      setData(newData);
    }
  }

  private void addRows(List<T> data, int initialIndex) {
    tableConfig.getColumns().forEach(ColumnConfig::clearShowHideListeners);

    for (int index = 0; index < data.size(); index++) {
      TableRow<T> tableRow = new TableRow<>(data.get(index), initialIndex + index, this);
      tableConfig.getPlugins().forEach(plugin -> plugin.onBeforeAddRow(DataTable.this, tableRow));

      tableConfig.drawRecord(DataTable.this, tableRow);
      tableRows.add(tableRow);
    }

    tableConfig.getPlugins().forEach(plugin -> plugin.onAllRowsAdded(DataTable.this));
  }

  /** @return the {@link Collection} of T that is the current data in the table */
  public Collection<T> getData() {
    return data;
  }

  /**
   * Increases the height of the data table rows
   *
   * @return same DataTable instance
   */
  public DataTable<T> uncondense() {
    tableElement.removeCss(TABLE_CONDENSED);
    this.condensed = false;
    return this;
  }

  /**
   * Decreases the height of the data table rows
   *
   * @return same DataTable instance
   */
  public DataTable<T> condense() {
    tableElement.addCss(TABLE_CONDENSED);
    this.condensed = true;
    return this;
  }

  /**
   * removes the hover effect from data table rows
   *
   * @return same DataTable instance
   */
  public DataTable<T> noHover() {
    tableElement.removeCss(TABLE_HOVER);
    this.hoverable = false;
    return this;
  }

  /**
   * Adds the hover effect to the data table rows
   *
   * @return same DataTable instance
   */
  public DataTable<T> hovered() {
    noHover();
    tableElement.addCss(TABLE_HOVER);
    this.hoverable = true;
    return this;
  }

  /**
   * Remove the borders from the data table rows
   *
   * @return same DataTable instance
   */
  public DataTable<T> noBorder() {
    tableElement.removeCss(TABLE_BORDERED);
    removeCss(TABLE_BORDERED);
    this.bordered = false;
    fireTableEvent(new TableBorderedEvent(false));
    return this;
  }

  /**
   * Adds borders from the data table rows
   *
   * @return same DataTable instance
   */
  public DataTable<T> bordered() {
    noBorder();
    tableElement.addCss(TABLE_BORDERED);
    addCss(TABLE_BORDERED);
    this.bordered = true;
    fireTableEvent(new TableBorderedEvent(true));
    return this;
  }

  /**
   * Remove the background alternation from the data table rows
   *
   * @return same DataTable instance
   */
  public DataTable<T> noStripes() {
    tableElement.removeCss(TABLE_STRIPED);
    this.striped = false;
    return this;
  }

  /**
   * Adds background alternation from the data table rows
   *
   * @return same DataTable instance
   */
  public DataTable<T> striped() {
    noStripes();
    tableElement.addCss(TABLE_STRIPED);
    this.striped = true;
    return this;
  }

  /**
   * Render all table rows in editable mode
   *
   * @return same DataTable instance
   */
  public DataTable<T> edit() {
    getRows().forEach(TableRow::edit);
    return this;
  }

  /**
   * Saves all editable table rows changes
   *
   * @return same DataTable instance
   */
  public DataTable<T> save() {
    getRows().forEach(TableRow::save);
    return this;
  }

  /**
   * Cancel editing of all table rows
   *
   * @return same DataTable instance
   */
  public DataTable<T> cancelEditing() {
    getRows().forEach(TableRow::cancelEditing);
    return this;
  }

  /** @return the {@link HTMLTableElement} wrapped as {@link DominoElement} */
  public DominoElement<HTMLTableElement> tableElement() {
    return tableElement;
  }

  /** @return the {@link HTMLTableSectionElement} -tbody- wrapped as {@link DominoElement} */
  public DominoElement<HTMLTableSectionElement> bodyElement() {
    return tbody;
  }

  /** @return the {@link HTMLTableSectionElement} -thead- wrapped as {@link DominoElement} */
  public DominoElement<HTMLTableSectionElement> headerElement() {
    return thead;
  }

  /** @return the applied {@link TableConfig} of this table */
  public TableConfig<T> getTableConfig() {
    return tableConfig;
  }

  /** @return boolean */
  public boolean isCondensed() {
    return condensed;
  }

  /** @return boolean */
  public boolean isHoverable() {
    return hoverable;
  }

  /** @return boolean */
  public boolean isStriped() {
    return striped;
  }

  /** @return boolean */
  public boolean isBordered() {
    return bordered;
  }

  /**
   * Immediately filter the current table rows using the the specified filter
   *
   * @param rowFilter {@link LocalRowFilter}
   */
  public void filterRows(LocalRowFilter<T> rowFilter) {
    tableRows.forEach(
        tableRow -> {
          if (rowFilter.filter(tableRow)) {
            tableRow.removeCss(TABLE_ROW_FILTERED);
            tableRow.removeFlag(DATA_TABLE_ROW_FILTERED);
            tableRow.fireUpdate();
          } else {
            tableRow.addCss(TABLE_ROW_FILTERED);
            tableRow.setFlag(DATA_TABLE_ROW_FILTERED, "true");
            tableRow.deselect();
            tableRow.fireUpdate();
          }
        });
  }

  /** Clear all filtration applied using {@link #filterRows(LocalRowFilter)} */
  public void clearRowFilters() {
    tableRows.stream()
        .filter(tableRow -> nonNull(tableRow.getFlag(DATA_TABLE_ROW_FILTERED)))
        .forEach(
            tableRow -> {
              tableRow.removeCss(TABLE_ROW_FILTERED);
              tableRow.removeFlag(DATA_TABLE_ROW_FILTERED);
              tableRow.fireUpdate();
            });
  }

  /** {@inheritDoc} */
  @Override
  public HTMLDivElement element() {
    return root.element();
  }

  /** @return */
  @Override
  public List<TableRow<T>> getSelectedItems() {
    return tableRows.stream().filter(TableRow::isSelected).collect(Collectors.toList());
  }

  /** @return a {@link List} of the currently selected records including a row selected children */
  public List<T> getSelectedRecords() {
    return tableRows.stream()
        .filter(TableRow::isSelected)
        .map(TableRow::getRecord)
        .collect(Collectors.toList());
  }

  /** @return a {@link List} of {@link TableRow}s including the child rows */
  @Override
  @Deprecated
  public List<TableRow<T>> getItems() {
    return getRows();
  }

  /** @return a {@link List} of {@link TableRow}s including the child rows */
  @Override
  public List<TableRow<T>> getRows() {
    return tableRows;
  }

  public List<TableRow<T>> getRootRows() {
    return getRows().stream().filter(TableRow::isRoot).collect(Collectors.toList());
  }

  /** @return a {@link List} of {@link TableRow}s excluding the child rows */
  public List<T> getRecords() {
    return getRows().stream()
        .filter(TableRow::isRoot)
        .map(TableRow::getRecord)
        .collect(Collectors.toList());
  }

  /** @return a {@link List} of {@link TableRow}s that are being edited and still not saved */
  public List<T> getDirtyRecords() {
    return getRows().stream().map(TableRow::getDirtyRecord).collect(Collectors.toList());
  }

  @Override
  public void onSelectionChange(TableRow<T> source) {
    selectionChangeListeners.forEach(
        selectionChangeListener ->
            selectionChangeListener.onSelectionChanged(getSelectedItems(), getSelectedRecords()));
  }

  /** Select all table rows */
  @Override
  public void selectAll() {
    selectAll((table, tableRow) -> true);
  }

  /** Select all table rows that match a condition */
  public void selectAll(SelectionCondition<T> selectionCondition) {
    if (tableConfig.isMultiSelect() && !tableRows.isEmpty()) {
      for (TableRow<T> tableRow : tableRows) {
        if (selectionCondition.isAllowSelection(this, tableRow)) {
          tableRow.select();
        }
      }
      onSelectionChange(tableRows.get(0));
    }
  }

  /** Deselect all table rows */
  @Override
  public void deselectAll() {
    deselectAll((table, tableRow) -> true);
  }

  /** Deselect all table rows that match a condition */
  public void deselectAll(SelectionCondition<T> selectionCondition) {
    if (!tableRows.isEmpty()) {
      for (TableRow<T> tableRow : tableRows) {
        if (tableRow.isSelected()) {
          if (selectionCondition.isAllowSelection(this, tableRow)) {
            tableRow.deselect();
          }
        }
      }
      onSelectionChange(tableRows.get(0));
    }
  }

  /** {@inheritDoc} */
  @Override
  public boolean isSelectable() {
    return this.selectable;
  }

  /**
   * Add a listener to listen to data table selection changes
   *
   * @param selectionChangeListener {@link SelectionChangeListener}
   */
  public void addSelectionListener(SelectionChangeListener<T> selectionChangeListener) {
    this.selectionChangeListeners.add(selectionChangeListener);
  }

  /** @param selectionChangeListener {@link SelectionChangeListener} */
  public void removeSelectionListener(SelectionChangeListener<T> selectionChangeListener) {
    this.selectionChangeListeners.remove(selectionChangeListener);
  }

  /** @deprecated use {@link #addTableEventListener(String, TableEventListener)} */
  @Deprecated
  public void addTableEventListner(String type, TableEventListener listener) {
    addTableEventListener(type, listener);
  }

  /**
   * Adds a table event listener by event type
   *
   * @param type String type of the event
   * @param listener {@link TableEventListener}
   */
  public void addTableEventListener(String type, TableEventListener listener) {
    if (!events.containsKey(type)) {
      events.put(type, new ArrayList<>());
    }
    events.get(type).add(listener);
  }

  /**
   * Removes a table event listener by event type
   *
   * @param type String type of the event
   * @param listener {@link TableEventListener}
   */
  public void removeTableListener(String type, TableEventListener listener) {
    if (events.containsKey(type)) {
      events.get(type).remove(listener);
    }
  }

  /**
   * Manually fire a table event
   *
   * @param tableEvent {@link TableEvent}
   */
  public void fireTableEvent(TableEvent tableEvent) {
    if (events.containsKey(tableEvent.getType())) {
      events.get(tableEvent.getType()).forEach(listener -> listener.handleEvent(tableEvent));
    }

    events.get(ANY).forEach(listener -> listener.handleEvent(tableEvent));
  }

  /** @return the current {@link SearchContext} of the data table */
  public SearchContext<T> getSearchContext() {
    return searchContext;
  }

  public DataTable<T> setRemoveRecordsHandler(RemoveRowsHandler<T> removeRecordsHandler) {
    if (nonNull(removeRecordsHandler)) {
      this.removeRecordsHandler = removeRecordsHandler;
    }
    return this;
  }

  /**
   * Listens to changes in the table rows selection
   *
   * @param <T> the type of the data table records
   */
  @FunctionalInterface
  public interface SelectionChangeListener<T> {
    /**
     * @param selectedTableRows {@link List} of {@link TableRow}s that has that are selected
     * @param selectedRecords {@link List} of T records of the rows being selected
     */
    void onSelectionChanged(List<TableRow<T>> selectedTableRows, List<T> selectedRecords);
  }

  /**
   * Use implement Table row filter
   *
   * @param <T> the type of the data table records
   */
  public interface LocalRowFilter<T> {
    /**
     * @param tableRow {@link TableRow}
     * @return boolean, true if the table row should be hidden else false.
     */
    boolean filter(TableRow<T> tableRow);
  }

  public interface RemoveRowsHandler<T> {
    void removeRows(DataTable<T> table);
  }
}<|MERGE_RESOLUTION|>--- conflicted
+++ resolved
@@ -28,11 +28,7 @@
 import static org.jboss.elemento.Elements.tbody;
 import static org.jboss.elemento.Elements.thead;
 
-<<<<<<< HEAD
-import elemental2.dom.DomGlobal;
-=======
 import elemental2.dom.EventListener;
->>>>>>> 37e4f12b
 import elemental2.dom.HTMLDivElement;
 import elemental2.dom.HTMLTableElement;
 import elemental2.dom.HTMLTableSectionElement;
@@ -64,16 +60,13 @@
   public static final String DATA_TABLE_ROW_FILTERED = "data-table-row-filtered";
 
   private final DataStore<T> dataStore;
-  private DominoElement<HTMLDivElement> root = DominoElement.of(div()).css(TABLE_RESPONSIVE);
+  private DominoElement<HTMLDivElement> root = div().css(TABLE_RESPONSIVE);
   private DominoElement<HTMLTableElement> tableElement =
-<<<<<<< HEAD
-      DominoElement.of(table()).css(DataTableStyles.TABLE, TABLE_HOVER, TABLE_STRIPED);
-=======
-      DominoElement.of(table()).css(TABLE, TABLE_HOVER, TABLE_STRIPED, "table-width-full");
->>>>>>> 37e4f12b
+      table()
+          .css(DataTableStyles.TABLE, TABLE_HOVER, TABLE_STRIPED, "table-width-full");
   private TableConfig<T> tableConfig;
-  private DominoElement<HTMLTableSectionElement> tbody = DominoElement.of(tbody());
-  private DominoElement<HTMLTableSectionElement> thead = DominoElement.of(thead());
+  private DominoElement<HTMLTableSectionElement> tbody = tbody();
+  private DominoElement<HTMLTableSectionElement> thead = thead();
   private List<T> data = new ArrayList<>();
   private boolean selectable = true;
   private List<TableRow<T>> tableRows = new ArrayList<>();
@@ -160,20 +153,7 @@
     }
 
     if (tableConfig.isFixed()) {
-<<<<<<< HEAD
-      root.addCss(TABLE_FIXED);
-      thead.addCss(THEAD_FIXED);
-      tbody.addCss(TBODY_FIXED).setMaxHeight(tableConfig.getFixedBodyHeight());
-      tableElement.addEventListener(EventType.scroll, e -> updateTableWidth());
-      DomGlobal.window.addEventListener(
-          EventType.resize.getName(),
-          e -> {
-            this.scrollBarWidth = -1;
-            updateTableWidth();
-          });
-=======
       tableElement.setMaxHeight(tableConfig.getFixedBodyHeight());
->>>>>>> 37e4f12b
     }
 
     if (tableConfig.isFixed()) {
