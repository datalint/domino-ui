/*
 * Copyright © 2019 Dominokit
 *
 * Licensed under the Apache License, Version 2.0 (the "License");
 * you may not use this file except in compliance with the License.
 * You may obtain a copy of the License at
 *
 *     http://www.apache.org/licenses/LICENSE-2.0
 *
 * Unless required by applicable law or agreed to in writing, software
 * distributed under the License is distributed on an "AS IS" BASIS,
 * WITHOUT WARRANTIES OR CONDITIONS OF ANY KIND, either express or implied.
 * See the License for the specific language governing permissions and
 * limitations under the License.
 */
package org.dominokit.domino.ui.datatable;

import static java.util.Objects.nonNull;
import static org.dominokit.domino.ui.utils.Domino.*;

import elemental2.dom.DomGlobal;
import elemental2.dom.EventListener;
import elemental2.dom.HTMLDivElement;
import elemental2.dom.Node;
import java.util.*;
import java.util.stream.Collectors;
import org.dominokit.domino.ui.IsElement;
import org.dominokit.domino.ui.datatable.events.*;
import org.dominokit.domino.ui.datatable.model.SearchContext;
import org.dominokit.domino.ui.datatable.store.DataStore;
import org.dominokit.domino.ui.elements.*;
import org.dominokit.domino.ui.events.EventType;
import org.dominokit.domino.ui.style.BooleanCssClass;
import org.dominokit.domino.ui.utils.*;

/**
 * Represents a flexible and feature-rich data table for displaying and interacting with data. The
 * DataTable provides features like column configurations, event listeners, row selection, row
 * filtering, etc. for working with both tabular data and hierarchical data structures.
 *
 * @param <T> the type of data to be displayed in the table
 * @see BaseDominoElement
 */
public class DataTable<T> extends BaseDominoElement<HTMLDivElement, DataTable<T>>
    implements HasSelectionSupport<TableRow<T>>,
        HasSelectionListeners<DataTable<T>, TableRow<T>, List<TableRow<T>>>,
        DataTableStyles {

  /** Constant used for wildcard event listeners. */
  public static final String ANY = "*";

  /** CSS class to indicate that a data table row is filtered. */
  public static final String DATA_TABLE_ROW_FILTERED = "data-table-row-filtered";

  /** Prefix used for parent selector CSS. */
  private static final String PARENT_SELECTOR_PREFIX = "dui-dt-";

  private final DataStore<T> dataStore;
  private DivElement root = div().addCss(dui_datatable_responsive);
  private TableElement tableElement;
  private TableConfig<T> tableConfig;
  private TBodyElement tbody = tbody().addCss(dui_datatable_body);
  private THeadElement thead = thead().addCss(dui_datatable_thead);
  private TFootElement tfoot = tfoot().addCss(dui_datatable_tfoot);
  private List<T> data = new ArrayList<>();
  private boolean selectable = true;
  private List<TableRow<T>> tableRows = new ArrayList<>();

  private boolean selectionListenersPaused = false;

  private Map<String, List<TableEventListener>> events = new HashMap<>();

  private final SearchContext<T> searchContext = new SearchContext<>(this);

  private RemoveRowsHandler<T> removeRecordsHandler = table -> table.bodyElement().clearElement();

  private EventListener disableKeyboardListener =
      evt -> {
        if (isDisabled()) {
          evt.preventDefault();
          evt.stopPropagation();
        }
      };

  private DynamicStyleSheet<HTMLDivElement, DataTable<T>> dynamicStyleSheet;
  private Set<SelectionListener<? super TableRow<T>, ? super List<TableRow<T>>>>
      selectionListeners = new HashSet<>();
  private Set<SelectionListener<? super TableRow<T>, ? super List<TableRow<T>>>>
      deselectionListeners = new HashSet<>();

  /**
   * Constructs a DataTable with the provided table configuration and data store.
   *
   * @param tableConfig Configuration details of the table.
   * @param dataStore Data storage handler to fetch and manipulate data for the table.
   */
  public DataTable(TableConfig<T> tableConfig, DataStore<T> dataStore) {
    tableElement = table().addCss(dui_datatable, dui_datatable_width_full);
    super.init(this);
    this.tableConfig = tableConfig;

    this.events.put(ANY, new ArrayList<>());
    this.dataStore = dataStore;
    this.addTableEventListener(ANY, dataStore);
    tableElement.setAttribute("dui-data-v-scroll", 0);
    tableElement.setAttribute("dui-data-h-scroll", 0);
    this.addEventListener(EventType.keydown.getName(), disableKeyboardListener, true);
    tableElement.addEventListener(
        "scroll",
        evt -> {
          double scrollTop = new Double(tableElement.element().scrollTop).intValue();
          double scrollLeft = new Double(tableElement.element().scrollLeft).intValue();
          tableElement.setAttribute("dui-data-v-scroll", scrollTop);
          tableElement.setAttribute("dui-data-h-scroll", scrollLeft);
        });
    this.dataStore.onDataChanged(
        dataChangedEvent -> {
          fireTableEvent(
              new OnBeforeDataChangeEvent<>(
                  this.data, dataChangedEvent.getTotalCount(), dataChangedEvent.isAppend()));
          if (dataChangedEvent.getSortDir().isPresent()
              && dataChangedEvent.getSortColumn().isPresent()) {
            fireTableEvent(
                new DataSortEvent(
                    dataChangedEvent.getSortDir().get(), dataChangedEvent.getSortColumn().get()));
          }

          if (dataChangedEvent.isAppend()) {
            appendData(dataChangedEvent.getNewData());
          } else {
            setData(dataChangedEvent.getNewData());
          }
          fireTableEvent(new TableDataUpdatedEvent<>(this.data, dataChangedEvent.getTotalCount()));
        });

    initDynamicStyleSheet();
    init();
    onAttached(
        mutationRecord -> {
          DomGlobal.setTimeout(
              p0 -> {
                getDynamicStyleSheet().flush();
              },
              0);
        });
    addCss(dui_datatable_hover, dui_datatable_striped);
  }

  /** Initializes dynamic style sheet configurations for the table columns. */
  private void initDynamicStyleSheet() {
    this.dynamicStyleSheet = new DynamicStyleSheet<>(PARENT_SELECTOR_PREFIX, this);
    tableConfig
        .getColumnsGrouped()
        .forEach(
            col -> {
              col.applyAndOnSubColumns(
                  column -> {
                    ColumnCssRuleMeta<T> columnCssRuleMeta =
                        ColumnCssRuleMeta.of(this.dynamicStyleSheet);
                    columnCssRuleMeta.addRule(
                        ColumnCssRuleMeta.DEFAULT_RULE,
                        "col-" + column.getName().replace(" ", "-"));
                    column.applyMeta(columnCssRuleMeta);
                  });
            });
  }

  /**
   * Returns the data store associated with this data table.
   *
   * @return the associated DataStore instance.
   */
  public DataStore<T> getDataStore() {
    return dataStore;
  }

  /**
   * Initializes and sets up the data table UI components, plugins, and listeners.
   *
   * @return the initialized DataTable instance.
   */
  private DataTable<T> init() {
    tableConfig
        .getPlugins()
        .forEach(
            plugin -> {
              DataTable.this.addTableEventListener("*", plugin);
              plugin.init(DataTable.this);
              plugin.onBeforeAddTable(DataTable.this);
            });
    thead.clearElement();
    if (tableConfig.isStickyHeader()) {
      addCss(dui_datatable_sticky_header);
    }
    tableConfig.onBeforeHeaders(this);
    tableConfig.drawHeaders(this, thead);
    tableConfig.onAfterHeaders(this);
    tableElement.appendChild(tbody);
    tableConfig.getPlugins().forEach(plugin -> plugin.onBodyAdded(DataTable.this));
    tableElement.appendChild(tfoot);
    tableConfig.getPlugins().forEach(plugin -> plugin.onFooterAdded(DataTable.this));
    appendChild(tableElement);
    tableConfig.getPlugins().forEach(plugin -> plugin.onAfterAddTable(DataTable.this));
    if (!tableConfig.isLazyLoad()) {
      this.dataStore.load();
    }

    if (tableConfig.isFixed()) {
      tableElement.setMaxHeight(tableConfig.getFixedBodyHeight());
    }

    if (tableConfig.isFixed()) {
      dui_datatable_width_full.remove(this);
      this.addCss(dui_datatable_fixed);
      ColumnUtils.fixElementWidth(this, tableElement.element());
    }

    if (tableConfig.isFixed()) {
      ColumnUtils.fixElementWidth(this, tableElement.element());
    }
    return this;
  }

  /**
   * Redraws the data table by updating the headers and reloading the data.
   *
   * @return the current DataTable instance
   */
  public DataTable<T> redraw() {
    tableConfig.onBeforeHeaders(this);
    tableConfig.drawHeaders(this, thead);
    tableConfig.onAfterHeaders(this);
    load();
    return this;
  }

  /**
   * Loads the data into the data table.
   *
   * @return the current DataTable instance
   */
  public DataTable<T> load() {
    this.dataStore.load();
    return this;
  }

  /**
   * Sets the provided data to the data table.
   *
   * @param data the list of data to be set
   * @return the current DataTable instance
   */
  public DataTable<T> setData(List<T> data) {
    this.data = data;
    tableRows.clear();
    removeRecordsHandler.removeRows(this);
    if (nonNull(data) && !data.isEmpty()) {
      addRows(data, 0);
    }
    return this;
  }

  /**
   * Appends the provided data to the existing data in the table.
   *
   * @param newData the new data to be appended
   * @return the current DataTable instance
   */
  public DataTable<T> appendData(List<T> newData) {
    if (nonNull(this.data)) {
      addRows(newData, this.data.size());
      this.data.addAll(newData);
    } else {
      setData(newData);
    }
    return this;
  }

  /**
   * Adds rows to the data table based on the provided data and starting index.
   *
   * @param data the list of data to be added as rows
   * @param initialIndex the starting index for the new rows
   */
  private void addRows(List<T> data, int initialIndex) {
    tableConfig.getColumns().forEach(ColumnConfig::clearShowHideListeners);

    for (int index = 0; index < data.size(); index++) {
      TableRow<T> tableRow = new TableRow<>(data.get(index), initialIndex + index, this);
      tableConfig.getPlugins().forEach(plugin -> plugin.onBeforeAddRow(DataTable.this, tableRow));

      tableConfig.drawRecord(DataTable.this, tableRow);
      tableRows.add(tableRow);
    }

    tableConfig.getPlugins().forEach(plugin -> plugin.onAllRowsAdded(DataTable.this));
  }

<<<<<<< HEAD
  /** @return the {@link List} of T that is the current data in the table */
=======
>>>>>>> ba8b1600
  /**
   * Returns the current data present in the table.
   *
   * @return the collection of data in the table
   */
  public List<T> getData() {
    return data;
  }

  /**
   * Sets the condensed style for the data table.
   *
   * @param condensed a boolean indicating whether to enable the condensed style
   * @return the current DataTable instance
   */
  public DataTable<T> setCondensed(boolean condensed) {
    this.addCss(BooleanCssClass.of(dui_datatable_condensed, condensed));
    return this;
  }

  /**
   * Checks if the data table has a condensed style.
   *
   * @return a boolean indicating if the table is condensed
   */
  public boolean isCondensed() {
    return dui_datatable_condensed.isAppliedTo(this);
  }

  /**
   * Enables or disables the hover effect for the data table rows.
   *
   * @param hover a boolean indicating whether to enable the hover effect
   * @return the current DataTable instance
   */
  public DataTable<T> setHover(boolean hover) {
    this.addCss(BooleanCssClass.of(dui_datatable_hover, hover));
    return this;
  }

  /**
   * Checks if the hover effect is enabled for the data table rows.
   *
   * @return a boolean indicating if the hover effect is enabled
   */
  public boolean isHover() {
    return dui_datatable_hover.isAppliedTo(this);
  }

  /**
   * Sets the bordered style for the data table.
   *
   * @param bordered a boolean indicating whether to enable the bordered style
   * @return the current DataTable instance
   */
  public DataTable<T> setBordered(boolean bordered) {
    this.addCss(BooleanCssClass.of(dui_datatable_bordered, bordered));
    return this;
  }

  /**
   * Checks if the data table has a bordered style.
   *
   * @return a boolean indicating if the table is bordered
   */
  public boolean isBordered() {
    return dui_datatable_bordered.isAppliedTo(this);
  }

  /**
   * Sets the striped style for the data table rows.
   *
   * @param striped a boolean indicating whether to enable the striped style
   * @return the current DataTable instance
   */
  public DataTable<T> setStriped(boolean striped) {
    this.addCss(BooleanCssClass.of(dui_datatable_striped, striped));
    return this;
  }

  /**
   * Checks if the striped style is enabled for the data table rows.
   *
   * @return a boolean indicating if the striped style is enabled
   */
  public boolean isStriped() {
    return dui_datatable_striped.isAppliedTo(this);
  }

  /**
   * Initiates the edit mode for all rows in the data table.
   *
   * @return the current DataTable instance
   */
  public DataTable<T> edit() {
    getRows().forEach(TableRow::edit);
    return this;
  }

  /**
   * Saves any edits made to all rows in the data table.
   *
   * @return the current DataTable instance
   */
  public DataTable<T> save() {
    getRows().forEach(TableRow::save);
    return this;
  }

  /**
   * Cancels the edit mode and discards any unsaved changes for all rows in the data table.
   *
   * @return the current DataTable instance
   */
  public DataTable<T> cancelEditing() {
    getRows().forEach(TableRow::cancelEditing);
    return this;
  }

  /**
   * Retrieves the main table element associated with the data table.
   *
   * @return the table element
   */
  public TableElement tableElement() {
    return tableElement;
  }

  /**
   * Retrieves the body element of the table, which contains the data rows.
   *
   * @return the table body element
   */
  public TBodyElement bodyElement() {
    return tbody;
  }

  /**
   * Retrieves the header element of the table, which contains the column headers.
   *
   * @return the table header element
   */
  public THeadElement headerElement() {
    return thead;
  }

  /**
   * Retrieves the footer element of the table, which might contain summary rows or other additional
   * information.
   *
   * @return the table footer element
   */
  public TFootElement footerElement() {
    return tfoot;
  }

  /**
   * Retrieves the configuration object associated with the data table, which defines columns,
   * plugins, and other table settings.
   *
   * @return the table configuration object
   */
  public TableConfig<T> getTableConfig() {
    return tableConfig;
  }

  /**
   * Applies a provided filter to each row in the data table. Rows that pass the filter remain
   * visible, while rows that fail the filter are marked as filtered and potentially hidden or
   * styled differently.
   *
   * @param rowFilter the filter to apply to each row in the table
   * @return the current DataTable instance
   */
  public DataTable<T> filterRows(LocalRowFilter<T> rowFilter) {
    tableRows.forEach(
        tableRow -> {
          if (rowFilter.filter(tableRow)) {
            tableRow.removeCss(table_row_filtered);
            tableRow.removeFlag(DATA_TABLE_ROW_FILTERED);
            tableRow.fireUpdate();
          } else {
            tableRow.addCss(table_row_filtered);
            tableRow.setFlag(DATA_TABLE_ROW_FILTERED, "true");
            tableRow.deselect();
            tableRow.fireUpdate();
          }
        });
    return this;
  }

  /**
   * Removes any previously applied filters, making all rows visible.
   *
   * @return the current DataTable instance
   */
  public DataTable<T> clearRowFilters() {
    tableRows.stream()
        .filter(tableRow -> nonNull(tableRow.getFlag(DATA_TABLE_ROW_FILTERED)))
        .forEach(
            tableRow -> {
              tableRow.removeCss(table_row_filtered);
              tableRow.removeFlag(DATA_TABLE_ROW_FILTERED);
              tableRow.fireUpdate();
            });
    return this;
  }

  /**
   * Retrieves the root element associated with the data table.
   *
   * @return the root element of the data table
   */
  @Override
  public HTMLDivElement element() {
    return root.element();
  }

  /**
   * Retrieves a list of all the table rows that are currently selected.
   *
   * @return a list of selected table rows
   */
  @Override
  public List<TableRow<T>> getSelectedItems() {
    return tableRows.stream().filter(TableRow::isSelected).collect(Collectors.toList());
  }

  /**
   * Retrieves a list of the records associated with the table rows that are currently selected.
   *
   * @return a list of records corresponding to selected table rows
   */
  public List<T> getSelectedRecords() {
    return tableRows.stream()
        .filter(TableRow::isSelected)
        .map(TableRow::getRecord)
        .collect(Collectors.toList());
  }

  /**
   * Retrieves a list of all the table rows.
   *
   * @return a list of all table rows
   */
  @Override
  public List<TableRow<T>> getRows() {
    return tableRows;
  }

  /**
   * Retrieves a list of all the root table rows.
   *
   * @return a list of root table rows
   */
  public List<TableRow<T>> getRootRows() {
    return getRows().stream().filter(TableRow::isRoot).collect(Collectors.toList());
  }

  /**
   * Retrieves a list of records associated with the root table rows.
   *
   * @return a list of records corresponding to root table rows
   */
  public List<T> getRecords() {
    return getRows().stream()
        .filter(TableRow::isRoot)
        .map(TableRow::getRecord)
        .collect(Collectors.toList());
  }

  /**
   * Retrieves a list of records that have been modified.
   *
   * @return a list of modified records
   */
  public List<T> getDirtyRecords() {
    return getRows().stream().map(TableRow::getDirtyRecord).collect(Collectors.toList());
  }

  /** Selects all rows in the table, without any conditions. */
  @Override
  public void selectAll() {
    selectAll((table, tableRow) -> true);
  }

  /**
   * Selects all rows in the table that meet the provided selection condition.
   *
   * @param selectionCondition the condition determining which rows should be selected
   * @return the current DataTable instance
   */
  public DataTable<T> selectAll(SelectionCondition<T> selectionCondition) {
    if (tableConfig.isMultiSelect() && !tableRows.isEmpty()) {
      for (TableRow<T> tableRow : tableRows) {
        if (selectionCondition.isAllowSelection(this, tableRow)) {
          withPauseSelectionListenersToggle(
              true,
              field -> {
                tableRow.select();
              });
        }
      }
      triggerSelectionListeners(null, getSelection());
      fireTableEvent(SelectAllEvent.of(true, selectionCondition));
    }
    return this;
  }

  /** Deselects all rows in the table, without any conditions. */
  @Override
  public void deselectAll() {
    deselectAll((table, tableRow) -> true);
  }

  /**
   * Deselects all rows in the table that meet the provided selection condition.
   *
   * @param selectionCondition the condition determining which rows should be deselected
   * @return the current DataTable instance
   */
  public DataTable<T> deselectAll(SelectionCondition<T> selectionCondition) {
    if (!tableRows.isEmpty()) {
      for (TableRow<T> tableRow : tableRows) {
        if (tableRow.isSelected()) {
          if (selectionCondition.isAllowSelection(this, tableRow)) {
            withPauseSelectionListenersToggle(
                true,
                field -> {
                  tableRow.deselect();
                });
          }
        }
      }
      triggerDeselectionListeners(null, new ArrayList<>());
      fireTableEvent(SelectAllEvent.of(false, selectionCondition));
    }
    return this;
  }

  /**
   * Determines if the table rows are selectable.
   *
   * @return true if selectable, false otherwise
   */
  @Override
  public boolean isSelectable() {
    return this.selectable;
  }

  /**
   * Pauses the execution of selection listeners.
   *
   * @return the current DataTable instance
   */
  @Override
  public DataTable<T> pauseSelectionListeners() {
    this.selectionListenersPaused = true;
    return this;
  }

  /**
   * Resumes the execution of selection listeners.
   *
   * @return the current DataTable instance
   */
  @Override
  public DataTable<T> resumeSelectionListeners() {
    this.selectionListenersPaused = false;
    return this;
  }

  /**
   * Toggles the pausing of selection listeners based on the provided value.
   *
   * @param toggle true to pause the listeners, false to resume
   * @return the current DataTable instance
   */
  @Override
  public DataTable<T> togglePauseSelectionListeners(boolean toggle) {
    this.selectionListenersPaused = toggle;
    return this;
  }

  /**
   * Retrieves the set of selection listeners.
   *
   * @return a set of selection listeners
   */
  @Override
  public Set<SelectionListener<? super TableRow<T>, ? super List<TableRow<T>>>>
      getSelectionListeners() {
    return this.selectionListeners;
  }

  /**
   * Retrieves the set of deselection listeners.
   *
   * @return a set of deselection listeners
   */
  @Override
  public Set<SelectionListener<? super TableRow<T>, ? super List<TableRow<T>>>>
      getDeselectionListeners() {
    return this.deselectionListeners;
  }

  /**
   * Determines if the selection listeners are currently paused.
   *
   * @return true if the listeners are paused, false otherwise
   */
  @Override
  public boolean isSelectionListenersPaused() {
    return this.selectionListenersPaused;
  }

  /**
   * Triggers the registered selection listeners.
   *
   * @param source the source TableRow that caused the selection change
   * @param selection the list of currently selected rows
   * @return the current DataTable instance
   */
  @Override
  public DataTable<T> triggerSelectionListeners(TableRow<T> source, List<TableRow<T>> selection) {
    if (!this.selectionListenersPaused) {
      this.selectionListeners.forEach(
          selectionListener ->
              selectionListener.onSelectionChanged(Optional.ofNullable(source), selection));
    }
    return this;
  }

  /**
   * Triggers the registered deselection listeners.
   *
   * @param source the source TableRow that caused the deselection
   * @param selection the list of currently selected rows
   * @return the current DataTable instance
   */
  @Override
  public DataTable<T> triggerDeselectionListeners(TableRow<T> source, List<TableRow<T>> selection) {
    if (!this.selectionListenersPaused) {
      this.deselectionListeners.forEach(
          selectionListener ->
              selectionListener.onSelectionChanged(Optional.ofNullable(source), selection));
    }
    return this;
  }

  /**
   * Retrieves the currently selected table rows.
   *
   * @return a list of selected table rows
   */
  @Override
  public List<TableRow<T>> getSelection() {
    return getSelectedItems();
  }

  /**
   * Registers a table event listener for the specified event type.
   *
   * @param type the event type
   * @param listener the listener to be added
   * @return the current DataTable instance
   */
  public DataTable<T> addTableEventListener(String type, TableEventListener listener) {
    if (!events.containsKey(type)) {
      events.put(type, new ArrayList<>());
    }
    events.get(type).add(listener);
    return this;
  }

  /**
   * Removes a registered table event listener for the specified event type.
   *
   * @param type the event type
   * @param listener the listener to be removed
   * @return the current DataTable instance
   */
  public DataTable<T> removeTableListener(String type, TableEventListener listener) {
    if (events.containsKey(type)) {
      events.get(type).remove(listener);
    }
    return this;
  }

  /**
   * Fires a specified table event.
   *
   * @param tableEvent the event to fire
   * @return the current DataTable instance
   */
  public DataTable<T> fireTableEvent(TableEvent tableEvent) {
    if (events.containsKey(tableEvent.getType())) {
      events.get(tableEvent.getType()).forEach(listener -> listener.handleEvent(tableEvent));
    }

    events.get(ANY).forEach(listener -> listener.handleEvent(tableEvent));
    return this;
  }

  /**
   * Retrieves the current search context.
   *
   * @return the current search context
   */
  public SearchContext<T> getSearchContext() {
    return searchContext;
  }

  /**
   * Sets the handler for removing records.
   *
   * @param removeRecordsHandler the handler to set
   * @return the current DataTable instance
   */
  public DataTable<T> setRemoveRecordsHandler(RemoveRowsHandler<T> removeRecordsHandler) {
    if (nonNull(removeRecordsHandler)) {
      this.removeRecordsHandler = removeRecordsHandler;
    }
    return this;
  }

  /**
   * Retrieves the dynamic style sheet associated with the DataTable.
   *
   * @return the dynamic style sheet
   */
  public DynamicStyleSheet<HTMLDivElement, DataTable<T>> getDynamicStyleSheet() {
    return dynamicStyleSheet;
  }

  /**
   * Appends a given node to the table. If a dynamic stylesheet is set, it will also append the
   * style element of that stylesheet to the root element.
   *
   * @param node the node to be appended
   * @return the current DataTable instance
   */
  @Override
  public DataTable<T> appendChild(Node node) {
    super.appendChild(node);
    if (nonNull(this.dynamicStyleSheet)) {
      this.root.appendChild(this.dynamicStyleSheet.getStyleElement());
    }
    return this;
  }

  /**
   * Appends a given text as a text node to the table. If a dynamic stylesheet is set, it will also
   * append the style element of that stylesheet to the root element.
   *
   * @param text the text to be appended as a text node
   * @return the current DataTable instance
   */
  @Override
  public DataTable<T> appendChild(String text) {
    super.appendChild(text);
    if (nonNull(this.dynamicStyleSheet)) {
      this.root.appendChild(this.dynamicStyleSheet.getStyleElement());
    }
    return this;
  }

  /**
   * Provides direct access to the table element to apply custom configurations.
   *
   * @param handler the handler that defines the operations to be performed on the table element
   * @return the current DataTable instance
   */
  public DataTable<T> withTable(ChildHandler<DataTable<T>, TableElement> handler) {
    handler.apply(this, tableElement);
    return this;
  }

  /**
   * Provides direct access to the table body element to apply custom configurations.
   *
   * @param handler the handler that defines the operations to be performed on the table body
   *     element
   * @return the current DataTable instance
   */
  public DataTable<T> withTableBody(ChildHandler<DataTable<T>, TBodyElement> handler) {
    handler.apply(this, tbody);
    return this;
  }

  /**
   * Provides direct access to the table footer element to apply custom configurations.
   *
   * @param handler the handler that defines the operations to be performed on the table footer
   *     element
   * @return the current DataTable instance
   */
  public DataTable<T> withTableFooter(ChildHandler<DataTable<T>, TFootElement> handler) {
    handler.apply(this, tfoot);
    return this;
  }

  /**
   * Provides direct access to the table head element to apply custom configurations.
   *
   * @param handler the handler that defines the operations to be performed on the table head
   *     element
   * @return the current DataTable instance
   */
  public DataTable<T> withTableHead(ChildHandler<DataTable<T>, THeadElement> handler) {
    handler.apply(this, thead);
    return this;
  }

  /**
   * Appends a given element to the table. If a dynamic stylesheet is set, it will also append the
   * style element of that stylesheet to the root element.
   *
   * @param isElement the element to be appended
   * @return the current DataTable instance
   */
  @Override
  public DataTable<T> appendChild(IsElement<?> isElement) {
    super.appendChild(isElement);
    if (nonNull(this.dynamicStyleSheet)) {
      this.root.appendChild(this.dynamicStyleSheet.getStyleElement());
    }
    return this;
  }

  /**
   * Represents a listener for selection changes in the table.
   *
   * @param <T> the type of data in the table
   */
  @FunctionalInterface
  public interface SelectionChangeListener<T> {
    /**
     * Invoked when the selection in the table changes.
     *
     * @param selectedTableRows the currently selected table rows
     * @param selectedRecords the records associated with the selected rows
     */
    void onSelectionChanged(List<TableRow<T>> selectedTableRows, List<T> selectedRecords);
  }

  /**
   * Represents a filter for local rows in the table.
   *
   * @param <T> the type of data in the table
   */
  public interface LocalRowFilter<T> {
    /**
     * Determines whether a table row should be filtered.
     *
     * @param tableRow the table row to evaluate
     * @return true if the row should be included in the filtered set, false otherwise
     */
    boolean filter(TableRow<T> tableRow);
  }

  /**
   * Represents a handler for removing rows from the table.
   *
   * @param <T> the type of data in the table
   */
  public interface RemoveRowsHandler<T> {
    /**
     * Handles the removal of rows from the table.
     *
     * @param table the table from which rows should be removed
     */
    void removeRows(DataTable<T> table);
  }
}<|MERGE_RESOLUTION|>--- conflicted
+++ resolved
@@ -296,10 +296,6 @@
     tableConfig.getPlugins().forEach(plugin -> plugin.onAllRowsAdded(DataTable.this));
   }
 
-<<<<<<< HEAD
-  /** @return the {@link List} of T that is the current data in the table */
-=======
->>>>>>> ba8b1600
   /**
    * Returns the current data present in the table.
    *
