/*
 * Copyright © 2019 Dominokit
 *
 * Licensed under the Apache License, Version 2.0 (the "License");
 * you may not use this file except in compliance with the License.
 * You may obtain a copy of the License at
 *
 *     http://www.apache.org/licenses/LICENSE-2.0
 *
 * Unless required by applicable law or agreed to in writing, software
 * distributed under the License is distributed on an "AS IS" BASIS,
 * WITHOUT WARRANTIES OR CONDITIONS OF ANY KIND, either express or implied.
 * See the License for the specific language governing permissions and
 * limitations under the License.
 */
package org.dominokit.domino.ui.datatable;

import static java.util.Objects.nonNull;

import elemental2.dom.*;
import elemental2.dom.EventListener;
import java.util.*;
import java.util.stream.Collectors;
import org.dominokit.domino.ui.IsElement;
import org.dominokit.domino.ui.datatable.events.*;
import org.dominokit.domino.ui.datatable.model.SearchContext;
import org.dominokit.domino.ui.datatable.store.DataStore;
import org.dominokit.domino.ui.elements.*;
import org.dominokit.domino.ui.events.EventType;
import org.dominokit.domino.ui.style.BooleanCssClass;
import org.dominokit.domino.ui.utils.*;

/**
 * The data table component
 *
 * @param <T> the type of the data table records
 * @author vegegoku
 * @version $Id: $Id
 */
public class DataTable<T> extends BaseDominoElement<HTMLDivElement, DataTable<T>>
    implements HasSelectionSupport<TableRow<T>>,
        HasSelectionListeners<DataTable<T>, TableRow<T>, List<TableRow<T>>>,
        DataTableStyles {

  /** Use this constant to register a table event listener that listen to all events */
  public static final String ANY = "*";
  /** Use this constant as flag value to check if a row in the data tables have been filtered out */
  public static final String DATA_TABLE_ROW_FILTERED = "data-table-row-filtered";

  private static final String PARENT_SELECTOR_PREFIX = "dui-dt-";

  private final DataStore<T> dataStore;
  private DivElement root = div().addCss(dui_datatable_responsive);
  private TableElement tableElement;
  private TableConfig<T> tableConfig;
  private TBodyElement tbody = tbody().addCss(dui_datatable_body);
  private THeadElement thead = thead().addCss(dui_datatable_thead);
  private TFootElement tfoot = tfoot().addCss(dui_datatable_tfoot);
  private List<T> data = new ArrayList<>();
  private boolean selectable = true;
  private List<TableRow<T>> tableRows = new ArrayList<>();

  private boolean selectionListenersPaused = false;

  private Map<String, List<TableEventListener>> events = new HashMap<>();

  private final SearchContext<T> searchContext = new SearchContext<>(this);

  private RemoveRowsHandler<T> removeRecordsHandler = table -> table.bodyElement().clearElement();

  private EventListener disableKeyboardListener =
      evt -> {
        if (isDisabled()) {
          evt.preventDefault();
          evt.stopPropagation();
        }
      };

  private DynamicStyleSheet<HTMLDivElement, DataTable<T>> dynamicStyleSheet;
  private Set<SelectionListener<? super TableRow<T>, ? super List<TableRow<T>>>>
      selectionListeners = new HashSet<>();
  private Set<SelectionListener<? super TableRow<T>, ? super List<TableRow<T>>>>
      deselectionListeners = new HashSet<>();

  /**
   * Creates a new data table instance
   *
   * @param tableConfig the {@link org.dominokit.domino.ui.datatable.TableConfig}
   * @param dataStore the {@link org.dominokit.domino.ui.datatable.store.DataStore}
   */
  public DataTable(TableConfig<T> tableConfig, DataStore<T> dataStore) {
    tableElement = table().addCss(dui_datatable, dui_datatable_width_full);
    super.init(this);
    this.tableConfig = tableConfig;

    this.events.put(ANY, new ArrayList<>());
    this.dataStore = dataStore;
    this.addTableEventListener(ANY, dataStore);
    tableElement.setAttribute("dui-data-v-scroll", 0);
    tableElement.setAttribute("dui-data-h-scroll", 0);
    this.addEventListener(EventType.keydown.getName(), disableKeyboardListener, true);
    tableElement.addEventListener(
        "scroll",
        evt -> {
          double scrollTop = new Double(tableElement.element().scrollTop).intValue();
          double scrollLeft = new Double(tableElement.element().scrollLeft).intValue();
          tableElement.setAttribute("dui-data-v-scroll", scrollTop);
          tableElement.setAttribute("dui-data-h-scroll", scrollLeft);
        });
    this.dataStore.onDataChanged(
        dataChangedEvent -> {
          fireTableEvent(
              new OnBeforeDataChangeEvent<>(
                  this.data, dataChangedEvent.getTotalCount(), dataChangedEvent.isAppend()));
          if (dataChangedEvent.getSortDir().isPresent()
              && dataChangedEvent.getSortColumn().isPresent()) {
            fireTableEvent(
                new DataSortEvent(
                    dataChangedEvent.getSortDir().get(), dataChangedEvent.getSortColumn().get()));
          }

          if (dataChangedEvent.isAppend()) {
            appendData(dataChangedEvent.getNewData());
          } else {
            setData(dataChangedEvent.getNewData());
          }
          fireTableEvent(new TableDataUpdatedEvent<>(this.data, dataChangedEvent.getTotalCount()));
        });

    initDynamicStyleSheet();
    init();
    onAttached(
        mutationRecord -> {
          DomGlobal.setTimeout(
              p0 -> {
                getDynamicStyleSheet().flush();
              },
              0);
        });
    addCss(dui_datatable_hover, dui_datatable_striped);
  }

  private void initDynamicStyleSheet() {
    this.dynamicStyleSheet = new DynamicStyleSheet<>(PARENT_SELECTOR_PREFIX, this);
    tableConfig
        .getColumnsGrouped()
        .forEach(
            col -> {
              col.applyAndOnSubColumns(
                  column -> {
                    ColumnCssRuleMeta<T> columnCssRuleMeta =
                        ColumnCssRuleMeta.of(this.dynamicStyleSheet);
                    columnCssRuleMeta.addRule(
                        ColumnCssRuleMeta.DEFAULT_RULE,
                        "col-" + column.getName().replace(" ", "-"));
                    column.applyMeta(columnCssRuleMeta);
                  });
            });
  }

  /**
   * Getter for the field <code>dataStore</code>.
   *
   * @return a {@link org.dominokit.domino.ui.datatable.store.DataStore} object
   */
  public DataStore<T> getDataStore() {
    return dataStore;
  }

  private DataTable<T> init() {
    tableConfig
        .getPlugins()
        .forEach(
            plugin -> {
              DataTable.this.addTableEventListener("*", plugin);
              plugin.init(DataTable.this);
              plugin.onBeforeAddTable(DataTable.this);
            });
    thead.clearElement();
    if (tableConfig.isStickyHeader()) {
      addCss(dui_datatable_sticky_header);
    }
    tableConfig.onBeforeHeaders(this);
    tableConfig.drawHeaders(this, thead);
    tableConfig.onAfterHeaders(this);
    tableElement.appendChild(tbody);
    tableConfig.getPlugins().forEach(plugin -> plugin.onBodyAdded(DataTable.this));
    tableElement.appendChild(tfoot);
    tableConfig.getPlugins().forEach(plugin -> plugin.onFooterAdded(DataTable.this));
    appendChild(tableElement);
    tableConfig.getPlugins().forEach(plugin -> plugin.onAfterAddTable(DataTable.this));
    if (!tableConfig.isLazyLoad()) {
      this.dataStore.load();
    }

    if (tableConfig.isFixed()) {
      tableElement.setMaxHeight(tableConfig.getFixedBodyHeight());
    }

    if (tableConfig.isFixed()) {
      dui_datatable_width_full.remove(this);
      this.addCss(dui_datatable_fixed);
      ColumnUtils.fixElementWidth(this, tableElement.element());
    }

    if (tableConfig.isFixed()) {
      ColumnUtils.fixElementWidth(this, tableElement.element());
    }
    return this;
  }

  /**
   * redraw.
   *
   * @return a {@link org.dominokit.domino.ui.datatable.DataTable} object
   */
  public DataTable<T> redraw() {
    tableConfig.onBeforeHeaders(this);
    tableConfig.drawHeaders(this, thead);
    tableConfig.onAfterHeaders(this);
    load();
    return this;
  }

  /**
   * Force loading the data into the table
   *
   * @return Same datatable instance
   */
  public DataTable<T> load() {
    this.dataStore.load();
    return this;
  }

  /**
   * Set the table data
   *
   * @param data {@link java.util.List} of T
   * @return Same datatable instance
   */
  public DataTable<T> setData(List<T> data) {
    this.data = data;
    tableRows.clear();
    removeRecordsHandler.removeRows(this);
    if (nonNull(data) && !data.isEmpty()) {
      addRows(data, 0);
    }
    return this;
  }

  /**
   * Appends more records to the current data list of the table
   *
   * @param newData {@link java.util.List} of T
   * @return Same datatable instance
   */
  public DataTable<T> appendData(List<T> newData) {
    if (nonNull(this.data)) {
      addRows(newData, this.data.size());
      this.data.addAll(newData);
    } else {
      setData(newData);
    }
    return this;
  }

  private void addRows(List<T> data, int initialIndex) {
    tableConfig.getColumns().forEach(ColumnConfig::clearShowHideListeners);

    for (int index = 0; index < data.size(); index++) {
      TableRow<T> tableRow = new TableRow<>(data.get(index), initialIndex + index, this);
      tableConfig.getPlugins().forEach(plugin -> plugin.onBeforeAddRow(DataTable.this, tableRow));

      tableConfig.drawRecord(DataTable.this, tableRow);
      tableRows.add(tableRow);
    }

    tableConfig.getPlugins().forEach(plugin -> plugin.onAllRowsAdded(DataTable.this));
  }

<<<<<<< HEAD
  /** @return the {@link List} of T that is the current data in the table */
  public List<T> getData() {
=======
  /** @return the {@link Collection} of T that is the current data in the table */
  /**
   * Getter for the field <code>data</code>.
   *
   * @return a {@link java.util.Collection} object
   */
  public Collection<T> getData() {
>>>>>>> 7686ad9b
    return data;
  }

  /**
   * setCondensed.
   *
   * @param condensed a boolean
   * @return a {@link org.dominokit.domino.ui.datatable.DataTable} object
   */
  public DataTable<T> setCondensed(boolean condensed) {
    this.addCss(BooleanCssClass.of(dui_datatable_condensed, condensed));
    return this;
  }

  /**
   * isCondensed.
   *
   * @return a boolean
   */
  public boolean isCondensed() {
    return dui_datatable_condensed.isAppliedTo(this);
  }

  /**
   * setHover.
   *
   * @param hover a boolean
   * @return a {@link org.dominokit.domino.ui.datatable.DataTable} object
   */
  public DataTable<T> setHover(boolean hover) {
    this.addCss(BooleanCssClass.of(dui_datatable_hover, hover));
    return this;
  }

  /**
   * isHover.
   *
   * @return a boolean
   */
  public boolean isHover() {
    return dui_datatable_hover.isAppliedTo(this);
  }

  /**
   * setBordered.
   *
   * @param bordered a boolean
   * @return a {@link org.dominokit.domino.ui.datatable.DataTable} object
   */
  public DataTable<T> setBordered(boolean bordered) {
    this.addCss(BooleanCssClass.of(dui_datatable_bordered, bordered));
    return this;
  }

  /**
   * isBordered.
   *
   * @return a boolean
   */
  public boolean isBordered() {
    return dui_datatable_bordered.isAppliedTo(this);
  }

  /**
   * setStriped.
   *
   * @param striped a boolean
   * @return a {@link org.dominokit.domino.ui.datatable.DataTable} object
   */
  public DataTable<T> setStriped(boolean striped) {
    this.addCss(BooleanCssClass.of(dui_datatable_striped, striped));
    return this;
  }

  /**
   * isStriped.
   *
   * @return a boolean
   */
  public boolean isStriped() {
    return dui_datatable_striped.isAppliedTo(this);
  }

  /**
   * Render all table rows in editable mode
   *
   * @return same DataTable instance
   */
  public DataTable<T> edit() {
    getRows().forEach(TableRow::edit);
    return this;
  }

  /**
   * Saves all editable table rows changes
   *
   * @return same DataTable instance
   */
  public DataTable<T> save() {
    getRows().forEach(TableRow::save);
    return this;
  }

  /**
   * Cancel editing of all table rows
   *
   * @return same DataTable instance
   */
  public DataTable<T> cancelEditing() {
    getRows().forEach(TableRow::cancelEditing);
    return this;
  }

  /** @return the {@link HTMLTableElement} wrapped as {@link DominoElement} */
  /**
   * tableElement.
   *
   * @return a {@link org.dominokit.domino.ui.elements.TableElement} object
   */
  public TableElement tableElement() {
    return tableElement;
  }

  /** @return the {@link HTMLTableSectionElement} -tbody- wrapped as {@link DominoElement} */
  /**
   * bodyElement.
   *
   * @return a {@link org.dominokit.domino.ui.elements.TBodyElement} object
   */
  public TBodyElement bodyElement() {
    return tbody;
  }

  /** @return the {@link HTMLTableSectionElement} -thead- wrapped as {@link DominoElement} */
  /**
   * headerElement.
   *
   * @return a {@link org.dominokit.domino.ui.elements.THeadElement} object
   */
  public THeadElement headerElement() {
    return thead;
  }

  /** @return the {@link HTMLTableSectionElement} -tfoot- wrapped as {@link DominoElement} */
  /**
   * footerElement.
   *
   * @return a {@link org.dominokit.domino.ui.elements.TFootElement} object
   */
  public TFootElement footerElement() {
    return tfoot;
  }

  /** @return the applied {@link TableConfig} of this table */
  /**
   * Getter for the field <code>tableConfig</code>.
   *
   * @return a {@link org.dominokit.domino.ui.datatable.TableConfig} object
   */
  public TableConfig<T> getTableConfig() {
    return tableConfig;
  }

  /**
   * Immediately filter the current table rows using the the specified filter
   *
   * @param rowFilter {@link org.dominokit.domino.ui.datatable.DataTable.LocalRowFilter}
   * @return Same datatable instance
   */
  public DataTable<T> filterRows(LocalRowFilter<T> rowFilter) {
    tableRows.forEach(
        tableRow -> {
          if (rowFilter.filter(tableRow)) {
            tableRow.removeCss(table_row_filtered);
            tableRow.removeFlag(DATA_TABLE_ROW_FILTERED);
            tableRow.fireUpdate();
          } else {
            tableRow.addCss(table_row_filtered);
            tableRow.setFlag(DATA_TABLE_ROW_FILTERED, "true");
            tableRow.deselect();
            tableRow.fireUpdate();
          }
        });
    return this;
  }

  /**
   * Clear all filtration applied using {@link #filterRows(LocalRowFilter)}
   *
   * @return Same datatable instance
   */
  public DataTable<T> clearRowFilters() {
    tableRows.stream()
        .filter(tableRow -> nonNull(tableRow.getFlag(DATA_TABLE_ROW_FILTERED)))
        .forEach(
            tableRow -> {
              tableRow.removeCss(table_row_filtered);
              tableRow.removeFlag(DATA_TABLE_ROW_FILTERED);
              tableRow.fireUpdate();
            });
    return this;
  }

  /** {@inheritDoc} */
  @Override
  public HTMLDivElement element() {
    return root.element();
  }

  /** @return */
  /** {@inheritDoc} */
  @Override
  public List<TableRow<T>> getSelectedItems() {
    return tableRows.stream().filter(TableRow::isSelected).collect(Collectors.toList());
  }

  /** @return a {@link List} of the currently selected records including a row selected children */
  /**
   * getSelectedRecords.
   *
   * @return a {@link java.util.List} object
   */
  public List<T> getSelectedRecords() {
    return tableRows.stream()
        .filter(TableRow::isSelected)
        .map(TableRow::getRecord)
        .collect(Collectors.toList());
  }

  /** @return a {@link List} of {@link TableRow}s including the child rows */
  /** {@inheritDoc} */
  @Override
  @Deprecated
  public List<TableRow<T>> getItems() {
    return getRows();
  }

  /** @return a {@link List} of {@link TableRow}s including the child rows */
  /** {@inheritDoc} */
  @Override
  public List<TableRow<T>> getRows() {
    return tableRows;
  }

  /**
   * getRootRows.
   *
   * @return a {@link java.util.List} object
   */
  public List<TableRow<T>> getRootRows() {
    return getRows().stream().filter(TableRow::isRoot).collect(Collectors.toList());
  }

  /** @return a {@link List} of {@link TableRow}s excluding the child rows */
  /**
   * getRecords.
   *
   * @return a {@link java.util.List} object
   */
  public List<T> getRecords() {
    return getRows().stream()
        .filter(TableRow::isRoot)
        .map(TableRow::getRecord)
        .collect(Collectors.toList());
  }

  /** @return a {@link List} of {@link TableRow}s that are being edited and still not saved */
  /**
   * getDirtyRecords.
   *
   * @return a {@link java.util.List} object
   */
  public List<T> getDirtyRecords() {
    return getRows().stream().map(TableRow::getDirtyRecord).collect(Collectors.toList());
  }
  //
  //    @Override
  //    public void onSelectionChange(TableRow<T> source) {
  //
  //        selectionChangeListeners.forEach(
  //                selectionChangeListener ->
  //                        selectionChangeListener.onSelectionChanged(getSelectedItems(),
  // getSelectedRecords()));
  //    }

  /**
   * {@inheritDoc}
   *
   * <p>Select all table rows
   */
  @Override
  public void selectAll() {
    selectAll((table, tableRow) -> true);
  }

  /**
   * Select all table rows that match a condition
   *
   * @return Same datatable instance
   * @param selectionCondition a {@link org.dominokit.domino.ui.datatable.SelectionCondition} object
   */
  public DataTable<T> selectAll(SelectionCondition<T> selectionCondition) {
    if (tableConfig.isMultiSelect() && !tableRows.isEmpty()) {
      for (TableRow<T> tableRow : tableRows) {
        if (selectionCondition.isAllowSelection(this, tableRow)) {
          withPauseSelectionListenersToggle(
              true,
              field -> {
                tableRow.select();
              });
        }
      }
      triggerSelectionListeners(null, getSelection());
      fireTableEvent(SelectAllEvent.of(true, selectionCondition));
    }
    return this;
  }

  /**
   * {@inheritDoc}
   *
   * <p>Deselect all table rows
   */
  @Override
  public void deselectAll() {
    deselectAll((table, tableRow) -> true);
  }

  /**
   * Deselect all table rows that match a condition
   *
   * @return Same datatable instance
   * @param selectionCondition a {@link org.dominokit.domino.ui.datatable.SelectionCondition} object
   */
  public DataTable<T> deselectAll(SelectionCondition<T> selectionCondition) {
    if (!tableRows.isEmpty()) {
      for (TableRow<T> tableRow : tableRows) {
        if (tableRow.isSelected()) {
          if (selectionCondition.isAllowSelection(this, tableRow)) {
            withPauseSelectionListenersToggle(
                true,
                field -> {
                  tableRow.deselect();
                });
          }
        }
      }
      triggerDeselectionListeners(null, new ArrayList<>());
      fireTableEvent(SelectAllEvent.of(false, selectionCondition));
    }
    return this;
  }

  /** {@inheritDoc} */
  @Override
  public boolean isSelectable() {
    return this.selectable;
  }

  /** {@inheritDoc} */
  @Override
  public DataTable<T> pauseSelectionListeners() {
    this.selectionListenersPaused = true;
    return this;
  }

  /** {@inheritDoc} */
  @Override
  public DataTable<T> resumeSelectionListeners() {
    this.selectionListenersPaused = false;
    return this;
  }

  /** {@inheritDoc} */
  @Override
  public DataTable<T> togglePauseSelectionListeners(boolean toggle) {
    this.selectionListenersPaused = toggle;
    return this;
  }

  /** {@inheritDoc} */
  @Override
  public Set<SelectionListener<? super TableRow<T>, ? super List<TableRow<T>>>>
      getSelectionListeners() {
    return this.selectionListeners;
  }

  /** {@inheritDoc} */
  @Override
  public Set<SelectionListener<? super TableRow<T>, ? super List<TableRow<T>>>>
      getDeselectionListeners() {
    return this.deselectionListeners;
  }

  /** {@inheritDoc} */
  @Override
  public boolean isSelectionListenersPaused() {
    return this.selectionListenersPaused;
  }

  /** {@inheritDoc} */
  @Override
  public DataTable<T> triggerSelectionListeners(TableRow<T> source, List<TableRow<T>> selection) {
    if (!this.selectionListenersPaused) {
      this.selectionListeners.forEach(
          selectionListener ->
              selectionListener.onSelectionChanged(Optional.ofNullable(source), selection));
    }
    return this;
  }

  /** {@inheritDoc} */
  @Override
  public DataTable<T> triggerDeselectionListeners(TableRow<T> source, List<TableRow<T>> selection) {
    if (!this.selectionListenersPaused) {
      this.deselectionListeners.forEach(
          selectionListener ->
              selectionListener.onSelectionChanged(Optional.ofNullable(source), selection));
    }
    return this;
  }

  /** {@inheritDoc} */
  @Override
  public List<TableRow<T>> getSelection() {
    return getSelectedItems();
  }

  /**
   * Adds a table event listener by event type
   *
   * @param type String type of the event
   * @param listener {@link org.dominokit.domino.ui.datatable.events.TableEventListener}
   * @return Same datatable instance
   */
  public DataTable<T> addTableEventListener(String type, TableEventListener listener) {
    if (!events.containsKey(type)) {
      events.put(type, new ArrayList<>());
    }
    events.get(type).add(listener);
    return this;
  }

  /**
   * Removes a table event listener by event type
   *
   * @param type String type of the event
   * @param listener {@link org.dominokit.domino.ui.datatable.events.TableEventListener}
   * @return Same datatable instance
   */
  public DataTable<T> removeTableListener(String type, TableEventListener listener) {
    if (events.containsKey(type)) {
      events.get(type).remove(listener);
    }
    return this;
  }

  /**
   * Manually fire a table event
   *
   * @param tableEvent {@link org.dominokit.domino.ui.datatable.events.TableEvent}
   * @return Same datatable instance
   */
  public DataTable<T> fireTableEvent(TableEvent tableEvent) {
    if (events.containsKey(tableEvent.getType())) {
      events.get(tableEvent.getType()).forEach(listener -> listener.handleEvent(tableEvent));
    }

    events.get(ANY).forEach(listener -> listener.handleEvent(tableEvent));
    return this;
  }

  /** @return the current {@link SearchContext} of the data table */
  /**
   * Getter for the field <code>searchContext</code>.
   *
   * @return a {@link org.dominokit.domino.ui.datatable.model.SearchContext} object
   */
  public SearchContext<T> getSearchContext() {
    return searchContext;
  }

  /**
   * Setter for the field <code>removeRecordsHandler</code>.
   *
   * @param removeRecordsHandler a {@link
   *     org.dominokit.domino.ui.datatable.DataTable.RemoveRowsHandler} object
   * @return a {@link org.dominokit.domino.ui.datatable.DataTable} object
   */
  public DataTable<T> setRemoveRecordsHandler(RemoveRowsHandler<T> removeRecordsHandler) {
    if (nonNull(removeRecordsHandler)) {
      this.removeRecordsHandler = removeRecordsHandler;
    }
    return this;
  }

  /**
   * Getter for the field <code>dynamicStyleSheet</code>.
   *
   * @return a {@link org.dominokit.domino.ui.utils.DynamicStyleSheet} object
   */
  public DynamicStyleSheet<HTMLDivElement, DataTable<T>> getDynamicStyleSheet() {
    return dynamicStyleSheet;
  }

  /** {@inheritDoc} */
  @Override
  public DataTable<T> appendChild(Node node) {
    super.appendChild(node);
    if (nonNull(this.dynamicStyleSheet)) {
      this.root.appendChild(this.dynamicStyleSheet.getStyleElement());
    }
    return this;
  }

  /** {@inheritDoc} */
  @Override
  public DataTable<T> appendChild(String text) {
    super.appendChild(text);
    if (nonNull(this.dynamicStyleSheet)) {
      this.root.appendChild(this.dynamicStyleSheet.getStyleElement());
    }
    return this;
  }

  public DataTable<T> withTable(ChildHandler<DataTable<T>, TableElement> handler) {
    handler.apply(this, tableElement);
    return this;
  }

  public DataTable<T> withTableBody(ChildHandler<DataTable<T>, TBodyElement> handler) {
    handler.apply(this, tbody);
    return this;
  }

  public DataTable<T> withTableFooter(ChildHandler<DataTable<T>, TFootElement> handler) {
    handler.apply(this, tfoot);
    return this;
  }

  public DataTable<T> withTableHead(ChildHandler<DataTable<T>, THeadElement> handler) {
    handler.apply(this, thead);
    return this;
  }

  /** {@inheritDoc} */
  @Override
  public DataTable<T> appendChild(IsElement<?> isElement) {
    super.appendChild(isElement);
    if (nonNull(this.dynamicStyleSheet)) {
      this.root.appendChild(this.dynamicStyleSheet.getStyleElement());
    }
    return this;
  }

  /**
   * Listens to changes in the table rows selection
   *
   * @param <T> the type of the data table records
   */
  @FunctionalInterface
  public interface SelectionChangeListener<T> {
    /**
     * @param selectedTableRows {@link List} of {@link TableRow}s that has that are selected
     * @param selectedRecords {@link List} of T records of the rows being selected
     */
    void onSelectionChanged(List<TableRow<T>> selectedTableRows, List<T> selectedRecords);
  }

  /**
   * Use implement Table row filter
   *
   * @param <T> the type of the data table records
   */
  public interface LocalRowFilter<T> {
    /**
     * @param tableRow {@link TableRow}
     * @return boolean, true if the table row should be hidden else false.
     */
    boolean filter(TableRow<T> tableRow);
  }

  public interface RemoveRowsHandler<T> {
    void removeRows(DataTable<T> table);
  }
}<|MERGE_RESOLUTION|>--- conflicted
+++ resolved
@@ -278,18 +278,13 @@
     tableConfig.getPlugins().forEach(plugin -> plugin.onAllRowsAdded(DataTable.this));
   }
 
-<<<<<<< HEAD
   /** @return the {@link List} of T that is the current data in the table */
+  /**
+   * Getter for the field <code>data</code>.
+   *
+   * @return a {@link java.util.Collection} object
+   */
   public List<T> getData() {
-=======
-  /** @return the {@link Collection} of T that is the current data in the table */
-  /**
-   * Getter for the field <code>data</code>.
-   *
-   * @return a {@link java.util.Collection} object
-   */
-  public Collection<T> getData() {
->>>>>>> 7686ad9b
     return data;
   }
 
