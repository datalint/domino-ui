--- conflicted
+++ resolved
@@ -144,11 +144,7 @@
   public static Optional<ElementObserver> onAttach(
       HTMLElement element, AttachDetachCallback callback) {
     if (element != null) {
-<<<<<<< HEAD
-      DominoElement.of(element).onAttached(callback);
-=======
       elements.elementOf(element).onAttached(callback);
->>>>>>> 732e980f
     }
     return Optional.empty();
   }
@@ -173,19 +169,12 @@
   public static Optional<ElementObserver> onAttach(
       IsElement<?> element, AttachDetachCallback callback) {
     if (element != null) {
-<<<<<<< HEAD
-      DominoElement.of(element).onAttached(callback);
-=======
       elements.elementOf(element).onAttached(callback);
->>>>>>> 732e980f
     }
     return Optional.empty();
   }
 
-<<<<<<< HEAD
-=======
   /** startObserving. */
->>>>>>> 732e980f
   public static void startObserving() {
     BodyObserver.startObserving();
   }
@@ -203,11 +192,7 @@
   public static Optional<ElementObserver> onDetach(
       HTMLElement element, AttachDetachCallback callback) {
     if (element != null) {
-<<<<<<< HEAD
-      DominoElement.of(element).onDetached(callback);
-=======
       elements.elementOf(element).onDetached(callback);
->>>>>>> 732e980f
     }
     return Optional.empty();
   }
@@ -223,11 +208,7 @@
   public static Optional<ElementObserver> onDetach(
       IsElement<?> element, AttachDetachCallback callback) {
     if (element != null) {
-<<<<<<< HEAD
-      DominoElement.of(element).onDetached(callback);
-=======
       elements.elementOf(element).onDetached(callback);
->>>>>>> 732e980f
     }
     return Optional.empty();
   }
