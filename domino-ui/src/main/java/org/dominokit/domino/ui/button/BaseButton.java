--- conflicted
+++ resolved
@@ -16,29 +16,6 @@
 package org.dominokit.domino.ui.button;
 
 import static java.util.Objects.nonNull;
-<<<<<<< HEAD
-import static org.jboss.elemento.Elements.button;
-
-import elemental2.dom.HTMLButtonElement;
-import elemental2.dom.HTMLDivElement;
-import elemental2.dom.HTMLElement;
-import jsinterop.base.Js;
-import org.dominokit.domino.ui.grid.flex.FlexItem;
-import org.dominokit.domino.ui.grid.flex.FlexJustifyContent;
-import org.dominokit.domino.ui.grid.flex.FlexLayout;
-import org.dominokit.domino.ui.icons.BaseIcon;
-import org.dominokit.domino.ui.style.Color;
-import org.dominokit.domino.ui.style.Elevation;
-import org.dominokit.domino.ui.style.StyleType;
-import org.dominokit.domino.ui.style.WaveStyle;
-import org.dominokit.domino.ui.style.WavesElement;
-import org.dominokit.domino.ui.utils.DominoElement;
-import org.dominokit.domino.ui.utils.HasBackground;
-import org.dominokit.domino.ui.utils.HasClickableElement;
-import org.dominokit.domino.ui.utils.HasContent;
-import org.dominokit.domino.ui.utils.Sizable;
-import org.dominokit.domino.ui.utils.Switchable;
-=======
 import static org.dominokit.domino.ui.button.ButtonStyles.dui_button;
 import static org.dominokit.domino.ui.button.ButtonStyles.dui_button_body;
 import static org.dominokit.domino.ui.button.ButtonStyles.dui_button_icon;
@@ -59,7 +36,6 @@
 import org.dominokit.domino.ui.utils.ChildHandler;
 import org.dominokit.domino.ui.utils.HasClickableElement;
 import org.dominokit.domino.ui.utils.LazyChild;
->>>>>>> 732e980f
 
 /**
  * A base component to implement buttons
@@ -75,44 +51,13 @@
     extends WavesElement<HTMLElement, B>
     implements HasClickableElement, AcceptDisable<B>, IsButton<B> {
 
-<<<<<<< HEAD
-  private StyleType type;
-  private Color background;
-  private Color color;
-  private ButtonSize size;
-  protected String content;
-  private BaseIcon<?> icon;
-  private Elevation beforeLinkifyElevation = Elevation.LEVEL_1;
-=======
   private DivElement bodyElement;
   private LazyChild<SpanElement> textElement;
   private LazyChild<Icon<?>> iconElement;
->>>>>>> 732e980f
-
-  protected FlexLayout contentLayout;
 
   /** The default element that represent the button HTMLElement. */
   protected final BaseElement<E, ?> buttonElement;
 
-<<<<<<< HEAD
-  private FlexItem<HTMLDivElement> textContainer;
-  private FlexItem<HTMLDivElement> iconContainer;
-
-  /** creates a button with default size {@link ButtonSize#MEDIUM} */
-  protected BaseButton() {
-    textContainer = FlexItem.create().addCss("dui-btn-text").setFlexGrow(1).setOrder(20);
-
-    iconContainer = FlexItem.create().setOrder(10);
-    contentLayout =
-        FlexLayout.create()
-            .setJustifyContent(FlexJustifyContent.CENTER)
-            .appendChild(textContainer)
-            .appendChild(iconContainer);
-
-    buttonElement.appendChild(contentLayout);
-
-    setSize(ButtonSize.MEDIUM);
-=======
   /** creates a button */
   protected BaseButton() {
     buttonElement =
@@ -122,7 +67,6 @@
             .appendChild(bodyElement = div().addCss(dui_button_body));
     textElement = LazyChild.of(span().addCss(dui_button_text, dui_grow_1), bodyElement);
     init((B) this);
->>>>>>> 732e980f
   }
 
   /**
@@ -166,15 +110,8 @@
 
   /** {@inheritDoc} */
   @Override
-<<<<<<< HEAD
-  public B setContent(String content) {
-    this.content = content;
-    textContainer.textContent(content);
-    return (B) this;
-=======
   protected Element getAppendTarget() {
     return bodyElement.element();
->>>>>>> 732e980f
   }
 
   /** {@inheritDoc} */
@@ -304,71 +241,14 @@
     return buttonElement.element();
   }
 
-<<<<<<< HEAD
-  /**
-   * sets the button icon replacing the current icon.
-   *
-   * @param icon the new {@link BaseIcon}
-   * @return same instance
-   */
-  public B setIcon(BaseIcon<?> icon) {
-    if (nonNull(this.icon)) {
-      this.icon.remove();
-    }
-    if (nonNull(icon)) {
-      iconContainer.appendChild(icon);
-      this.icon = icon;
-      this.icon.addCss("btn-icon");
-    }
-    return (B) this;
-  }
-
-  /** @return the current applied {@link ButtonSize} */
-  public ButtonSize getSize() {
-    return size;
-  }
-
-  public Color getBackground() {
-    return background;
-  }
-
-  /** @return {@link DominoElement} of {@link HTMLElement} that wrap the button text */
-  public DominoElement<HTMLElement> getTextSpan() {
-    return DominoElement.of(Js.<HTMLElement>uncheckedCast(textContainer));
-  }
-
-  public B setIconPosition(IconPosition position) {
-    if (nonNull(position)) {
-      iconContainer.setOrder(position.getIconOrder());
-    }
-    return (B) this;
-  }
-
-=======
   /** {@inheritDoc} */
   @Override
   public B asButton() {
     return (B) this;
   }
 
->>>>>>> 732e980f
   private void applyCircleWaves() {
     setWaveStyle(WaveStyle.CIRCLE);
     setWaveStyle(WaveStyle.FLOAT);
   }
-
-  public enum IconPosition {
-    LEFT(10),
-    RIGHT(30);
-
-    private final int iconOrder;
-
-    IconPosition(int iconOrder) {
-      this.iconOrder = iconOrder;
-    }
-
-    public int getIconOrder() {
-      return iconOrder;
-    }
-  }
 }