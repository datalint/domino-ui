/*
 * Copyright © 2019 Dominokit
 *
 * Licensed under the Apache License, Version 2.0 (the "License");
 * you may not use this file except in compliance with the License.
 * You may obtain a copy of the License at
 *
 *     http://www.apache.org/licenses/LICENSE-2.0
 *
 * Unless required by applicable law or agreed to in writing, software
 * distributed under the License is distributed on an "AS IS" BASIS,
 * WITHOUT WARRANTIES OR CONDITIONS OF ANY KIND, either express or implied.
 * See the License for the specific language governing permissions and
 * limitations under the License.
 */
package org.dominokit.domino.ui.button;

import static java.util.Objects.nonNull;
import static org.dominokit.domino.ui.button.ButtonStyles.dui_button;
import static org.dominokit.domino.ui.button.ButtonStyles.dui_button_body;
import static org.dominokit.domino.ui.button.ButtonStyles.dui_button_icon;
import static org.dominokit.domino.ui.button.ButtonStyles.dui_button_reversed;
import static org.dominokit.domino.ui.button.ButtonStyles.dui_button_text;

import elemental2.dom.Element;
import elemental2.dom.Event;
import elemental2.dom.HTMLElement;
<<<<<<< HEAD
import jsinterop.base.Js;
import org.dominokit.domino.ui.grid.flex.FlexItem;
import org.dominokit.domino.ui.grid.flex.FlexJustifyContent;
import org.dominokit.domino.ui.grid.flex.FlexLayout;
import org.dominokit.domino.ui.grid.flex.FlexStyles;
import org.dominokit.domino.ui.icons.BaseIcon;
import org.dominokit.domino.ui.style.Color;
import org.dominokit.domino.ui.style.Elevation;
import org.dominokit.domino.ui.style.StyleType;
=======
import org.dominokit.domino.ui.elements.BaseElement;
import org.dominokit.domino.ui.elements.DivElement;
import org.dominokit.domino.ui.elements.SpanElement;
import org.dominokit.domino.ui.icons.Icon;
import org.dominokit.domino.ui.style.BooleanCssClass;
>>>>>>> 4685ad4e
import org.dominokit.domino.ui.style.WaveStyle;
import org.dominokit.domino.ui.style.WavesElement;
import org.dominokit.domino.ui.utils.AcceptDisable;
import org.dominokit.domino.ui.utils.ChildHandler;
import org.dominokit.domino.ui.utils.HasClickableElement;
import org.dominokit.domino.ui.utils.LazyChild;

/**
 * A base component to implement buttons
 *
 * <p>this class provides commons functionality and methods used in different implementations of a
 * button
 *
 * @param <B> The button subclass being wrapped
 * @author vegegoku
 * @version $Id: $Id
 */
public abstract class BaseButton<E extends HTMLElement, B extends BaseButton<E, B>>
    extends WavesElement<HTMLElement, B>
    implements HasClickableElement, AcceptDisable<B>, IsButton<B> {

  private DivElement bodyElement;
  private LazyChild<SpanElement> textElement;
  private LazyChild<Icon<?>> iconElement;

  /** The default element that represent the button HTMLElement. */
  protected final BaseElement<E, ?> buttonElement;

  /** creates a button */
  protected BaseButton() {
<<<<<<< HEAD
    textContainer =
        FlexItem.create()
            .addCss("dui-btn-text", FlexStyles.FLEX_LAYOUT)
            .setFlexGrow(1)
            .setOrder(20);

    iconContainer = FlexItem.create().setOrder(10);
    contentLayout =
        FlexLayout.create()
            .setJustifyContent(FlexJustifyContent.CENTER)
            .appendChild(textContainer)
            .appendChild(iconContainer);

    buttonElement.appendChild(contentLayout);

    setSize(ButtonSize.MEDIUM);
=======
    buttonElement =
        createButtonElement()
            .addClickListener(Event::stopPropagation)
            .addCss(dui_button)
            .appendChild(bodyElement = div().addCss(dui_button_body));
    textElement = LazyChild.of(span().addCss(dui_button_text), bodyElement);
    init((B) this);
>>>>>>> 4685ad4e
  }

  /**
   * createButtonElement.
   *
   * @return a {@link org.dominokit.domino.ui.elements.BaseElement} object
   */
  protected abstract BaseElement<E, ?> createButtonElement();

  /**
   * creates a button with text
   *
   * @param text String text
   */
  protected BaseButton(String text) {
    this();
    setText(text);
  }

  /**
   * Constructor for BaseButton.
   *
   * @param text a {@link java.lang.String} object
   * @param icon a {@link org.dominokit.domino.ui.icons.Icon} object
   */
  protected BaseButton(String text, Icon<?> icon) {
    this();
    setText(text);
    setIcon(icon);
  }

  /**
   * creates a button with an icon
   *
   * @param icon {@link org.dominokit.domino.ui.icons.Icon}
   */
  protected BaseButton(Icon<?> icon) {
    this();
    setIcon(icon);
  }

  /** {@inheritDoc} */
  @Override
  public Element getAppendTarget() {
    return bodyElement.element();
  }

  /** {@inheritDoc} */
  @Override
  public B setTextContent(String text) {
<<<<<<< HEAD
    setContent(text);
    return (B) this;
  }

  /**
   * change the size of the button
   *
   * @param size {@link ButtonSize}
   * @return same instance
   */
  public B setSize(ButtonSize size) {
    if (nonNull(size)) {
      if (nonNull(this.size)) {
        buttonElement.style().removeCss(this.size.getStyle());
      }
      buttonElement.addCss(size.getStyle());
      this.size = size;
    }
    return (B) this;
  }

  /**
   * sets or remove the {@link ButtonStyles#BUTTON_BLOCK}
   *
   * @param block boolean if true add the style otherwise remove it
   * @return same instance
   */
  public B setBlock(boolean block) {
    if (block) buttonElement.addCss(ButtonStyles.BUTTON_BLOCK);
    else buttonElement.removeCss(ButtonStyles.BUTTON_BLOCK);
    return (B) this;
  }

  /**
   * change the button background color
   *
   * @param background the {@link Color} of the new background
   * @return same instance
   */
  @Override
  public B setBackground(Color background) {
    if (nonNull(background)) {
      if (nonNull(this.type)) buttonElement.removeCss(this.type.getStyle());
      if (nonNull(this.background)) buttonElement.removeCss(this.background.getBackground());
      buttonElement.addCss(background.getBackground());
      this.background = background;
    }
    return (B) this;
  }

  /**
   * Changes the text color of a button
   *
   * @param color the new {@link Color}
   * @return same instance
   */
  public B setColor(Color color) {
    if (nonNull(this.color)) removeCss(this.color.getStyle());
    this.color = color;
    addCss(this.color.getStyle());
=======
    return setText(text);
  }

  /**
   * setText.
   *
   * @param text a {@link java.lang.String} object
   * @return a B object
   */
  public B setText(String text) {
    textElement.get().setTextContent(text);
>>>>>>> 4685ad4e
    return (B) this;
  }

  /**
<<<<<<< HEAD
   * changes the button style type
   *
   * @param type the new {@link StyleType}
   * @return same instance
   */
  public B setButtonType(StyleType type) {
    if (nonNull(this.type)) buttonElement.removeCss(this.type.getStyle());
    buttonElement.addCss(type.getStyle());
    this.type = type;
    return (B) this;
  }

  /**
   * delegate to {@link #disable()} or {@link #enable()} based on the flag
   *
   * @param enabled boolean, if true call {@link #enable()} else call {@link #disable()}
   * @return same instance
   */
  public B setEnabled(boolean enabled) {
    return enabled ? enable() : disable();
  }

  /**
   * check if the button is enabled or not
=======
   * {@inheritDoc}
>>>>>>> 4685ad4e
   *
   * <p>return the clickable {@link HTMLElement} of this component, which the component button
   * element.
   */
  @Override
  public HTMLElement getClickableElement() {
    return element();
  }

  /**
   * changes the button to a circle button by applying {@link
   * org.dominokit.domino.ui.button.ButtonStyles#dui_circle}
   *
   * @return same instance
   */
  public B circle() {
    buttonElement.addCss(ButtonStyles.dui_circle);
    applyCircleWaves();
    return (B) this;
  }

  /**
   * sets the button icon replacing the current icon.
   *
   * @param icon the new {@link org.dominokit.domino.ui.icons.Icon}
   * @return same instance
   */
  public B setIcon(Icon<?> icon) {
    if (nonNull(iconElement)) {
      iconElement.remove();
    }
    iconElement = LazyChild.of(icon.addCss(dui_button_icon), bodyElement);
    iconElement.get();
    return (B) this;
  }

  /**
   * Getter for the field <code>textElement</code>.
   *
   * @return a {@link org.dominokit.domino.ui.elements.SpanElement} object
   */
  public SpanElement getTextElement() {
    return textElement.get();
  }

  /**
   * withTextElement.
   *
   * @param handler a {@link org.dominokit.domino.ui.utils.ChildHandler} object
   * @return a B object
   */
  public B withTextElement(ChildHandler<B, SpanElement> handler) {
    handler.apply((B) this, textElement.get());
    return (B) this;
  }

  /**
   * withTextElement.
   *
   * @return a B object
   */
  public B withTextElement() {
    textElement.get();
    return (B) this;
  }

  /**
   * withIconElement.
   *
   * @param handler a {@link org.dominokit.domino.ui.utils.ChildHandler} object
   * @return a B object
   */
  public B withIconElement(ChildHandler<B, Icon<?>> handler) {
    if (nonNull(iconElement)) {
      handler.apply((B) this, iconElement.get());
    }
    return (B) this;
  }

  /**
   * withIconElement.
   *
   * @return a B object
   */
  public B withIconElement() {
    if (nonNull(iconElement)) {
      iconElement.get();
    }
    return (B) this;
  }

  public B withBodyElement(ChildHandler<B, DivElement> handler) {
    handler.apply((B) this, bodyElement);
    return (B) this;
  }

  /**
   * setReversed.
   *
   * @param reversed a boolean
   * @return a B object
   */
  public B setReversed(boolean reversed) {
    addCss(BooleanCssClass.of(dui_button_reversed, reversed));
    return (B) this;
  }

<<<<<<< HEAD
  /** @return the current applied {@link ButtonSize} */
  public ButtonSize getSize() {
    return size;
  }

  public Color getBackground() {
    return background;
  }

  /** @return {@link DominoElement} of {@link HTMLElement} that wrap the button text */
  public DominoElement<HTMLElement> getTextSpan() {
    return DominoElement.of(Js.<HTMLElement>uncheckedCast(textContainer.element()));
=======
  /** {@inheritDoc} */
  @Override
  public HTMLElement element() {
    return buttonElement.element();
>>>>>>> 4685ad4e
  }

  /** {@inheritDoc} */
  @Override
  public B asButton() {
    return (B) this;
  }

  public B setJustifyText(FlexJustifyContent justifyContent) {
    if (nonNull(justifyContent)) {
      textContainer.addCss(justifyContent.getStyle());
    }
    return (B) this;
  }

  private void applyCircleWaves() {
    setWaveStyle(WaveStyle.CIRCLE);
    setWaveStyle(WaveStyle.FLOAT);
  }
}<|MERGE_RESOLUTION|>--- conflicted
+++ resolved
@@ -25,23 +25,11 @@
 import elemental2.dom.Element;
 import elemental2.dom.Event;
 import elemental2.dom.HTMLElement;
-<<<<<<< HEAD
-import jsinterop.base.Js;
-import org.dominokit.domino.ui.grid.flex.FlexItem;
-import org.dominokit.domino.ui.grid.flex.FlexJustifyContent;
-import org.dominokit.domino.ui.grid.flex.FlexLayout;
-import org.dominokit.domino.ui.grid.flex.FlexStyles;
-import org.dominokit.domino.ui.icons.BaseIcon;
-import org.dominokit.domino.ui.style.Color;
-import org.dominokit.domino.ui.style.Elevation;
-import org.dominokit.domino.ui.style.StyleType;
-=======
 import org.dominokit.domino.ui.elements.BaseElement;
 import org.dominokit.domino.ui.elements.DivElement;
 import org.dominokit.domino.ui.elements.SpanElement;
 import org.dominokit.domino.ui.icons.Icon;
 import org.dominokit.domino.ui.style.BooleanCssClass;
->>>>>>> 4685ad4e
 import org.dominokit.domino.ui.style.WaveStyle;
 import org.dominokit.domino.ui.style.WavesElement;
 import org.dominokit.domino.ui.utils.AcceptDisable;
@@ -72,24 +60,6 @@
 
   /** creates a button */
   protected BaseButton() {
-<<<<<<< HEAD
-    textContainer =
-        FlexItem.create()
-            .addCss("dui-btn-text", FlexStyles.FLEX_LAYOUT)
-            .setFlexGrow(1)
-            .setOrder(20);
-
-    iconContainer = FlexItem.create().setOrder(10);
-    contentLayout =
-        FlexLayout.create()
-            .setJustifyContent(FlexJustifyContent.CENTER)
-            .appendChild(textContainer)
-            .appendChild(iconContainer);
-
-    buttonElement.appendChild(contentLayout);
-
-    setSize(ButtonSize.MEDIUM);
-=======
     buttonElement =
         createButtonElement()
             .addClickListener(Event::stopPropagation)
@@ -97,7 +67,6 @@
             .appendChild(bodyElement = div().addCss(dui_button_body));
     textElement = LazyChild.of(span().addCss(dui_button_text), bodyElement);
     init((B) this);
->>>>>>> 4685ad4e
   }
 
   /**
@@ -148,68 +117,6 @@
   /** {@inheritDoc} */
   @Override
   public B setTextContent(String text) {
-<<<<<<< HEAD
-    setContent(text);
-    return (B) this;
-  }
-
-  /**
-   * change the size of the button
-   *
-   * @param size {@link ButtonSize}
-   * @return same instance
-   */
-  public B setSize(ButtonSize size) {
-    if (nonNull(size)) {
-      if (nonNull(this.size)) {
-        buttonElement.style().removeCss(this.size.getStyle());
-      }
-      buttonElement.addCss(size.getStyle());
-      this.size = size;
-    }
-    return (B) this;
-  }
-
-  /**
-   * sets or remove the {@link ButtonStyles#BUTTON_BLOCK}
-   *
-   * @param block boolean if true add the style otherwise remove it
-   * @return same instance
-   */
-  public B setBlock(boolean block) {
-    if (block) buttonElement.addCss(ButtonStyles.BUTTON_BLOCK);
-    else buttonElement.removeCss(ButtonStyles.BUTTON_BLOCK);
-    return (B) this;
-  }
-
-  /**
-   * change the button background color
-   *
-   * @param background the {@link Color} of the new background
-   * @return same instance
-   */
-  @Override
-  public B setBackground(Color background) {
-    if (nonNull(background)) {
-      if (nonNull(this.type)) buttonElement.removeCss(this.type.getStyle());
-      if (nonNull(this.background)) buttonElement.removeCss(this.background.getBackground());
-      buttonElement.addCss(background.getBackground());
-      this.background = background;
-    }
-    return (B) this;
-  }
-
-  /**
-   * Changes the text color of a button
-   *
-   * @param color the new {@link Color}
-   * @return same instance
-   */
-  public B setColor(Color color) {
-    if (nonNull(this.color)) removeCss(this.color.getStyle());
-    this.color = color;
-    addCss(this.color.getStyle());
-=======
     return setText(text);
   }
 
@@ -221,39 +128,11 @@
    */
   public B setText(String text) {
     textElement.get().setTextContent(text);
->>>>>>> 4685ad4e
-    return (B) this;
-  }
-
-  /**
-<<<<<<< HEAD
-   * changes the button style type
-   *
-   * @param type the new {@link StyleType}
-   * @return same instance
-   */
-  public B setButtonType(StyleType type) {
-    if (nonNull(this.type)) buttonElement.removeCss(this.type.getStyle());
-    buttonElement.addCss(type.getStyle());
-    this.type = type;
-    return (B) this;
-  }
-
-  /**
-   * delegate to {@link #disable()} or {@link #enable()} based on the flag
-   *
-   * @param enabled boolean, if true call {@link #enable()} else call {@link #disable()}
-   * @return same instance
-   */
-  public B setEnabled(boolean enabled) {
-    return enabled ? enable() : disable();
-  }
-
-  /**
-   * check if the button is enabled or not
-=======
+    return (B) this;
+  }
+
+  /**
    * {@inheritDoc}
->>>>>>> 4685ad4e
    *
    * <p>return the clickable {@link HTMLElement} of this component, which the component button
    * element.
@@ -361,37 +240,15 @@
     return (B) this;
   }
 
-<<<<<<< HEAD
-  /** @return the current applied {@link ButtonSize} */
-  public ButtonSize getSize() {
-    return size;
-  }
-
-  public Color getBackground() {
-    return background;
-  }
-
-  /** @return {@link DominoElement} of {@link HTMLElement} that wrap the button text */
-  public DominoElement<HTMLElement> getTextSpan() {
-    return DominoElement.of(Js.<HTMLElement>uncheckedCast(textContainer.element()));
-=======
   /** {@inheritDoc} */
   @Override
   public HTMLElement element() {
     return buttonElement.element();
->>>>>>> 4685ad4e
   }
 
   /** {@inheritDoc} */
   @Override
   public B asButton() {
-    return (B) this;
-  }
-
-  public B setJustifyText(FlexJustifyContent justifyContent) {
-    if (nonNull(justifyContent)) {
-      textContainer.addCss(justifyContent.getStyle());
-    }
     return (B) this;
   }
 
