/*
 * Copyright © 2019 Dominokit
 *
 * Licensed under the Apache License, Version 2.0 (the "License");
 * you may not use this file except in compliance with the License.
 * You may obtain a copy of the License at
 *
 *     http://www.apache.org/licenses/LICENSE-2.0
 *
 * Unless required by applicable law or agreed to in writing, software
 * distributed under the License is distributed on an "AS IS" BASIS,
 * WITHOUT WARRANTIES OR CONDITIONS OF ANY KIND, either express or implied.
 * See the License for the specific language governing permissions and
 * limitations under the License.
 */
package org.dominokit.domino.ui.collapsible;

import elemental2.dom.HTMLElement;

/**
 * The implementation of this interface are used to change the behavior used in {@link Collapsible}
 * to show and hide the element.
 */
public interface CollapseStrategy {

  /**
   * Implement this method to provide any initialization required for the collapse strategy
   *
   * @param element The collapsible {@link HTMLElement}
   */
  default void init(HTMLElement element) {}

  /**
   * Implement this method to show a collapsible element
   *
   * @param element The collapsible {@link HTMLElement}
<<<<<<< HEAD
   */
  void show(HTMLElement element);
=======
   * @param style the {@link Style} of the element
   * @param onCompleted the {@link Runnable} to be executed when the show operation is completed
   */
  void show(
      HTMLElement element, Style<HTMLElement, IsElement<HTMLElement>> style, Runnable onCompleted);
  /**
   * Implement this method to show a collapsible element
   *
   * @param element The collapsible {@link HTMLElement}
   * @param style the {@link Style} of the element
   */
  default void show(HTMLElement element, Style<HTMLElement, IsElement<HTMLElement>> style) {
    show(element, style, () -> {});
  }

  /**
   * Implement this method to hide a collapsible element
   *
   * @param element The collapsible {@link HTMLElement}
   * @param style the {@link Style} of the element
   * @param onCompleted the {@link Runnable} to be executed when the hide operation is completed
   */
  void hide(
      HTMLElement element, Style<HTMLElement, IsElement<HTMLElement>> style, Runnable onCompleted);

>>>>>>> 37e4f12b
  /**
   * Implement this method to hide a collapsible element
   *
   * @param element The collapsible {@link HTMLElement}
   */
<<<<<<< HEAD
  void hide(HTMLElement element);
=======
  default void hide(HTMLElement element, Style<HTMLElement, IsElement<HTMLElement>> style) {
    hide(element, style, () -> {});
  }
>>>>>>> 37e4f12b

  /**
   * Implement this method to clean up any attributes or styles added the strategy when we switch to
   * a different one.
   *
   * @param element The collapsible {@link HTMLElement}
   */
  default void cleanup(HTMLElement element) {};
}<|MERGE_RESOLUTION|>--- conflicted
+++ resolved
@@ -16,11 +16,9 @@
 package org.dominokit.domino.ui.collapsible;
 
 import elemental2.dom.HTMLElement;
+import org.dominokit.domino.ui.style.Style;
+import org.jboss.elemento.IsElement;
 
-/**
- * The implementation of this interface are used to change the behavior used in {@link Collapsible}
- * to show and hide the element.
- */
 public interface CollapseStrategy {
 
   /**
@@ -28,54 +26,20 @@
    *
    * @param element The collapsible {@link HTMLElement}
    */
-  default void init(HTMLElement element) {}
-
+  default void init(HTMLElement element, CollapsibleHandlers handlers) {}
   /**
    * Implement this method to show a collapsible element
    *
    * @param element The collapsible {@link HTMLElement}
-<<<<<<< HEAD
    */
   void show(HTMLElement element);
-=======
-   * @param style the {@link Style} of the element
-   * @param onCompleted the {@link Runnable} to be executed when the show operation is completed
-   */
-  void show(
-      HTMLElement element, Style<HTMLElement, IsElement<HTMLElement>> style, Runnable onCompleted);
-  /**
-   * Implement this method to show a collapsible element
-   *
-   * @param element The collapsible {@link HTMLElement}
-   * @param style the {@link Style} of the element
-   */
-  default void show(HTMLElement element, Style<HTMLElement, IsElement<HTMLElement>> style) {
-    show(element, style, () -> {});
-  }
 
   /**
    * Implement this method to hide a collapsible element
    *
    * @param element The collapsible {@link HTMLElement}
-   * @param style the {@link Style} of the element
-   * @param onCompleted the {@link Runnable} to be executed when the hide operation is completed
    */
-  void hide(
-      HTMLElement element, Style<HTMLElement, IsElement<HTMLElement>> style, Runnable onCompleted);
-
->>>>>>> 37e4f12b
-  /**
-   * Implement this method to hide a collapsible element
-   *
-   * @param element The collapsible {@link HTMLElement}
-   */
-<<<<<<< HEAD
   void hide(HTMLElement element);
-=======
-  default void hide(HTMLElement element, Style<HTMLElement, IsElement<HTMLElement>> style) {
-    hide(element, style, () -> {});
-  }
->>>>>>> 37e4f12b
 
   /**
    * Implement this method to clean up any attributes or styles added the strategy when we switch to
