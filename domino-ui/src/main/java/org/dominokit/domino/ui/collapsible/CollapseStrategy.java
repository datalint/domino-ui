/*
 * Copyright © 2019 Dominokit
 *
 * Licensed under the Apache License, Version 2.0 (the "License");
 * you may not use this file except in compliance with the License.
 * You may obtain a copy of the License at
 *
 *     http://www.apache.org/licenses/LICENSE-2.0
 *
 * Unless required by applicable law or agreed to in writing, software
 * distributed under the License is distributed on an "AS IS" BASIS,
 * WITHOUT WARRANTIES OR CONDITIONS OF ANY KIND, either express or implied.
 * See the License for the specific language governing permissions and
 * limitations under the License.
 */
package org.dominokit.domino.ui.collapsible;

import elemental2.dom.Element;

/**
 * CollapseStrategy interface.
 *
 * @author vegegoku
 * @version $Id: $Id
 */
public interface CollapseStrategy {

  /**
   * Implement this method to provide any initialization required for the collapse strategy
   *
<<<<<<< HEAD
   * @param element The collapsible {@link HTMLElement}
   * @param style the {@link Style} of the element
   */
  default void init(
      HTMLElement element,
      Style<HTMLElement, IsElement<HTMLElement>> style,
      CollapsibleHandlers handlers) {}
  /**
   * Implement this method to show a collapsible element
   *
   * @param element The collapsible {@link HTMLElement}
   * @param style the {@link Style} of the element
   */
  void show(HTMLElement element, Style<HTMLElement, IsElement<HTMLElement>> style);
=======
   * @param element The collapsible {@link elemental2.dom.Element}
   * @param handlers a {@link org.dominokit.domino.ui.collapsible.CollapsibleHandlers} object
   */
  default void init(Element element, CollapsibleHandlers handlers) {}
  /**
   * Implement this method to show a collapsible element
   *
   * @param element The collapsible {@link elemental2.dom.Element}
   */
  void expand(Element element);
>>>>>>> 732e980f

  /**
   * Implement this method to hide a collapsible element
   *
   * @param element The collapsible {@link elemental2.dom.Element}
   */
<<<<<<< HEAD
  void hide(HTMLElement element, Style<HTMLElement, IsElement<HTMLElement>> style);
=======
  void collapse(Element element);
>>>>>>> 732e980f

  /**
   * Implement this method to clean up any attributes or styles added the strategy when we switch to
   * a different one.
   *
   * @param element The collapsible {@link elemental2.dom.Element}
   */
  default void cleanup(Element element) {};
}<|MERGE_RESOLUTION|>--- conflicted
+++ resolved
@@ -28,22 +28,6 @@
   /**
    * Implement this method to provide any initialization required for the collapse strategy
    *
-<<<<<<< HEAD
-   * @param element The collapsible {@link HTMLElement}
-   * @param style the {@link Style} of the element
-   */
-  default void init(
-      HTMLElement element,
-      Style<HTMLElement, IsElement<HTMLElement>> style,
-      CollapsibleHandlers handlers) {}
-  /**
-   * Implement this method to show a collapsible element
-   *
-   * @param element The collapsible {@link HTMLElement}
-   * @param style the {@link Style} of the element
-   */
-  void show(HTMLElement element, Style<HTMLElement, IsElement<HTMLElement>> style);
-=======
    * @param element The collapsible {@link elemental2.dom.Element}
    * @param handlers a {@link org.dominokit.domino.ui.collapsible.CollapsibleHandlers} object
    */
@@ -54,18 +38,13 @@
    * @param element The collapsible {@link elemental2.dom.Element}
    */
   void expand(Element element);
->>>>>>> 732e980f
 
   /**
    * Implement this method to hide a collapsible element
    *
    * @param element The collapsible {@link elemental2.dom.Element}
    */
-<<<<<<< HEAD
-  void hide(HTMLElement element, Style<HTMLElement, IsElement<HTMLElement>> style);
-=======
   void collapse(Element element);
->>>>>>> 732e980f
 
   /**
    * Implement this method to clean up any attributes or styles added the strategy when we switch to
