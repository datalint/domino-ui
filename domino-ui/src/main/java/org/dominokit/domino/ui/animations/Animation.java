/*
 * Copyright © 2019 Dominokit
 *
 * Licensed under the Apache License, Version 2.0 (the "License");
 * you may not use this file except in compliance with the License.
 * You may obtain a copy of the License at
 *
 *     http://www.apache.org/licenses/LICENSE-2.0
 *
 * Unless required by applicable law or agreed to in writing, software
 * distributed under the License is distributed on an "AS IS" BASIS,
 * WITHOUT WARRANTIES OR CONDITIONS OF ANY KIND, either express or implied.
 * See the License for the specific language governing permissions and
 * limitations under the License.
 */
package org.dominokit.domino.ui.animations;

import elemental2.dom.EventListener;
import elemental2.dom.HTMLElement;
import java.util.Arrays;
import org.dominokit.domino.ui.utils.DominoElement;
import org.gwtproject.timer.client.Timer;
import org.jboss.elemento.IsElement;

/**
 * Animates an {@link HTMLElement}
 *
 * <p>This class is used to animate an HTMLElement and provide a set of method to configure the
 * animation, also provide some method to add some callback during different animation phases
 *
 * <p>For example:
 *
 * <pre>
 *
 *  Animation.create(htmlElement)
 *           .duration(1000)
 *           .transition(Transition.BOUNCE)
 *           .animate();
 *
 * </pre>
 *
 * @see <a href="https://developer.mozilla.org/en-US/docs/Web/CSS/animation">Animation on MDN</a>
 */
public class Animation {

  private final CompleteCallback DEFAULT_CALLBACK = element -> {};
  private final StartHandler DEFAULT_START_HANDLER = element -> {};

  private int duration = 800;
  private int delay = 0;
  private boolean infinite = false;
  private final DominoElement<HTMLElement> element;
  private Transition[] transition = new Transition[] {Transition.BOUNCE};
  private CompleteCallback callback = DEFAULT_CALLBACK;
  private StartHandler startHandler = DEFAULT_START_HANDLER;
  private EventListener stopListener;
  private double repeatCount = 1;

  /** @param element an {@link HTMLElement} to be animated */
  public Animation(HTMLElement element) {
    this.element = DominoElement.of(element);
  }

  /**
   * @param element an {@link HTMLElement} to be animated
   * @param duration int duration of animation in milliseconds
   * @param delay int delay in millisecond before the animation starts
   * @param infinite boolean repeat this animation infinitely or until {@link Animation#stop()} is
   *     called
   */
  public Animation(HTMLElement element, int duration, int delay, boolean infinite) {
    this(element);
    this.duration = duration;
    this.delay = delay;
    this.infinite = infinite;
  }

  /**
   * static factory method to create an animation for an {@link HTMLElement}
   *
   * @param element an {@link HTMLElement} to be animated
   * @return an {@link Animation} instance
   */
  public static Animation create(HTMLElement element) {
    return new Animation(element);
  }

  /**
   * static factory method to create an animation for an {@link IsElement} this method will create
   * an animation for the {@link HTMLElement} wrapped in the {@link IsElement}
   *
   * @param element an {@link IsElement} to be animated
   * @return an {@link Animation} instance
   */
  public static Animation create(IsElement<?> element) {
    return new Animation(element.element());
  }

  /**
   * sets the duration for this animation
   *
   * @param duration int duration in milliseconds
   * @return same instance
   */
  public Animation duration(int duration) {
    this.duration = duration;
    return this;
  }

  /**
   * sets the time the animation should wait before actually animate the element after {@link
   * Animation#animate()} is called
   *
   * @param delay in delay in milliseconds
   * @return same instance
   */
  public Animation delay(int delay) {
    this.delay = delay;
    return this;
  }

  /**
   * sets the animation as infinite so once the animation starts it will repeat infinitely or until
   * {@link Animation#stop()} is called
   *
   * @return same instance
   */
  public Animation infinite() {
    this.infinite = true;
    return this;
  }

  /**
   * sets the transition type for this animation.
   *
   * @param transitions a {@link Transition} value
   * @return same instance
   */
  public Animation transition(Transition... transitions) {
    this.transition = transitions;
    return this;
  }

  /**
   * sets the animation to repeat for a specific number of times or until {@link Animation#stop()}
   * is called.
   *
   * @param repeatCount double the number of times the animation to be repeated e.g
   *     <pre>2.5</pre>
   *     repeats the animation 2 times and a half
   * @return same instance
   */
  public Animation repeat(double repeatCount) {
    this.repeatCount = repeatCount;
    return this;
  }

  /**
   * sets some logic to be executed when the animation is completed
   *
   * @param callback a {@link CompleteCallback} to be executed
   * @return same instance
   */
  public Animation callback(CompleteCallback callback) {
    this.callback = callback;
    return this;
  }

  /**
   * sets some logic to be executed before the animation starts
   *
   * @param startHandler {@link StartHandler} to be executed
   * @return same instance
   */
  public Animation beforeStart(StartHandler startHandler) {
    this.startHandler = startHandler;
    return this;
  }

  /**
   * starts animating the element, if there is a delay the animation will start after the delay
   *
   * @return same instance
   */
  public Animation animate() {
    if (delay > 0) {
      new Timer() {
        @Override
        public void run() {
          animateElement();
        }
      }.schedule(delay);
    } else {
      animateElement();
    }

    return this;
  }

  private void animateElement() {
    this.startHandler.beforeStart(element.element());
    this.stopListener = evt -> stop();

    element.addEventListener("webkitAnimationEnd", stopListener);
    element.addEventListener("MSAnimationEnd", stopListener);
    element.addEventListener("mozAnimationEnd", stopListener);
    element.addEventListener("oanimationend", stopListener);
    element.addEventListener("animationend", stopListener);

    element.setTransitionDuration(duration + "ms");
    element.setCssProperty("animation-duration", duration + "ms");
    element.setCssProperty("-webkit-animation-duration", duration + "ms");
    if (infinite) {
      element.addCss("infinite");
    }

    if (repeatCount != 1) {
      element.setCssProperty("animation-iteration-count", repeatCount + "");
    }

    element.addCss("animated");
    element.addCss("ease-in-out");
    Arrays.asList(transition).forEach(t -> element.addCss(t.getStyle()));
    ;
  }

  /** stops the animation and calls the {@link CompleteCallback} if it is set. */
  public void stop() {
<<<<<<< HEAD
    Arrays.asList(transition).forEach(t -> element.removeCss(t.getStyle()));
    //    element.removeCss(transition.getStyle());
=======
    stop(false);
  }

  /** stops the animation and calls the {@link CompleteCallback} if it is set. */
  public void stop(boolean silent) {
    element.removeCss(transition.getStyle());
>>>>>>> 37e4f12b
    element.removeCss("animated");
    element.removeCss("infinite");
    element.removeCss("ease-in-out");
    element.removeCssProperty("animation-duration");
    element.removeCssProperty("-webkit-animation-duration");
    element.removeEventListener("webkitAnimationEnd", stopListener);
    element.removeEventListener("MSAnimationEnd", stopListener);
    element.removeEventListener("mozAnimationEnd", stopListener);
    element.removeEventListener("oanimationend", stopListener);
    element.removeEventListener("animationend", stopListener);
    if (!silent) {
      callback.onComplete(element.element());
    }
  }

  /**
   * An implementation of this interface will provide some logic to be executed right after the
   * animation is completed
   */
  @FunctionalInterface
  public interface CompleteCallback {
    /** @param element an {@link HTMLElement} that is being animated */
    void onComplete(HTMLElement element);
  }

  /**
   * An implementation of this interface will provide some logic to be executed right before the
   * animation starts
   */
  @FunctionalInterface
  public interface StartHandler {
    /** @param element an {@link HTMLElement} that is being animated */
    void beforeStart(HTMLElement element);
  }
}<|MERGE_RESOLUTION|>--- conflicted
+++ resolved
@@ -17,10 +17,13 @@
 
 import elemental2.dom.EventListener;
 import elemental2.dom.HTMLElement;
-import java.util.Arrays;
 import org.dominokit.domino.ui.utils.DominoElement;
 import org.gwtproject.timer.client.Timer;
 import org.jboss.elemento.IsElement;
+
+import java.util.Arrays;
+
+import static org.dominokit.domino.ui.utils.ElementsFactory.elements;
 
 /**
  * Animates an {@link HTMLElement}
@@ -50,7 +53,7 @@
   private int delay = 0;
   private boolean infinite = false;
   private final DominoElement<HTMLElement> element;
-  private Transition[] transition = new Transition[] {Transition.BOUNCE};
+  private Transition transition = Transition.FADE_IN;
   private CompleteCallback callback = DEFAULT_CALLBACK;
   private StartHandler startHandler = DEFAULT_START_HANDLER;
   private EventListener stopListener;
@@ -58,7 +61,7 @@
 
   /** @param element an {@link HTMLElement} to be animated */
   public Animation(HTMLElement element) {
-    this.element = DominoElement.of(element);
+    this.element = elements.elementOf(element);
   }
 
   /**
@@ -133,11 +136,11 @@
   /**
    * sets the transition type for this animation.
    *
-   * @param transitions a {@link Transition} value
-   * @return same instance
-   */
-  public Animation transition(Transition... transitions) {
-    this.transition = transitions;
+   * @param transition a {@link Transition} value
+   * @return same instance
+   */
+  public Animation transition(Transition transition) {
+    this.transition = transition;
     return this;
   }
 
@@ -226,17 +229,12 @@
 
   /** stops the animation and calls the {@link CompleteCallback} if it is set. */
   public void stop() {
-<<<<<<< HEAD
-    Arrays.asList(transition).forEach(t -> element.removeCss(t.getStyle()));
-    //    element.removeCss(transition.getStyle());
-=======
     stop(false);
   }
 
   /** stops the animation and calls the {@link CompleteCallback} if it is set. */
   public void stop(boolean silent) {
     element.removeCss(transition.getStyle());
->>>>>>> 37e4f12b
     element.removeCss("animated");
     element.removeCss("infinite");
     element.removeCss("ease-in-out");
