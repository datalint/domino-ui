--- conflicted
+++ resolved
@@ -60,20 +60,8 @@
   private StartHandler startHandler = DEFAULT_START_HANDLER;
   private EventListener stopListener;
   private double repeatCount = 1;
-  private Timer delayTimer;
 
   /** @param element an {@link HTMLElement} to be animated */
-<<<<<<< HEAD
-  public Animation(HTMLElement element) {
-    this.element = DominoElement.of(element);
-    delayTimer =
-        new Timer() {
-          @Override
-          public void run() {
-            animateElement();
-          }
-        };
-=======
   /**
    * Constructor for Animation.
    *
@@ -81,7 +69,6 @@
    */
   public Animation(Element element) {
     this.element = elements.elementOf(element);
->>>>>>> 732e980f
   }
 
   /**
@@ -212,7 +199,12 @@
    */
   public Animation animate() {
     if (delay > 0) {
-      delayTimer.schedule(delay);
+      new Timer() {
+        @Override
+        public void run() {
+          animateElement();
+        }
+      }.schedule(delay);
     } else {
       animateElement();
     }
@@ -262,7 +254,6 @@
    * @param silent a boolean
    */
   public void stop(boolean silent) {
-    delayTimer.cancel();
     element.removeCss(transition.getStyle());
     element.removeCss("animated");
     element.removeCss("infinite");
