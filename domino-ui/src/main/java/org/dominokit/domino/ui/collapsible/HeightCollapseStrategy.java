/*
 * Copyright © 2019 Dominokit
 *
 * Licensed under the Apache License, Version 2.0 (the "License");
 * you may not use this file except in compliance with the License.
 * You may obtain a copy of the License at
 *
 *     http://www.apache.org/licenses/LICENSE-2.0
 *
 * Unless required by applicable law or agreed to in writing, software
 * distributed under the License is distributed on an "AS IS" BASIS,
 * WITHOUT WARRANTIES OR CONDITIONS OF ANY KIND, either express or implied.
 * See the License for the specific language governing permissions and
 * limitations under the License.
 */
package org.dominokit.domino.ui.collapsible;

import static org.dominokit.domino.ui.collapsible.Collapsible.DUI_COLLAPSED;
import static org.dominokit.domino.ui.style.GenericCss.dui_transition_none;
import static org.dominokit.domino.ui.utils.ElementsFactory.elements;

import elemental2.dom.AddEventListenerOptions;
import elemental2.dom.DomGlobal;
import elemental2.dom.Element;
import elemental2.dom.EventListener;
import org.dominokit.domino.ui.utils.DominoElement;
import org.dominokit.domino.ui.utils.DominoId;
import org.dominokit.domino.ui.utils.IsCollapsible;

/**
 * An implementation of {@link org.dominokit.domino.ui.collapsible.CollapseStrategy} that uses the
 * css display property to hide/show the collapsible element
 *
 * @author vegegoku
 * @version $Id: $Id
 */
public class HeightCollapseStrategy implements CollapseStrategy, CollapsibleStyles {

  /** Constant <code>EXPAND_COLLAPSE_HEIGHT_VAR="--dui-element-expand-collapse-height-"</code> */
  public static final String EXPAND_COLLAPSE_HEIGHT_VAR = "--dui-element-expand-collapse-height-";
  /** Constant <code>DUI_EXPANDED_HEIGHT="dui-expanded-height"</code> */
  public static final String DUI_EXPANDED_HEIGHT = "dui-expanded-height";
  /** Constant <code>DUI_EXPAND_COLLAPSE_VAR="dui-expand-collapse-var"</code> */
  public static final String DUI_EXPAND_COLLAPSE_VAR = "dui-expand-collapse-var";

  private final CollapseDuration transition;
<<<<<<< HEAD
  private CollapsibleHandlers handlers;
=======
  private final String heightVar;
  private CollapsibleHandlers handlers;
  private DominoElement<Element> target;
>>>>>>> 732e980f

  /** Constructor for HeightCollapseStrategy. */
  public HeightCollapseStrategy() {
    this(CollapseDuration._300ms);
  }

  /**
   * Constructor for HeightCollapseStrategy.
   *
   * @param transition a {@link org.dominokit.domino.ui.collapsible.CollapseDuration} object
   */
  public HeightCollapseStrategy(CollapseDuration transition) {
    this.transition = transition;
    this.heightVar = DominoId.unique(EXPAND_COLLAPSE_HEIGHT_VAR);
  }

  /** {@inheritDoc} */
  @Override
<<<<<<< HEAD
  public void init(
      HTMLElement element,
      Style<HTMLElement, IsElement<HTMLElement>> style,
      CollapsibleHandlers handlers) {
    this.handlers = handlers;
    style.addCss(CollapsibleStyles.HEIGHT_COLLAPSED_OVERFLOW);
    style.addCss(transition.getStyle());
    element.removeAttribute("dom-ui-collapse-height");
=======
  public void init(Element element, CollapsibleHandlers handlers) {
    this.target = elements.elementOf(element);
    this.target.setAttribute(DUI_EXPAND_COLLAPSE_VAR, this.heightVar);
    this.target.setCssProperty("height", "var(" + this.heightVar + ", auto)");
    this.handlers = handlers;
    this.target.addCss(dui_height_collapsed_overflow).addCss(transition.getStyle());
>>>>>>> 732e980f
  }

  /** {@inheritDoc} */
  @Override
  public void cleanup(Element element) {
    elements.elementOf(element).addCss(dui_height_collapsed_overflow).addCss(transition.getStyle());
    element.removeAttribute("dom-ui-collapse-height");
  }

  /** {@inheritDoc} */
  @Override
<<<<<<< HEAD
  public void show(HTMLElement element, Style<HTMLElement, IsElement<HTMLElement>> style) {
    DominoElement.of(element)
        .apply(
            self -> {
              self.nowOrWhenAttached(
                  () -> {
                    this.handlers.onBeforeShow().run();
                    expandElement(element, style);
                  });
            });
  }

  private void expandElement(
      HTMLElement element, Style<HTMLElement, IsElement<HTMLElement>> style) {
=======
  public void expand(Element element) {
    this.target.nowOrWhenAttached(
        () -> {
          this.handlers.onBeforeExpand().run();
          expandElement(element);
        });
  }

  private double getActualHeight() {
    double contentHeight =
        this.target.childElements().stream()
            .filter(IsCollapsible::isExpanded)
            .mapToDouble(e -> e.getBoundingClientRect().height)
            .sum();
>>>>>>> 732e980f

    double elementHeight = this.target.getBoundingClientRect().height;
    return Math.max(elementHeight, contentHeight);
  }

<<<<<<< HEAD
    EventListener stopListener =
        evt -> {
          String collapseHeight = element.getAttribute("dom-ui-collapse-height");
          theElement.removeAttribute("dom-ui-collapse-height");
          element.style.height = CSSProperties.HeightUnionType.of(collapseHeight);
          this.handlers.onShowCompleted().run();
        };
    String scrollHeight = element.getAttribute(DOM_UI_SCROLL_HEIGHT);
    AddEventListenerOptions addEventListenerOptions = AddEventListenerOptions.create();
    addEventListenerOptions.setOnce(true);
    element.addEventListener("webkitTransitionEnd", stopListener, addEventListenerOptions);
    element.addEventListener("MSTransitionEnd", stopListener, addEventListenerOptions);
    element.addEventListener("mozTransitionEnd", stopListener, addEventListenerOptions);
    element.addEventListener("oanimationend", stopListener, addEventListenerOptions);
    element.addEventListener("animationend", stopListener, addEventListenerOptions);
    int desiredHeight =
        isNull(scrollHeight)
            ? element.scrollHeight
            : Math.max(Integer.parseInt(scrollHeight), element.scrollHeight);
    element.style.height = CSSProperties.HeightUnionType.of(desiredHeight + "px");
    style.removeCss(CollapsibleStyles.HEIGHT_COLLAPSED);
    theElement.removeAttribute(D_COLLAPSED).removeAttribute(DOM_UI_SCROLL_HEIGHT);
=======
  private void expandElement(Element element) {
    if (dui_transition_none.isAppliedTo(this.target)) {
      this.target.setCssProperty(this.heightVar, "auto");
      this.target.removeAttribute(DUI_COLLAPSED);
      handlers.onExpandCompleted().run();
    } else {
      EventListener stopListener =
          evt -> {
            handlers.onExpandCompleted().run();
            double actualHeight = getActualHeight();
            this.target.setCssProperty(this.heightVar, "auto");
            this.target.setAttribute(DUI_EXPANDED_HEIGHT, actualHeight);
          };

      AddEventListenerOptions addEventListenerOptions = AddEventListenerOptions.create();
      addEventListenerOptions.setOnce(true);
      this.target
          .element()
          .addEventListener("webkitTransitionEnd", stopListener, addEventListenerOptions);
      this.target
          .element()
          .addEventListener("MSTransitionEnd", stopListener, addEventListenerOptions);
      this.target
          .element()
          .addEventListener("mozTransitionEnd", stopListener, addEventListenerOptions);
      this.target
          .element()
          .addEventListener("oanimationend", stopListener, addEventListenerOptions);
      this.target.element().addEventListener("animationend", stopListener, addEventListenerOptions);

      this.target.removeCss(dui_height_collapsed);
      String expandedHeight = this.target.getAttribute(DUI_EXPANDED_HEIGHT);

      if ("auto".equals(expandedHeight)) {
        double actualHeight = getActualHeight();
        this.target.setCssProperty(this.heightVar, actualHeight + "px");
        this.target.removeAttribute(DUI_COLLAPSED);
      } else {
        this.target.setCssProperty(this.heightVar, expandedHeight + "px");
        this.target.removeAttribute(DUI_COLLAPSED);
      }
    }
>>>>>>> 732e980f
  }

  /** {@inheritDoc} */
  @Override
<<<<<<< HEAD
  public void hide(HTMLElement element, Style<HTMLElement, IsElement<HTMLElement>> style) {
    DominoElement.of(element)
        .apply(
            self -> {
              if (self.isAttached()) {
                this.handlers.onBeforeHide().run();
                collapseElement(element, style, true);
                this.handlers.onHideCompleted().run();
              } else {
                self.onAttached(
                    mutationRecord -> {
                      this.handlers.onBeforeHide().run();
                      style.removeCss(transition.getStyle());
                      collapseElement(element, style, false);
                      style.addCss(transition.getStyle());
                      this.handlers.onHideCompleted().run();
                    });
              }
            });
=======
  public void collapse(Element element) {
    boolean disableAnimation = dui_transition_none.isAppliedTo(this.target);
    this.target.apply(
        self -> {
          if (self.isAttached()) {
            double actualHeight = getActualHeight();
            this.target.setAttribute(DUI_EXPANDED_HEIGHT, actualHeight);
            this.target.setCssProperty(this.heightVar, actualHeight + "px");

            this.handlers.onBeforeCollapse().run();
            collapseElement(element);
            handlers.onCollapseCompleted().run();
          } else {
            self.onAttached(
                mutationRecord -> {
                  this.target.setAttribute(DUI_EXPANDED_HEIGHT, "auto");
                  this.target.setCssProperty(this.heightVar, "auto");
                  this.handlers.onBeforeCollapse().run();
                  this.target.addCss(dui_transition_none);
                  collapseElement(element);
                  if (!disableAnimation) {
                    dui_transition_none.remove(this.target);
                  }
                  handlers.onCollapseCompleted().run();
                });
          }
        });
>>>>>>> 732e980f
  }

  private void collapseElement(Element element) {
    if (dui_transition_none.isAppliedTo(this.target)) {
      this.target.setAttribute(DUI_COLLAPSED, "true");
      this.target.setCssProperty(this.heightVar, "0px");
      this.target.addCss(dui_height_collapsed);
    } else {
      DomGlobal.requestAnimationFrame(
          timestamp -> {
            this.target.setAttribute(DUI_COLLAPSED, "true");
            this.target.setCssProperty(this.heightVar, "0px");
            this.target.addCss(dui_height_collapsed);
          });
    }
  }
}<|MERGE_RESOLUTION|>--- conflicted
+++ resolved
@@ -44,13 +44,9 @@
   public static final String DUI_EXPAND_COLLAPSE_VAR = "dui-expand-collapse-var";
 
   private final CollapseDuration transition;
-<<<<<<< HEAD
-  private CollapsibleHandlers handlers;
-=======
   private final String heightVar;
   private CollapsibleHandlers handlers;
   private DominoElement<Element> target;
->>>>>>> 732e980f
 
   /** Constructor for HeightCollapseStrategy. */
   public HeightCollapseStrategy() {
@@ -69,23 +65,12 @@
 
   /** {@inheritDoc} */
   @Override
-<<<<<<< HEAD
-  public void init(
-      HTMLElement element,
-      Style<HTMLElement, IsElement<HTMLElement>> style,
-      CollapsibleHandlers handlers) {
-    this.handlers = handlers;
-    style.addCss(CollapsibleStyles.HEIGHT_COLLAPSED_OVERFLOW);
-    style.addCss(transition.getStyle());
-    element.removeAttribute("dom-ui-collapse-height");
-=======
   public void init(Element element, CollapsibleHandlers handlers) {
     this.target = elements.elementOf(element);
     this.target.setAttribute(DUI_EXPAND_COLLAPSE_VAR, this.heightVar);
     this.target.setCssProperty("height", "var(" + this.heightVar + ", auto)");
     this.handlers = handlers;
     this.target.addCss(dui_height_collapsed_overflow).addCss(transition.getStyle());
->>>>>>> 732e980f
   }
 
   /** {@inheritDoc} */
@@ -97,22 +82,6 @@
 
   /** {@inheritDoc} */
   @Override
-<<<<<<< HEAD
-  public void show(HTMLElement element, Style<HTMLElement, IsElement<HTMLElement>> style) {
-    DominoElement.of(element)
-        .apply(
-            self -> {
-              self.nowOrWhenAttached(
-                  () -> {
-                    this.handlers.onBeforeShow().run();
-                    expandElement(element, style);
-                  });
-            });
-  }
-
-  private void expandElement(
-      HTMLElement element, Style<HTMLElement, IsElement<HTMLElement>> style) {
-=======
   public void expand(Element element) {
     this.target.nowOrWhenAttached(
         () -> {
@@ -127,36 +96,11 @@
             .filter(IsCollapsible::isExpanded)
             .mapToDouble(e -> e.getBoundingClientRect().height)
             .sum();
->>>>>>> 732e980f
 
     double elementHeight = this.target.getBoundingClientRect().height;
     return Math.max(elementHeight, contentHeight);
   }
 
-<<<<<<< HEAD
-    EventListener stopListener =
-        evt -> {
-          String collapseHeight = element.getAttribute("dom-ui-collapse-height");
-          theElement.removeAttribute("dom-ui-collapse-height");
-          element.style.height = CSSProperties.HeightUnionType.of(collapseHeight);
-          this.handlers.onShowCompleted().run();
-        };
-    String scrollHeight = element.getAttribute(DOM_UI_SCROLL_HEIGHT);
-    AddEventListenerOptions addEventListenerOptions = AddEventListenerOptions.create();
-    addEventListenerOptions.setOnce(true);
-    element.addEventListener("webkitTransitionEnd", stopListener, addEventListenerOptions);
-    element.addEventListener("MSTransitionEnd", stopListener, addEventListenerOptions);
-    element.addEventListener("mozTransitionEnd", stopListener, addEventListenerOptions);
-    element.addEventListener("oanimationend", stopListener, addEventListenerOptions);
-    element.addEventListener("animationend", stopListener, addEventListenerOptions);
-    int desiredHeight =
-        isNull(scrollHeight)
-            ? element.scrollHeight
-            : Math.max(Integer.parseInt(scrollHeight), element.scrollHeight);
-    element.style.height = CSSProperties.HeightUnionType.of(desiredHeight + "px");
-    style.removeCss(CollapsibleStyles.HEIGHT_COLLAPSED);
-    theElement.removeAttribute(D_COLLAPSED).removeAttribute(DOM_UI_SCROLL_HEIGHT);
-=======
   private void expandElement(Element element) {
     if (dui_transition_none.isAppliedTo(this.target)) {
       this.target.setCssProperty(this.heightVar, "auto");
@@ -199,32 +143,10 @@
         this.target.removeAttribute(DUI_COLLAPSED);
       }
     }
->>>>>>> 732e980f
   }
 
   /** {@inheritDoc} */
   @Override
-<<<<<<< HEAD
-  public void hide(HTMLElement element, Style<HTMLElement, IsElement<HTMLElement>> style) {
-    DominoElement.of(element)
-        .apply(
-            self -> {
-              if (self.isAttached()) {
-                this.handlers.onBeforeHide().run();
-                collapseElement(element, style, true);
-                this.handlers.onHideCompleted().run();
-              } else {
-                self.onAttached(
-                    mutationRecord -> {
-                      this.handlers.onBeforeHide().run();
-                      style.removeCss(transition.getStyle());
-                      collapseElement(element, style, false);
-                      style.addCss(transition.getStyle());
-                      this.handlers.onHideCompleted().run();
-                    });
-              }
-            });
-=======
   public void collapse(Element element) {
     boolean disableAnimation = dui_transition_none.isAppliedTo(this.target);
     this.target.apply(
@@ -252,7 +174,6 @@
                 });
           }
         });
->>>>>>> 732e980f
   }
 
   private void collapseElement(Element element) {
