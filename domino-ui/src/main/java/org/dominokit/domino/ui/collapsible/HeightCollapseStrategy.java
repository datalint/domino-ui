--- conflicted
+++ resolved
@@ -18,6 +18,7 @@
 import static java.util.Objects.isNull;
 import static org.dominokit.domino.ui.collapsible.Collapsible.DUI_COLLAPSE_HEIGHT;
 import static org.dominokit.domino.ui.collapsible.Collapsible.DUI_SCROLL_HEIGHT;
+import static org.dominokit.domino.ui.utils.ElementsFactory.elements;
 
 import elemental2.dom.AddEventListenerOptions;
 import elemental2.dom.CSSProperties;
@@ -25,6 +26,7 @@
 import elemental2.dom.EventListener;
 import elemental2.dom.HTMLElement;
 import org.dominokit.domino.ui.utils.DominoElement;
+import org.dominokit.domino.ui.utils.ElementsFactory;
 
 /**
  * An implementation of {@link CollapseStrategy} that uses the css display property to hide/show the
@@ -33,6 +35,7 @@
 public class HeightCollapseStrategy implements CollapseStrategy, CollapsibleStyles {
 
   private final CollapseDuration transition;
+  private CollapsibleHandlers handlers;
 
   public HeightCollapseStrategy() {
     this.transition = CollapseDuration._200ms;
@@ -43,8 +46,9 @@
   }
 
   @Override
-  public void init(HTMLElement element) {
-    DominoElement.of(element)
+  public void init(HTMLElement element, CollapsibleHandlers handlers) {
+      this.handlers = handlers;
+    elements.elementOf(element)
         .addCss(dui_height_collapsed_overflow)
         .addCss(transition.getStyle())
         .removeAttribute(DUI_COLLAPSE_HEIGHT);
@@ -52,51 +56,28 @@
 
   @Override
   public void cleanup(HTMLElement element) {
-    DominoElement.of(element)
+      elements.elementOf(element)
         .removeCss(dui_height_collapsed_overflow)
         .removeCss(transition.getStyle());
   }
 
   /** {@inheritDoc} */
   @Override
-<<<<<<< HEAD
   public void show(HTMLElement element) {
-=======
-  public void show(
-      HTMLElement element, Style<HTMLElement, IsElement<HTMLElement>> style, Runnable onCompleted) {
->>>>>>> 37e4f12b
-    DominoElement.of(element)
+      elements.elementOf(element)
         .apply(
             self -> {
-              if (self.isAttached()) {
-<<<<<<< HEAD
-                expandElement(element);
-              } else {
-                self.onAttached(
-                    mutationRecord -> {
-                      expandElement(element);
-                    });
-              }
+                self.nowOrWhenAttached(
+                        () -> {
+                            this.handlers.onBeforeShow().run();
+                            expandElement(element);
+                        });
             });
   }
 
   private void expandElement(HTMLElement element) {
-=======
-                expandElement(element, style, onCompleted);
-              } else {
-                self.onAttached(
-                    mutationRecord -> {
-                      expandElement(element, style, onCompleted);
-                    });
-              }
-            });
-  }
 
-  private void expandElement(
-      HTMLElement element, Style<HTMLElement, IsElement<HTMLElement>> style, Runnable onCompleted) {
->>>>>>> 37e4f12b
-
-    DominoElement<HTMLElement> theElement = DominoElement.of(element);
+    DominoElement<HTMLElement> theElement = elements.elementOf(element);
     if (!dui_height_collapsed.isAppliedTo(element)) {
       theElement.addCss(dui_height_collapsed);
     }
@@ -106,7 +87,7 @@
           String collapseHeight = element.getAttribute(DUI_COLLAPSE_HEIGHT);
           theElement.removeAttribute(DUI_COLLAPSE_HEIGHT);
           element.style.height = CSSProperties.HeightUnionType.of(collapseHeight);
-          onCompleted.run();
+            this.handlers.onShowCompleted().run();
         };
     String scrollHeight = element.getAttribute(DUI_SCROLL_HEIGHT);
     AddEventListenerOptions addEventListenerOptions = AddEventListenerOptions.create();
@@ -127,42 +108,29 @@
 
   /** {@inheritDoc} */
   @Override
-<<<<<<< HEAD
   public void hide(HTMLElement element) {
-=======
-  public void hide(
-      HTMLElement element, Style<HTMLElement, IsElement<HTMLElement>> style, Runnable onCompleted) {
->>>>>>> 37e4f12b
-    DominoElement.of(element)
+      elements.elementOf(element)
         .apply(
             self -> {
-              if (self.isAttached()) {
-<<<<<<< HEAD
-                collapseElement(element, true);
-              } else {
-                self.onAttached(
-                    mutationRecord -> {
-                      transition.getStyle().remove(element);
-                      collapseElement(element, false);
-                      transition.getStyle().apply(element);
-=======
-                collapseElement(element, style, true);
-                onCompleted.run();
-              } else {
-                self.onAttached(
-                    mutationRecord -> {
-                      style.removeCss(transition.getStyle());
-                      collapseElement(element, style, false);
-                      style.addCss(transition.getStyle());
-                      onCompleted.run();
->>>>>>> 37e4f12b
-                    });
-              }
+                if (self.isAttached()) {
+                    this.handlers.onBeforeHide().run();
+                    collapseElement(element, true);
+                    this.handlers.onHideCompleted().run();
+                } else {
+                    self.onAttached(
+                            mutationRecord -> {
+                                this.handlers.onBeforeHide().run();
+                                transition.getStyle().remove(element);
+                                collapseElement(element, false);
+                                transition.getStyle().apply(element);
+                                this.handlers.onHideCompleted().run();
+                            });
+                }
             });
   }
 
   private void collapseElement(HTMLElement element, boolean useAnimationFrame) {
-    DominoElement<HTMLElement> elementToCollapse = DominoElement.of(element);
+    DominoElement<HTMLElement> elementToCollapse = elements.elementOf(element);
     int scrollHeight = element.scrollHeight;
     dui_height_collapsed_overflow.remove(element);
 
