--- conflicted
+++ resolved
@@ -22,10 +22,6 @@
 import java.util.Optional;
 import org.dominokit.domino.ui.style.Style;
 import org.dominokit.domino.ui.utils.DominoCSSRule;
-<<<<<<< HEAD
-import org.dominokit.domino.ui.utils.DominoElement;
-=======
->>>>>>> 732e980f
 
 /**
  * ColumnUtils class.
@@ -67,11 +63,7 @@
                                       cssRule.setProperty("max-width", fixedWidth);
                                     }
                                   }));
-<<<<<<< HEAD
-              Style.of(element).addCss(DataTableStyles.FIXED_WIDTH);
-=======
               Style.of(element).addCss(DataTableStyles.fixed_width);
->>>>>>> 732e980f
             });
     ;
   }
