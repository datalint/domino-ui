--- conflicted
+++ resolved
@@ -34,78 +34,6 @@
  */
 public class DominoUIConfig {
 
-<<<<<<< HEAD
-  /** The DominoUIConfig single INSTANCE for global access. */
-  public static final DominoUIConfig INSTANCE = new DominoUIConfig();
-
-  private FieldStyle fieldsStyle = FieldStyle.LINED;
-  private FieldStyle DEFAULT = () -> fieldsStyle.getStyle();
-  private Supplier<Node> requiredIndicator = () -> TextNode.of(" * ");
-  private String defaultRequiredMessage = "* This field is required";
-  private Optional<Boolean> fixErrorsPosition = Optional.empty();
-  private Optional<Boolean> floatLabels = Optional.empty();
-  private Optional<Boolean> condensed = Optional.empty();
-
-  private int initialZIndex = 1;
-  private int zIndexIncrement = 1;
-
-  private ZIndexManager zindexManager = new DefaultZIndexManager();
-  private RequiredIndicatorRenderer requiredIndicatorRenderer =
-      new RequiredIndicatorRenderer() {
-        @Override
-        public <T extends BasicFormElement<?, ?>> void appendRequiredIndicator(
-            T valueBox, Node requiredIndicator) {
-          removeRequiredIndicator(valueBox, requiredIndicator);
-          valueBox
-              .getLabelElement()
-              .ifPresent(labelElement -> labelElement.appendChild(requiredIndicator));
-        }
-
-        @Override
-        public <T extends BasicFormElement<?, ?>> void removeRequiredIndicator(
-            T valueBox, Node requiredIndicator) {
-          if (nonNull(valueBox.getLabelElement())
-              && valueBox.getLabelElement().isPresent()
-              && valueBox.getLabelElement().get().hasDirectChild(requiredIndicator)) {
-            valueBox
-                .getLabelElement()
-                .ifPresent(labelElement -> labelElement.removeChild(requiredIndicator));
-          }
-        }
-      };
-
-  private GlobalValidationHandler globalValidationHandler = new GlobalValidationHandler() {};
-
-  private DropdownPositionProvider<AbstractSelect<?, ?, ?>> defaultSelectPopupPosition =
-      AbstractSelect.PopupPositionTopDown::new;
-  private DropdownPositionProvider<AbstractSuggestBox<?, ?>> defaultSuggestPopupPosition =
-      field -> new AbstractSuggestBox.PopupPositionTopDown(field);
-
-  private Supplier<CollapseStrategy> defaultCollapseStrategySupplier = DisplayCollapseStrategy::new;
-  private Supplier<CollapseStrategy> defaultCardCollapseStrategySupplier =
-      HeightCollapseStrategy::new;
-  private Supplier<CollapseStrategy> defaultAccordionCollapseStrategySupplier =
-      HeightCollapseStrategy::new;
-
-  private Supplier<CollapseStrategy> defaultTooltipCollapseStrategySupplier =
-      () ->
-          new AnimationCollapseStrategy(
-              new AnimationCollapseOptions()
-                  .setShowTransition(Transition.FADE_IN)
-                  .setHideTransition(Transition.FADE_OUT)
-                  .setShowDuration(CollapseDuration._300ms)
-                  .setHideDuration(CollapseDuration._300ms)
-                  .setShowDelay(500));
-  private TreeCollapseSupplier defaultTreeCollapseStrategySupplier =
-      TreeHeightCollapseStrategy::new;
-
-  private NumberParsers numberParsers = new NumberParsers() {};
-
-  private boolean focusNextFieldOnEnter = false;
-  private int defaultButtonElevation = 1;
-  private int defaultModalElevation = 2;
-
-=======
   /** The DominoFields single INSTANCE for global access. */
   public static final DominoUIConfig CONFIG = new DominoUIConfig();
 
@@ -138,7 +66,6 @@
   //      TreeHeightCollapseStrategy::new;
 
   /** Constructor for DominoUIConfig. */
->>>>>>> 4685ad4e
   protected DominoUIConfig() {}
 
   //
@@ -250,68 +177,6 @@
     return this;
   }
 
-<<<<<<< HEAD
-  /** @return true if press enter key will move the focus to the next input field if exists */
-  public boolean isFocusNextFieldOnEnter() {
-    return focusNextFieldOnEnter;
-  }
-
-  /**
-   * @param focusNextFieldOnEnter boolean, true to enable moving the focus to next field on enter
-   *     key press, false to disable it.
-   * @return same {@link DominoUIConfig} instance
-   */
-  public DominoUIConfig setFocusNextFieldOnEnter(boolean focusNextFieldOnEnter) {
-    this.focusNextFieldOnEnter = focusNextFieldOnEnter;
-    return this;
-  }
-
-  public int getDefaultButtonElevation() {
-    return defaultButtonElevation;
-  }
-
-  public DominoUIConfig setDefaultButtonElevation(int defaultButtonElevation) {
-    this.defaultButtonElevation = defaultButtonElevation;
-    return this;
-  }
-
-  public int getDefaultModalElevation() {
-    return defaultModalElevation;
-  }
-
-  public DominoUIConfig setDefaultModalElevation(int defaultModalElevation) {
-    this.defaultModalElevation = defaultModalElevation;
-    return this;
-  }
-
-  public int getInitialZIndex() {
-    return initialZIndex;
-  }
-
-  public DominoUIConfig setInitialZIndex(int initialZIndex) {
-    this.initialZIndex = initialZIndex;
-    return this;
-  }
-
-  public int getZindexIncrement() {
-    return zIndexIncrement;
-  }
-
-  public DominoUIConfig setZindexIncrement(int zIndexIncrement) {
-    this.zIndexIncrement = zIndexIncrement;
-    return this;
-  }
-
-  public ZIndexManager getZindexManager() {
-    return zindexManager;
-  }
-
-  public void setZindexManager(ZIndexManager zindexManager) {
-    this.zindexManager = zindexManager;
-  }
-
-=======
->>>>>>> 4685ad4e
   /** An interface for rendering the required indicator on fields */
   //  public interface RequiredIndicatorRenderer {
   //    /**
