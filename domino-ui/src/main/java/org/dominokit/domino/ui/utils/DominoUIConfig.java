/*
 * Copyright © 2019 Dominokit
 *
 * Licensed under the Apache License, Version 2.0 (the "License");
 * you may not use this file except in compliance with the License.
 * You may obtain a copy of the License at
 *
 *     http://www.apache.org/licenses/LICENSE-2.0
 *
 * Unless required by applicable law or agreed to in writing, software
 * distributed under the License is distributed on an "AS IS" BASIS,
 * WITHOUT WARRANTIES OR CONDITIONS OF ANY KIND, either express or implied.
 * See the License for the specific language governing permissions and
 * limitations under the License.
 */
package org.dominokit.domino.ui.utils;

import static java.util.Objects.nonNull;

import elemental2.dom.HTMLElement;
import elemental2.dom.Node;
import java.math.BigDecimal;
import java.util.Optional;
import java.util.function.Function;
import java.util.function.Supplier;
import org.dominokit.domino.ui.collapsible.CollapseStrategy;
import org.dominokit.domino.ui.collapsible.DisplayCollapseStrategy;
import org.dominokit.domino.ui.collapsible.HeightCollapseStrategy;
<<<<<<< HEAD
import org.dominokit.domino.ui.forms.*;
import org.dominokit.domino.ui.i18n.DefaultDominoUILabels;
import org.dominokit.domino.ui.i18n.DominoUILabels;
import org.dominokit.domino.ui.icons.BaseIcon;
import org.dominokit.domino.ui.icons.Icons;

// import org.dominokit.domino.ui.tree.TreeItem;
=======
import org.dominokit.domino.ui.collapsible.TreeHeightCollapseStrategy;
import org.dominokit.domino.ui.dropdown.DropDownPosition;
import org.dominokit.domino.ui.forms.AbstractSelect;
import org.dominokit.domino.ui.forms.AbstractSuggestBox;
import org.dominokit.domino.ui.forms.BasicFormElement;
import org.dominokit.domino.ui.forms.BigDecimalBox;
import org.dominokit.domino.ui.forms.DoubleBox;
import org.dominokit.domino.ui.forms.FieldStyle;
import org.dominokit.domino.ui.forms.FloatBox;
import org.dominokit.domino.ui.forms.IntegerBox;
import org.dominokit.domino.ui.forms.LongBox;
import org.dominokit.domino.ui.forms.ShortBox;
import org.dominokit.domino.ui.forms.ValueBox;
import org.dominokit.domino.ui.modals.DefaultZIndexManager;
import org.dominokit.domino.ui.modals.ZIndexManager;
import org.dominokit.domino.ui.tree.TreeItem;
>>>>>>> 37e4f12b

/**
 * This class provides global configuration for form fields
 *
 * <p>These configurations should be set before creating the form fields
 */
public class DominoUIConfig {

<<<<<<< HEAD
  /** The DominoFields single INSTANCE for global access. */
  public static final DominoUIConfig CONFIG = new DominoUIConfig();
=======
  /** The DominoUIConfig single INSTANCE for global access. */
  public static final DominoUIConfig INSTANCE = new DominoUIConfig();
>>>>>>> 37e4f12b

  private DominoUILabels dominoUILabels = new DefaultDominoUILabels();
  private Supplier<HTMLElement> requiredIndicator =
      () -> DominoElement.span().textContent("*").element();
  private String defaultRequiredMessage = "* This field is required";
<<<<<<< HEAD
  private boolean fixErrorsPosition = false;
  //  private RequiredIndicatorRenderer requiredIndicatorRenderer =
  //      new RequiredIndicatorRenderer() {
  //        @Override
  //        public <T extends BasicFormElement<?, ?>> void appendRequiredIndicator(
  //            T valueBox, Node requiredIndicator) {
  //          removeRequiredIndicator(valueBox, requiredIndicator);
  //          valueBox.getLabelElement().appendChild(requiredIndicator);
  //        }
  //
  //        @Override
  //        public <T extends BasicFormElement<?, ?>> void removeRequiredIndicator(
  //            T valueBox, Node requiredIndicator) {
  //          if (valueBox.getLabelElement().hasDirectChild(requiredIndicator)) {
  //            valueBox.getLabelElement().removeChild(requiredIndicator);
  //          }
  //        }
  //      };

  //  private GlobalValidationHandler globalValidationHandler = new GlobalValidationHandler() {};
  //
  //  private DropdownPositionProvider<AbstractSuggestBox<?, ?>> defaultSuggestPopupPosition =
  //      field -> new AbstractSuggestBox.PopupPositionTopDown(field);
=======
  private Optional<Boolean> fixErrorsPosition = Optional.empty();
  private Optional<Boolean> floatLabels = Optional.empty();
  private Optional<Boolean> condensed = Optional.empty();

  private int initialZIndex = 1;
  private int zIndexIncrement = 1;

  private ZIndexManager zindexManager = new DefaultZIndexManager();
  private RequiredIndicatorRenderer requiredIndicatorRenderer =
      new RequiredIndicatorRenderer() {
        @Override
        public <T extends BasicFormElement<?, ?>> void appendRequiredIndicator(
            T valueBox, Node requiredIndicator) {
          removeRequiredIndicator(valueBox, requiredIndicator);
          valueBox
              .getLabelElement()
              .ifPresent(labelElement -> labelElement.appendChild(requiredIndicator));
        }

        @Override
        public <T extends BasicFormElement<?, ?>> void removeRequiredIndicator(
            T valueBox, Node requiredIndicator) {
          if (nonNull(valueBox.getLabelElement())
              && valueBox.getLabelElement().isPresent()
              && valueBox.getLabelElement().get().hasDirectChild(requiredIndicator)) {
            valueBox
                .getLabelElement()
                .ifPresent(labelElement -> labelElement.removeChild(requiredIndicator));
          }
        }
      };

  private GlobalValidationHandler globalValidationHandler = new GlobalValidationHandler() {};

  private DropdownPositionProvider<AbstractSelect<?, ?, ?>> defaultSelectPopupPosition =
      AbstractSelect.PopupPositionTopDown::new;
  private DropdownPositionProvider<AbstractSuggestBox<?, ?>> defaultSuggestPopupPosition =
      field -> new AbstractSuggestBox.PopupPositionTopDown(field);
>>>>>>> 37e4f12b

  private Supplier<CollapseStrategy> defaultCollapseStrategySupplier = DisplayCollapseStrategy::new;
  private Supplier<CollapseStrategy> defaultCardCollapseStrategySupplier =
      HeightCollapseStrategy::new;
  private Supplier<CollapseStrategy> defaultAccordionCollapseStrategySupplier =
      HeightCollapseStrategy::new;
  //  private TreeCollapseSupplier defaultTreeCollapseStrategySupplier =
  //      TreeHeightCollapseStrategy::new;

  private NumberParsers numberParsers = new NumberParsers() {};

  private boolean focusNextFieldOnEnter = false;
  private boolean spellCheck;

  private Supplier<BaseIcon<?>> cardCollapseIconSupplier = Icons.ALL::chevron_up_mdi;
  private Supplier<BaseIcon<?>> cardExpandIconSupplier = Icons.ALL::chevron_down_mdi;

  protected DominoUIConfig() {}

  /** @return {@link Optional} representing if the errors position should be fixed */
  public boolean getFixErrorsPosition() {
    return fixErrorsPosition;
  }

  /**
   * @param fixErrorsPosition true to fix errors position
   * @return same instance
   */
  public DominoUIConfig setFixErrorsPosition(boolean fixErrorsPosition) {
    this.fixErrorsPosition = fixErrorsPosition;
    return this;
  }

  /**
   * @return a supplier of {@link Node}, this should return a new Node instance everytime it is call
   *     and that will be used as a required field indicator the default will supply a text node of
   *     <b>*</b>
   */
  public Supplier<HTMLElement> getRequiredIndicator() {
    return requiredIndicator;
  }

  /**
   * Sets the Supplier for the {@link Node} that should be used as a required indicator
   *
   * @param requiredIndicator {@link Node} Supplier
   */
  public DominoUIConfig setRequiredIndicator(Supplier<HTMLElement> requiredIndicator) {
    this.requiredIndicator = requiredIndicator;
    return this;
  }
  //
  //  /** @return the {@link RequiredIndicatorRenderer} */
  //  public RequiredIndicatorRenderer getRequiredIndicatorRenderer() {
  //    return requiredIndicatorRenderer;
  //  }

  /** @return the default required message */
  public String getDefaultRequiredMessage() {
    return defaultRequiredMessage;
  }

  /**
   * @param defaultRequiredMessage the default required message
   * @return same instance
   */
  public DominoUIConfig setDefaultRequiredMessage(String defaultRequiredMessage) {
    if (nonNull(defaultRequiredMessage) && !defaultRequiredMessage.isEmpty()) {
      this.defaultRequiredMessage = defaultRequiredMessage;
    }
    return this;
  }

  //  /**
  //   * @param requiredIndicatorRenderer A {@link RequiredIndicatorRenderer}
  //   * @return same instance
  //   */
  //  public DominoUIConfig setRequiredIndicatorRenderer(
  //      RequiredIndicatorRenderer requiredIndicatorRenderer) {
  //    if (nonNull(requiredIndicatorRenderer)) {
  //      this.requiredIndicatorRenderer = requiredIndicatorRenderer;
  //    }
  //    return this;
  //  }
  //
  //  /** @return the {@link GlobalValidationHandler} */
  //  public GlobalValidationHandler getGlobalValidationHandler() {
  //    return globalValidationHandler;
  //  }
  //
  //  /**
  //   * @param globalValidationHandler A {@link GlobalValidationHandler}
  //   * @return same instance
  //   */
  //  public DominoUIConfig setGlobalValidationHandler(
  //      GlobalValidationHandler globalValidationHandler) {
  //    if (nonNull(globalValidationHandler)) {
  //      this.globalValidationHandler = globalValidationHandler;
  //    }
  //    return this;
  //  }
  //
  //  /** @return the default {@link DropdownPositionProvider} for {@link AbstractSuggestBox} */
  //  public DropdownPositionProvider<AbstractSuggestBox<?, ?>> getDefaultSuggestPopupPosition() {
  //    return defaultSuggestPopupPosition;
  //  }

  //  /**
  //   * Sets the default dropdown position for suggest box
  //   *
  //   * @param defaultSuggestPopupPosition the {@link DropdownPositionProvider}
  //   * @return same instance
  //   */
  //  public DominoUIConfig setDefaultSuggestPopupPosition(
  //      DropdownPositionProvider<AbstractSuggestBox<?, ?>> defaultSuggestPopupPosition) {
  //    if (nonNull(defaultSuggestPopupPosition)) {
  //      this.defaultSuggestPopupPosition = defaultSuggestPopupPosition;
  //    }
  //    return this;
  //  }

  public Supplier<CollapseStrategy> getDefaultCollapseStrategySupplier() {
    return defaultCollapseStrategySupplier;
  }

  public DominoUIConfig setDefaultCollapseStrategySupplier(
      Supplier<CollapseStrategy> defaultCollapseStrategySupplier) {
    this.defaultCollapseStrategySupplier = defaultCollapseStrategySupplier;
    return this;
  }

  public Supplier<CollapseStrategy> getDefaultCardCollapseStrategySupplier() {
    return defaultCardCollapseStrategySupplier;
  }

  public DominoUIConfig setDefaultCardCollapseStrategySupplier(
      Supplier<CollapseStrategy> defaultCardCollapseStrategySupplier) {
    this.defaultCardCollapseStrategySupplier = defaultCardCollapseStrategySupplier;
    return this;
  }
  //
  //  public TreeCollapseSupplier getDefaultTreeCollapseStrategySupplier() {
  //    return defaultTreeCollapseStrategySupplier;
  //  }
  //
  //  public DominoUIConfig setDefaultTreeCollapseStrategySupplier(
  //      TreeCollapseSupplier defaultTreeCollapseStrategySupplier) {
  //    this.defaultTreeCollapseStrategySupplier = defaultTreeCollapseStrategySupplier;
  //    return this;
  //  }

  public Supplier<CollapseStrategy> getDefaultAccordionCollapseStrategySupplier() {
    return defaultAccordionCollapseStrategySupplier;
  }

  public DominoUIConfig setDefaultAccordionCollapseStrategySupplier(
      Supplier<CollapseStrategy> defaultAccordionCollapseStrategySupplier) {
    this.defaultAccordionCollapseStrategySupplier = defaultAccordionCollapseStrategySupplier;
    return this;
  }

  public NumberParsers getNumberParsers() {
    return numberParsers;
  }

  public DominoUIConfig setNumberParsers(NumberParsers numberParsers) {
    if (nonNull(numberParsers)) {
      this.numberParsers = numberParsers;
    }
    return this;
  }

  /** @return true if press enter key will move the focus to the next input field if exists */
  public boolean isFocusNextFieldOnEnter() {
    return focusNextFieldOnEnter;
  }

  /**
   * @param focusNextFieldOnEnter boolean, true to enable moving the focus to next field on enter
   *     key press, false to disable it.
   * @return same {@link DominoUIConfig} instance
   */
  public DominoUIConfig setFocusNextFieldOnEnter(boolean focusNextFieldOnEnter) {
    this.focusNextFieldOnEnter = focusNextFieldOnEnter;
    return this;
  }

  public boolean getSpellCheck() {
    return this.spellCheck;
  }

  public DominoUIConfig setSpellCheck(boolean spellCheck) {
    this.spellCheck = spellCheck;
    return this;
  }

<<<<<<< HEAD
  public DominoUILabels getDominoUILabels() {
    return dominoUILabels;
=======
  public int getInitialZIndex() {
    return initialZIndex;
  }

  public DominoUIConfig setInitialZIndex(int initialZIndex) {
    this.initialZIndex = initialZIndex;
    return this;
  }

  public int getzIndexIncrement() {
    return zIndexIncrement;
  }

  public DominoUIConfig setzindexIncrement(int zIndexIncrement) {
    this.zIndexIncrement = zIndexIncrement;
    return this;
  }

  public ZIndexManager getZindexManager() {
    return zindexManager;
  }

  public void setZindexManager(ZIndexManager zindexManager) {
    this.zindexManager = zindexManager;
  }

  /** An interface for rendering the required indicator on fields */
  public interface RequiredIndicatorRenderer {
    /**
     * @param valueBox the {@link BasicFormElement} to append required to
     * @param requiredIndicator the node for required indicator
     * @param <T> the type of the form field
     */
    <T extends BasicFormElement<?, ?>> void appendRequiredIndicator(
        T valueBox, Node requiredIndicator);

    /**
     * @param valueBox the {@link BasicFormElement} to remove required from
     * @param requiredIndicator the node for required indicator
     * @param <T> the type of the form field
     */
    <T extends BasicFormElement<?, ?>> void removeRequiredIndicator(
        T valueBox, Node requiredIndicator);
>>>>>>> 37e4f12b
  }

  public DominoUIConfig setDominoUILabels(DominoUILabels dominoUILabels) {
    if (nonNull(dominoUILabels)) {
      this.dominoUILabels = dominoUILabels;
    }
    return this;
  }
  //
  //  /** An interface for rendering the required indicator on fields */
  //  public interface RequiredIndicatorRenderer {
  //    /**
  //     * @param valueBox the {@link BasicFormElement} to append required to
  //     * @param requiredIndicator the node for required indicator
  //     * @param <T> the type of the form field
  //     */
  //    <T extends BasicFormElement<?, ?>> void appendRequiredIndicator(
  //        T valueBox, Node requiredIndicator);
  //
  //    /**
  //     * @param valueBox the {@link BasicFormElement} to remove required from
  //     * @param requiredIndicator the node for required indicator
  //     * @param <T> the type of the form field
  //     */
  //    <T extends BasicFormElement<?, ?>> void removeRequiredIndicator(
  //        T valueBox, Node requiredIndicator);
  //  }
  //
  //  /** A global validation handler that will be called when a form field gets validated */
  //  public interface GlobalValidationHandler {
  //    default <T extends ValueBox<?, ?, ?>> void onInvalidate(T valueBox, List<String> errors) {}
  //
  //    default <T extends ValueBox<?, ?, ?>> void onClearValidation(T valueBox) {}
  //  }

  public DominoUIConfig setCardCollapseIcons(
      Supplier<BaseIcon<?>> collapseIcon, Supplier<BaseIcon<?>> expandIcon) {
    this.cardCollapseIconSupplier = collapseIcon;
    this.cardExpandIconSupplier = expandIcon;
    return this;
  }

  public BaseIcon<?> getCardCollapseIcon() {
    return this.cardCollapseIconSupplier.get();
  }

  public BaseIcon<?> getCardExpandIcon() {
    return this.cardExpandIconSupplier.get();
  }
  //
  //  /** A provider for creating {@link CollapseStrategy} for TreeItem(s) */
  //  public interface TreeCollapseSupplier {
  //    CollapseStrategy get(TreeItem<?> treeItem);
  //  }

  public interface NumberParsers {
    default Function<String, BigDecimal> bigDecimalParser(BigDecimalBox field) {
      return value -> BigDecimal.valueOf(field.parseDouble(value));
    }

    default Function<String, Double> doubleParser(DoubleBox field) {
      return field::parseDouble;
    }

    default Function<String, Integer> integerParser(IntegerBox field) {
      return value -> Double.valueOf(field.parseDouble(value)).intValue();
    }

    default Function<String, Float> floatParser(FloatBox field) {
      return value -> Double.valueOf(field.parseDouble(value)).floatValue();
    }

    default Function<String, Long> longParser(LongBox field) {
      return value -> Double.valueOf(field.parseDouble(value)).longValue();
    }

    default Function<String, Short> shortParser(ShortBox field) {
      return value -> Double.valueOf(field.parseDouble(value)).shortValue();
    }
  }
}<|MERGE_RESOLUTION|>--- conflicted
+++ resolved
@@ -16,6 +16,7 @@
 package org.dominokit.domino.ui.utils;
 
 import static java.util.Objects.nonNull;
+import static org.dominokit.domino.ui.utils.ElementsFactory.elements;
 
 import elemental2.dom.HTMLElement;
 import elemental2.dom.Node;
@@ -26,7 +27,10 @@
 import org.dominokit.domino.ui.collapsible.CollapseStrategy;
 import org.dominokit.domino.ui.collapsible.DisplayCollapseStrategy;
 import org.dominokit.domino.ui.collapsible.HeightCollapseStrategy;
-<<<<<<< HEAD
+import org.dominokit.domino.ui.config.DefaultUIConfig;
+import org.dominokit.domino.ui.config.UIConfig;
+import org.dominokit.domino.ui.dialogs.DefaultZIndexManager;
+import org.dominokit.domino.ui.dialogs.ZIndexManager;
 import org.dominokit.domino.ui.forms.*;
 import org.dominokit.domino.ui.i18n.DefaultDominoUILabels;
 import org.dominokit.domino.ui.i18n.DominoUILabels;
@@ -34,24 +38,6 @@
 import org.dominokit.domino.ui.icons.Icons;
 
 // import org.dominokit.domino.ui.tree.TreeItem;
-=======
-import org.dominokit.domino.ui.collapsible.TreeHeightCollapseStrategy;
-import org.dominokit.domino.ui.dropdown.DropDownPosition;
-import org.dominokit.domino.ui.forms.AbstractSelect;
-import org.dominokit.domino.ui.forms.AbstractSuggestBox;
-import org.dominokit.domino.ui.forms.BasicFormElement;
-import org.dominokit.domino.ui.forms.BigDecimalBox;
-import org.dominokit.domino.ui.forms.DoubleBox;
-import org.dominokit.domino.ui.forms.FieldStyle;
-import org.dominokit.domino.ui.forms.FloatBox;
-import org.dominokit.domino.ui.forms.IntegerBox;
-import org.dominokit.domino.ui.forms.LongBox;
-import org.dominokit.domino.ui.forms.ShortBox;
-import org.dominokit.domino.ui.forms.ValueBox;
-import org.dominokit.domino.ui.modals.DefaultZIndexManager;
-import org.dominokit.domino.ui.modals.ZIndexManager;
-import org.dominokit.domino.ui.tree.TreeItem;
->>>>>>> 37e4f12b
 
 /**
  * This class provides global configuration for form fields
@@ -60,20 +46,11 @@
  */
 public class DominoUIConfig {
 
-<<<<<<< HEAD
   /** The DominoFields single INSTANCE for global access. */
   public static final DominoUIConfig CONFIG = new DominoUIConfig();
-=======
-  /** The DominoUIConfig single INSTANCE for global access. */
-  public static final DominoUIConfig INSTANCE = new DominoUIConfig();
->>>>>>> 37e4f12b
 
   private DominoUILabels dominoUILabels = new DefaultDominoUILabels();
-  private Supplier<HTMLElement> requiredIndicator =
-      () -> DominoElement.span().textContent("*").element();
-  private String defaultRequiredMessage = "* This field is required";
-<<<<<<< HEAD
-  private boolean fixErrorsPosition = false;
+  private UIConfig uiConfig = new DefaultUIConfig();
   //  private RequiredIndicatorRenderer requiredIndicatorRenderer =
   //      new RequiredIndicatorRenderer() {
   //        @Override
@@ -96,118 +73,19 @@
   //
   //  private DropdownPositionProvider<AbstractSuggestBox<?, ?>> defaultSuggestPopupPosition =
   //      field -> new AbstractSuggestBox.PopupPositionTopDown(field);
-=======
-  private Optional<Boolean> fixErrorsPosition = Optional.empty();
-  private Optional<Boolean> floatLabels = Optional.empty();
-  private Optional<Boolean> condensed = Optional.empty();
-
-  private int initialZIndex = 1;
-  private int zIndexIncrement = 1;
-
-  private ZIndexManager zindexManager = new DefaultZIndexManager();
-  private RequiredIndicatorRenderer requiredIndicatorRenderer =
-      new RequiredIndicatorRenderer() {
-        @Override
-        public <T extends BasicFormElement<?, ?>> void appendRequiredIndicator(
-            T valueBox, Node requiredIndicator) {
-          removeRequiredIndicator(valueBox, requiredIndicator);
-          valueBox
-              .getLabelElement()
-              .ifPresent(labelElement -> labelElement.appendChild(requiredIndicator));
-        }
-
-        @Override
-        public <T extends BasicFormElement<?, ?>> void removeRequiredIndicator(
-            T valueBox, Node requiredIndicator) {
-          if (nonNull(valueBox.getLabelElement())
-              && valueBox.getLabelElement().isPresent()
-              && valueBox.getLabelElement().get().hasDirectChild(requiredIndicator)) {
-            valueBox
-                .getLabelElement()
-                .ifPresent(labelElement -> labelElement.removeChild(requiredIndicator));
-          }
-        }
-      };
-
-  private GlobalValidationHandler globalValidationHandler = new GlobalValidationHandler() {};
-
-  private DropdownPositionProvider<AbstractSelect<?, ?, ?>> defaultSelectPopupPosition =
-      AbstractSelect.PopupPositionTopDown::new;
-  private DropdownPositionProvider<AbstractSuggestBox<?, ?>> defaultSuggestPopupPosition =
-      field -> new AbstractSuggestBox.PopupPositionTopDown(field);
->>>>>>> 37e4f12b
-
-  private Supplier<CollapseStrategy> defaultCollapseStrategySupplier = DisplayCollapseStrategy::new;
-  private Supplier<CollapseStrategy> defaultCardCollapseStrategySupplier =
-      HeightCollapseStrategy::new;
-  private Supplier<CollapseStrategy> defaultAccordionCollapseStrategySupplier =
-      HeightCollapseStrategy::new;
+
   //  private TreeCollapseSupplier defaultTreeCollapseStrategySupplier =
   //      TreeHeightCollapseStrategy::new;
 
-  private NumberParsers numberParsers = new NumberParsers() {};
-
-  private boolean focusNextFieldOnEnter = false;
-  private boolean spellCheck;
-
-  private Supplier<BaseIcon<?>> cardCollapseIconSupplier = Icons.ALL::chevron_up_mdi;
-  private Supplier<BaseIcon<?>> cardExpandIconSupplier = Icons.ALL::chevron_down_mdi;
 
   protected DominoUIConfig() {}
 
-  /** @return {@link Optional} representing if the errors position should be fixed */
-  public boolean getFixErrorsPosition() {
-    return fixErrorsPosition;
-  }
-
-  /**
-   * @param fixErrorsPosition true to fix errors position
-   * @return same instance
-   */
-  public DominoUIConfig setFixErrorsPosition(boolean fixErrorsPosition) {
-    this.fixErrorsPosition = fixErrorsPosition;
-    return this;
-  }
-
-  /**
-   * @return a supplier of {@link Node}, this should return a new Node instance everytime it is call
-   *     and that will be used as a required field indicator the default will supply a text node of
-   *     <b>*</b>
-   */
-  public Supplier<HTMLElement> getRequiredIndicator() {
-    return requiredIndicator;
-  }
-
-  /**
-   * Sets the Supplier for the {@link Node} that should be used as a required indicator
-   *
-   * @param requiredIndicator {@link Node} Supplier
-   */
-  public DominoUIConfig setRequiredIndicator(Supplier<HTMLElement> requiredIndicator) {
-    this.requiredIndicator = requiredIndicator;
-    return this;
-  }
   //
   //  /** @return the {@link RequiredIndicatorRenderer} */
   //  public RequiredIndicatorRenderer getRequiredIndicatorRenderer() {
   //    return requiredIndicatorRenderer;
   //  }
 
-  /** @return the default required message */
-  public String getDefaultRequiredMessage() {
-    return defaultRequiredMessage;
-  }
-
-  /**
-   * @param defaultRequiredMessage the default required message
-   * @return same instance
-   */
-  public DominoUIConfig setDefaultRequiredMessage(String defaultRequiredMessage) {
-    if (nonNull(defaultRequiredMessage) && !defaultRequiredMessage.isEmpty()) {
-      this.defaultRequiredMessage = defaultRequiredMessage;
-    }
-    return this;
-  }
 
   //  /**
   //   * @param requiredIndicatorRenderer A {@link RequiredIndicatorRenderer}
@@ -257,25 +135,6 @@
   //    return this;
   //  }
 
-  public Supplier<CollapseStrategy> getDefaultCollapseStrategySupplier() {
-    return defaultCollapseStrategySupplier;
-  }
-
-  public DominoUIConfig setDefaultCollapseStrategySupplier(
-      Supplier<CollapseStrategy> defaultCollapseStrategySupplier) {
-    this.defaultCollapseStrategySupplier = defaultCollapseStrategySupplier;
-    return this;
-  }
-
-  public Supplier<CollapseStrategy> getDefaultCardCollapseStrategySupplier() {
-    return defaultCardCollapseStrategySupplier;
-  }
-
-  public DominoUIConfig setDefaultCardCollapseStrategySupplier(
-      Supplier<CollapseStrategy> defaultCardCollapseStrategySupplier) {
-    this.defaultCardCollapseStrategySupplier = defaultCardCollapseStrategySupplier;
-    return this;
-  }
   //
   //  public TreeCollapseSupplier getDefaultTreeCollapseStrategySupplier() {
   //    return defaultTreeCollapseStrategySupplier;
@@ -287,99 +146,9 @@
   //    return this;
   //  }
 
-  public Supplier<CollapseStrategy> getDefaultAccordionCollapseStrategySupplier() {
-    return defaultAccordionCollapseStrategySupplier;
-  }
-
-  public DominoUIConfig setDefaultAccordionCollapseStrategySupplier(
-      Supplier<CollapseStrategy> defaultAccordionCollapseStrategySupplier) {
-    this.defaultAccordionCollapseStrategySupplier = defaultAccordionCollapseStrategySupplier;
-    return this;
-  }
-
-  public NumberParsers getNumberParsers() {
-    return numberParsers;
-  }
-
-  public DominoUIConfig setNumberParsers(NumberParsers numberParsers) {
-    if (nonNull(numberParsers)) {
-      this.numberParsers = numberParsers;
-    }
-    return this;
-  }
-
-  /** @return true if press enter key will move the focus to the next input field if exists */
-  public boolean isFocusNextFieldOnEnter() {
-    return focusNextFieldOnEnter;
-  }
-
-  /**
-   * @param focusNextFieldOnEnter boolean, true to enable moving the focus to next field on enter
-   *     key press, false to disable it.
-   * @return same {@link DominoUIConfig} instance
-   */
-  public DominoUIConfig setFocusNextFieldOnEnter(boolean focusNextFieldOnEnter) {
-    this.focusNextFieldOnEnter = focusNextFieldOnEnter;
-    return this;
-  }
-
-  public boolean getSpellCheck() {
-    return this.spellCheck;
-  }
-
-  public DominoUIConfig setSpellCheck(boolean spellCheck) {
-    this.spellCheck = spellCheck;
-    return this;
-  }
-
-<<<<<<< HEAD
+
   public DominoUILabels getDominoUILabels() {
     return dominoUILabels;
-=======
-  public int getInitialZIndex() {
-    return initialZIndex;
-  }
-
-  public DominoUIConfig setInitialZIndex(int initialZIndex) {
-    this.initialZIndex = initialZIndex;
-    return this;
-  }
-
-  public int getzIndexIncrement() {
-    return zIndexIncrement;
-  }
-
-  public DominoUIConfig setzindexIncrement(int zIndexIncrement) {
-    this.zIndexIncrement = zIndexIncrement;
-    return this;
-  }
-
-  public ZIndexManager getZindexManager() {
-    return zindexManager;
-  }
-
-  public void setZindexManager(ZIndexManager zindexManager) {
-    this.zindexManager = zindexManager;
-  }
-
-  /** An interface for rendering the required indicator on fields */
-  public interface RequiredIndicatorRenderer {
-    /**
-     * @param valueBox the {@link BasicFormElement} to append required to
-     * @param requiredIndicator the node for required indicator
-     * @param <T> the type of the form field
-     */
-    <T extends BasicFormElement<?, ?>> void appendRequiredIndicator(
-        T valueBox, Node requiredIndicator);
-
-    /**
-     * @param valueBox the {@link BasicFormElement} to remove required from
-     * @param requiredIndicator the node for required indicator
-     * @param <T> the type of the form field
-     */
-    <T extends BasicFormElement<?, ?>> void removeRequiredIndicator(
-        T valueBox, Node requiredIndicator);
->>>>>>> 37e4f12b
   }
 
   public DominoUIConfig setDominoUILabels(DominoUILabels dominoUILabels) {
@@ -388,6 +157,35 @@
     }
     return this;
   }
+  public UIConfig getUIConfig() {
+    return uiConfig;
+  }
+
+  public DominoUIConfig setUIConfig(UIConfig uiConfig) {
+    if (nonNull(uiConfig)) {
+      this.uiConfig = uiConfig;
+    }
+    return this;
+  }
+
+  /** An interface for rendering the required indicator on fields */
+  //  public interface RequiredIndicatorRenderer {
+  //    /**
+  //     * @param valueBox the {@link BasicFormElement} to append required to
+  //     * @param requiredIndicator the node for required indicator
+  //     * @param <T> the type of the form field
+  //     */
+  //    <T extends BasicFormElement<?, ?>> void appendRequiredIndicator(
+  //        T valueBox, Node requiredIndicator);
+  //
+  //    /**
+  //     * @param valueBox the {@link BasicFormElement} to remove required from
+  //     * @param requiredIndicator the node for required indicator
+  //     * @param <T> the type of the form field
+  //     */
+  //    <T extends BasicFormElement<?, ?>> void removeRequiredIndicator(
+  //        T valueBox, Node requiredIndicator);
+  //  }
   //
   //  /** An interface for rendering the required indicator on fields */
   //  public interface RequiredIndicatorRenderer {
@@ -415,49 +213,10 @@
   //    default <T extends ValueBox<?, ?, ?>> void onClearValidation(T valueBox) {}
   //  }
 
-  public DominoUIConfig setCardCollapseIcons(
-      Supplier<BaseIcon<?>> collapseIcon, Supplier<BaseIcon<?>> expandIcon) {
-    this.cardCollapseIconSupplier = collapseIcon;
-    this.cardExpandIconSupplier = expandIcon;
-    return this;
-  }
-
-  public BaseIcon<?> getCardCollapseIcon() {
-    return this.cardCollapseIconSupplier.get();
-  }
-
-  public BaseIcon<?> getCardExpandIcon() {
-    return this.cardExpandIconSupplier.get();
-  }
   //
   //  /** A provider for creating {@link CollapseStrategy} for TreeItem(s) */
   //  public interface TreeCollapseSupplier {
   //    CollapseStrategy get(TreeItem<?> treeItem);
   //  }
 
-  public interface NumberParsers {
-    default Function<String, BigDecimal> bigDecimalParser(BigDecimalBox field) {
-      return value -> BigDecimal.valueOf(field.parseDouble(value));
-    }
-
-    default Function<String, Double> doubleParser(DoubleBox field) {
-      return field::parseDouble;
-    }
-
-    default Function<String, Integer> integerParser(IntegerBox field) {
-      return value -> Double.valueOf(field.parseDouble(value)).intValue();
-    }
-
-    default Function<String, Float> floatParser(FloatBox field) {
-      return value -> Double.valueOf(field.parseDouble(value)).floatValue();
-    }
-
-    default Function<String, Long> longParser(LongBox field) {
-      return value -> Double.valueOf(field.parseDouble(value)).longValue();
-    }
-
-    default Function<String, Short> shortParser(ShortBox field) {
-      return value -> Double.valueOf(field.parseDouble(value)).shortValue();
-    }
-  }
 }