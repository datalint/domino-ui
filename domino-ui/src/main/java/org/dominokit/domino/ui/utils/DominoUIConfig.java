/*
 * Copyright © 2019 Dominokit
 *
 * Licensed under the Apache License, Version 2.0 (the "License");
 * you may not use this file except in compliance with the License.
 * You may obtain a copy of the License at
 *
 *     http://www.apache.org/licenses/LICENSE-2.0
 *
 * Unless required by applicable law or agreed to in writing, software
 * distributed under the License is distributed on an "AS IS" BASIS,
 * WITHOUT WARRANTIES OR CONDITIONS OF ANY KIND, either express or implied.
 * See the License for the specific language governing permissions and
 * limitations under the License.
 */
package org.dominokit.domino.ui.utils;

import static java.util.Objects.nonNull;

<<<<<<< HEAD
import elemental2.dom.Node;
import java.math.BigDecimal;
import java.util.List;
import java.util.Optional;
import java.util.function.Function;
import java.util.function.Supplier;
import org.dominokit.domino.ui.animations.Transition;
import org.dominokit.domino.ui.collapsible.*;
import org.dominokit.domino.ui.dropdown.DropDownPosition;
import org.dominokit.domino.ui.forms.AbstractSelect;
import org.dominokit.domino.ui.forms.AbstractSuggestBox;
import org.dominokit.domino.ui.forms.BasicFormElement;
import org.dominokit.domino.ui.forms.BigDecimalBox;
import org.dominokit.domino.ui.forms.DoubleBox;
import org.dominokit.domino.ui.forms.FieldStyle;
import org.dominokit.domino.ui.forms.FloatBox;
import org.dominokit.domino.ui.forms.IntegerBox;
import org.dominokit.domino.ui.forms.LongBox;
import org.dominokit.domino.ui.forms.ShortBox;
import org.dominokit.domino.ui.forms.ValueBox;
import org.dominokit.domino.ui.modals.DefaultZIndexManager;
import org.dominokit.domino.ui.modals.ZIndexManager;
import org.dominokit.domino.ui.tree.TreeItem;
=======
import org.dominokit.domino.ui.config.DefaultUIConfig;
import org.dominokit.domino.ui.config.UIConfig;
import org.dominokit.domino.ui.i18n.DefaultDominoUILabels;
import org.dominokit.domino.ui.i18n.DominoUILabels;

// import org.dominokit.domino.ui.tree.TreeItem;
>>>>>>> 732e980f

/**
 * This class provides global configuration for form fields
 *
 * <p>These configurations should be set before creating the form fields
 *
 * @author vegegoku
 * @version $Id: $Id
 */
public class DominoUIConfig {

<<<<<<< HEAD
  /** The DominoUIConfig single INSTANCE for global access. */
  public static final DominoUIConfig INSTANCE = new DominoUIConfig();

  private FieldStyle fieldsStyle = FieldStyle.LINED;
  private FieldStyle DEFAULT = () -> fieldsStyle.getStyle();
  private Supplier<Node> requiredIndicator = () -> TextNode.of(" * ");
  private String defaultRequiredMessage = "* This field is required";
  private Optional<Boolean> fixErrorsPosition = Optional.empty();
  private Optional<Boolean> floatLabels = Optional.empty();
  private Optional<Boolean> condensed = Optional.empty();

  private int initialZIndex = 1;
  private int zIndexIncrement = 1;

  private ZIndexManager zindexManager = new DefaultZIndexManager();
  private RequiredIndicatorRenderer requiredIndicatorRenderer =
      new RequiredIndicatorRenderer() {
        @Override
        public <T extends BasicFormElement<?, ?>> void appendRequiredIndicator(
            T valueBox, Node requiredIndicator) {
          removeRequiredIndicator(valueBox, requiredIndicator);
          valueBox
              .getLabelElement()
              .ifPresent(labelElement -> labelElement.appendChild(requiredIndicator));
        }

        @Override
        public <T extends BasicFormElement<?, ?>> void removeRequiredIndicator(
            T valueBox, Node requiredIndicator) {
          if (nonNull(valueBox.getLabelElement())
              && valueBox.getLabelElement().isPresent()
              && valueBox.getLabelElement().get().hasDirectChild(requiredIndicator)) {
            valueBox
                .getLabelElement()
                .ifPresent(labelElement -> labelElement.removeChild(requiredIndicator));
          }
        }
      };

  private GlobalValidationHandler globalValidationHandler = new GlobalValidationHandler() {};

  private DropdownPositionProvider<AbstractSelect<?, ?, ?>> defaultSelectPopupPosition =
      AbstractSelect.PopupPositionTopDown::new;
  private DropdownPositionProvider<AbstractSuggestBox<?, ?>> defaultSuggestPopupPosition =
      field -> new AbstractSuggestBox.PopupPositionTopDown(field);

  private Supplier<CollapseStrategy> defaultCollapseStrategySupplier = DisplayCollapseStrategy::new;
  private Supplier<CollapseStrategy> defaultCardCollapseStrategySupplier =
      HeightCollapseStrategy::new;
  private Supplier<CollapseStrategy> defaultAccordionCollapseStrategySupplier =
      HeightCollapseStrategy::new;

  private Supplier<CollapseStrategy> defaultTooltipCollapseStrategySupplier =
      () ->
          new AnimationCollapseStrategy(
              new AnimationCollapseOptions()
                  .setShowTransition(Transition.FADE_IN)
                  .setHideTransition(Transition.FADE_OUT)
                  .setShowDuration(CollapseDuration._300ms)
                  .setHideDuration(CollapseDuration._300ms)
                  .setShowDelay(500));
  private TreeCollapseSupplier defaultTreeCollapseStrategySupplier =
      TreeHeightCollapseStrategy::new;

  private NumberParsers numberParsers = new NumberParsers() {};

  private boolean focusNextFieldOnEnter = false;
  private int defaultButtonElevation = 1;

=======
  /** The DominoFields single INSTANCE for global access. */
  public static final DominoUIConfig CONFIG = new DominoUIConfig();

  private DominoUILabels dominoUILabels = new DefaultDominoUILabels();
  private UIConfig uiConfig = new DefaultUIConfig();
  //  private RequiredIndicatorRenderer requiredIndicatorRenderer =
  //      new RequiredIndicatorRenderer() {
  //        @Override
  //        public <T extends BasicFormElement<?, ?>> void appendRequiredIndicator(
  //            T valueBox, Node requiredIndicator) {
  //          removeRequiredIndicator(valueBox, requiredIndicator);
  //          valueBox.getLabelElement().appendChild(requiredIndicator);
  //        }
  //
  //        @Override
  //        public <T extends BasicFormElement<?, ?>> void removeRequiredIndicator(
  //            T valueBox, Node requiredIndicator) {
  //          if (valueBox.getLabelElement().hasDirectChild(requiredIndicator)) {
  //            valueBox.getLabelElement().removeChild(requiredIndicator);
  //          }
  //        }
  //      };

  //  private GlobalValidationHandler globalValidationHandler = new GlobalValidationHandler() {};
  //
  //  private DropdownPositionProvider<AbstractSuggestBox<?, ?>> defaultSuggestPopupPosition =
  //      field -> new AbstractSuggestBox.PopupPositionTopDown(field);

  //  private TreeCollapseSupplier defaultTreeCollapseStrategySupplier =
  //      TreeHeightCollapseStrategy::new;

  /** Constructor for DominoUIConfig. */
>>>>>>> 732e980f
  protected DominoUIConfig() {}

  //
  //  /** @return the {@link RequiredIndicatorRenderer} */
  //  public RequiredIndicatorRenderer getRequiredIndicatorRenderer() {
  //    return requiredIndicatorRenderer;
  //  }

  //  /**
  //   * @param requiredIndicatorRenderer A {@link RequiredIndicatorRenderer}
  //   * @return same instance
  //   */
  //  public DominoUIConfig setRequiredIndicatorRenderer(
  //      RequiredIndicatorRenderer requiredIndicatorRenderer) {
  //    if (nonNull(requiredIndicatorRenderer)) {
  //      this.requiredIndicatorRenderer = requiredIndicatorRenderer;
  //    }
  //    return this;
  //  }
  //
  //  /** @return the {@link GlobalValidationHandler} */
  //  public GlobalValidationHandler getGlobalValidationHandler() {
  //    return globalValidationHandler;
  //  }
  //
  //  /**
  //   * @param globalValidationHandler A {@link GlobalValidationHandler}
  //   * @return same instance
  //   */
  //  public DominoUIConfig setGlobalValidationHandler(
  //      GlobalValidationHandler globalValidationHandler) {
  //    if (nonNull(globalValidationHandler)) {
  //      this.globalValidationHandler = globalValidationHandler;
  //    }
  //    return this;
  //  }
  //
  //  /** @return the default {@link DropdownPositionProvider} for {@link AbstractSuggestBox} */
  //  public DropdownPositionProvider<AbstractSuggestBox<?, ?>> getDefaultSuggestPopupPosition() {
  //    return defaultSuggestPopupPosition;
  //  }

  //  /**
  //   * Sets the default dropdown position for suggest box
  //   *
  //   * @param defaultSuggestPopupPosition the {@link DropdownPositionProvider}
  //   * @return same instance
  //   */
  //  public DominoUIConfig setDefaultSuggestPopupPosition(
  //      DropdownPositionProvider<AbstractSuggestBox<?, ?>> defaultSuggestPopupPosition) {
  //    if (nonNull(defaultSuggestPopupPosition)) {
  //      this.defaultSuggestPopupPosition = defaultSuggestPopupPosition;
  //    }
  //    return this;
  //  }

  //
  //  public TreeCollapseSupplier getDefaultTreeCollapseStrategySupplier() {
  //    return defaultTreeCollapseStrategySupplier;
  //  }
  //
  //  public DominoUIConfig setDefaultTreeCollapseStrategySupplier(
  //      TreeCollapseSupplier defaultTreeCollapseStrategySupplier) {
  //    this.defaultTreeCollapseStrategySupplier = defaultTreeCollapseStrategySupplier;
  //    return this;
  //  }

  /**
   * Getter for the field <code>dominoUILabels</code>.
   *
   * @return a {@link org.dominokit.domino.ui.i18n.DominoUILabels} object
   */
  public DominoUILabels getDominoUILabels() {
    return dominoUILabels;
  }

  /**
   * Setter for the field <code>dominoUILabels</code>.
   *
   * @param dominoUILabels a {@link org.dominokit.domino.ui.i18n.DominoUILabels} object
   * @return a {@link org.dominokit.domino.ui.utils.DominoUIConfig} object
   */
  public DominoUIConfig setDominoUILabels(DominoUILabels dominoUILabels) {
    if (nonNull(dominoUILabels)) {
      this.dominoUILabels = dominoUILabels;
    }
    return this;
  }

  /**
   * getUIConfig.
   *
   * @return a {@link org.dominokit.domino.ui.config.UIConfig} object
   */
  public UIConfig getUIConfig() {
    return uiConfig;
  }

  /**
   * setUIConfig.
   *
   * @param uiConfig a {@link org.dominokit.domino.ui.config.UIConfig} object
   * @return a {@link org.dominokit.domino.ui.utils.DominoUIConfig} object
   */
<<<<<<< HEAD
  public DominoUIConfig setDefaultSuggestPopupPosition(
      DropdownPositionProvider<AbstractSuggestBox<?, ?>> defaultSuggestPopupPosition) {
    if (nonNull(defaultSuggestPopupPosition)) {
      this.defaultSuggestPopupPosition = defaultSuggestPopupPosition;
    }
    return this;
  }

  public Supplier<CollapseStrategy> getDefaultCollapseStrategySupplier() {
    return defaultCollapseStrategySupplier;
  }

  public DominoUIConfig setDefaultCollapseStrategySupplier(
      Supplier<CollapseStrategy> defaultCollapseStrategySupplier) {
    this.defaultCollapseStrategySupplier = defaultCollapseStrategySupplier;
    return this;
  }

  public Supplier<CollapseStrategy> getDefaultCardCollapseStrategySupplier() {
    return defaultCardCollapseStrategySupplier;
  }

  public DominoUIConfig setDefaultCardCollapseStrategySupplier(
      Supplier<CollapseStrategy> defaultCardCollapseStrategySupplier) {
    this.defaultCardCollapseStrategySupplier = defaultCardCollapseStrategySupplier;
    return this;
  }

  public TreeCollapseSupplier getDefaultTreeCollapseStrategySupplier() {
    return defaultTreeCollapseStrategySupplier;
  }

  public DominoUIConfig setDefaultTreeCollapseStrategySupplier(
      TreeCollapseSupplier defaultTreeCollapseStrategySupplier) {
    this.defaultTreeCollapseStrategySupplier = defaultTreeCollapseStrategySupplier;
    return this;
  }

  public Supplier<CollapseStrategy> getDefaultAccordionCollapseStrategySupplier() {
    return defaultAccordionCollapseStrategySupplier;
  }

  public DominoUIConfig setDefaultAccordionCollapseStrategySupplier(
      Supplier<CollapseStrategy> defaultAccordionCollapseStrategySupplier) {
    this.defaultAccordionCollapseStrategySupplier = defaultAccordionCollapseStrategySupplier;
    return this;
  }

  public Supplier<CollapseStrategy> getDefaultTooltipCollapseStrategySupplier() {
    return defaultTooltipCollapseStrategySupplier;
  }

  public DominoUIConfig setDefaultTooltipCollapseStrategySupplier(
      Supplier<CollapseStrategy> defaultTooltipCollapseStrategySupplier) {
    this.defaultTooltipCollapseStrategySupplier = defaultTooltipCollapseStrategySupplier;
    return this;
  }

  public NumberParsers getNumberParsers() {
    return numberParsers;
  }

  public DominoUIConfig setNumberParsers(NumberParsers numberParsers) {
    if (nonNull(numberParsers)) {
      this.numberParsers = numberParsers;
=======
  public DominoUIConfig setUIConfig(UIConfig uiConfig) {
    if (nonNull(uiConfig)) {
      this.uiConfig = uiConfig;
>>>>>>> 732e980f
    }
    return this;
  }

<<<<<<< HEAD
  /** @return true if press enter key will move the focus to the next input field if exists */
  public boolean isFocusNextFieldOnEnter() {
    return focusNextFieldOnEnter;
  }

  /**
   * @param focusNextFieldOnEnter boolean, true to enable moving the focus to next field on enter
   *     key press, false to disable it.
   * @return same {@link DominoUIConfig} instance
   */
  public DominoUIConfig setFocusNextFieldOnEnter(boolean focusNextFieldOnEnter) {
    this.focusNextFieldOnEnter = focusNextFieldOnEnter;
    return this;
  }

  public int getDefaultButtonElevation() {
    return defaultButtonElevation;
  }

  public DominoUIConfig setDefaultButtonElevation(int defaultButtonElevation) {
    this.defaultButtonElevation = defaultButtonElevation;
    return this;
  }

  public int getInitialZIndex() {
    return initialZIndex;
  }

  public DominoUIConfig setInitialZIndex(int initialZIndex) {
    this.initialZIndex = initialZIndex;
    return this;
  }

  public int getZindexIncrement() {
    return zIndexIncrement;
  }

  public DominoUIConfig setZindexIncrement(int zIndexIncrement) {
    this.zIndexIncrement = zIndexIncrement;
    return this;
  }

  public ZIndexManager getZindexManager() {
    return zindexManager;
  }

  public void setZindexManager(ZIndexManager zindexManager) {
    this.zindexManager = zindexManager;
  }

=======
>>>>>>> 732e980f
  /** An interface for rendering the required indicator on fields */
  //  public interface RequiredIndicatorRenderer {
  //    /**
  //     * @param valueBox the {@link BasicFormElement} to append required to
  //     * @param requiredIndicator the node for required indicator
  //     * @param <T> the type of the form field
  //     */
  //    <T extends BasicFormElement<?, ?>> void appendRequiredIndicator(
  //        T valueBox, Node requiredIndicator);
  //
  //    /**
  //     * @param valueBox the {@link BasicFormElement} to remove required from
  //     * @param requiredIndicator the node for required indicator
  //     * @param <T> the type of the form field
  //     */
  //    <T extends BasicFormElement<?, ?>> void removeRequiredIndicator(
  //        T valueBox, Node requiredIndicator);
  //  }
  //
  //  /** An interface for rendering the required indicator on fields */
  //  public interface RequiredIndicatorRenderer {
  //    /**
  //     * @param valueBox the {@link BasicFormElement} to append required to
  //     * @param requiredIndicator the node for required indicator
  //     * @param <T> the type of the form field
  //     */
  //    <T extends BasicFormElement<?, ?>> void appendRequiredIndicator(
  //        T valueBox, Node requiredIndicator);
  //
  //    /**
  //     * @param valueBox the {@link BasicFormElement} to remove required from
  //     * @param requiredIndicator the node for required indicator
  //     * @param <T> the type of the form field
  //     */
  //    <T extends BasicFormElement<?, ?>> void removeRequiredIndicator(
  //        T valueBox, Node requiredIndicator);
  //  }
  //
  //  /** A global validation handler that will be called when a form field gets validated */
  //  public interface GlobalValidationHandler {
  //    default <T extends ValueBox<?, ?, ?>> void onInvalidate(T valueBox, List<String> errors) {}
  //
  //    default <T extends ValueBox<?, ?, ?>> void onClearValidation(T valueBox) {}
  //  }

  //
  //  /** A provider for creating {@link CollapseStrategy} for TreeItem(s) */
  //  public interface TreeCollapseSupplier {
  //    CollapseStrategy get(TreeItem<?> treeItem);
  //  }

}<|MERGE_RESOLUTION|>--- conflicted
+++ resolved
@@ -17,38 +17,12 @@
 
 import static java.util.Objects.nonNull;
 
-<<<<<<< HEAD
-import elemental2.dom.Node;
-import java.math.BigDecimal;
-import java.util.List;
-import java.util.Optional;
-import java.util.function.Function;
-import java.util.function.Supplier;
-import org.dominokit.domino.ui.animations.Transition;
-import org.dominokit.domino.ui.collapsible.*;
-import org.dominokit.domino.ui.dropdown.DropDownPosition;
-import org.dominokit.domino.ui.forms.AbstractSelect;
-import org.dominokit.domino.ui.forms.AbstractSuggestBox;
-import org.dominokit.domino.ui.forms.BasicFormElement;
-import org.dominokit.domino.ui.forms.BigDecimalBox;
-import org.dominokit.domino.ui.forms.DoubleBox;
-import org.dominokit.domino.ui.forms.FieldStyle;
-import org.dominokit.domino.ui.forms.FloatBox;
-import org.dominokit.domino.ui.forms.IntegerBox;
-import org.dominokit.domino.ui.forms.LongBox;
-import org.dominokit.domino.ui.forms.ShortBox;
-import org.dominokit.domino.ui.forms.ValueBox;
-import org.dominokit.domino.ui.modals.DefaultZIndexManager;
-import org.dominokit.domino.ui.modals.ZIndexManager;
-import org.dominokit.domino.ui.tree.TreeItem;
-=======
 import org.dominokit.domino.ui.config.DefaultUIConfig;
 import org.dominokit.domino.ui.config.UIConfig;
 import org.dominokit.domino.ui.i18n.DefaultDominoUILabels;
 import org.dominokit.domino.ui.i18n.DominoUILabels;
 
 // import org.dominokit.domino.ui.tree.TreeItem;
->>>>>>> 732e980f
 
 /**
  * This class provides global configuration for form fields
@@ -60,77 +34,6 @@
  */
 public class DominoUIConfig {
 
-<<<<<<< HEAD
-  /** The DominoUIConfig single INSTANCE for global access. */
-  public static final DominoUIConfig INSTANCE = new DominoUIConfig();
-
-  private FieldStyle fieldsStyle = FieldStyle.LINED;
-  private FieldStyle DEFAULT = () -> fieldsStyle.getStyle();
-  private Supplier<Node> requiredIndicator = () -> TextNode.of(" * ");
-  private String defaultRequiredMessage = "* This field is required";
-  private Optional<Boolean> fixErrorsPosition = Optional.empty();
-  private Optional<Boolean> floatLabels = Optional.empty();
-  private Optional<Boolean> condensed = Optional.empty();
-
-  private int initialZIndex = 1;
-  private int zIndexIncrement = 1;
-
-  private ZIndexManager zindexManager = new DefaultZIndexManager();
-  private RequiredIndicatorRenderer requiredIndicatorRenderer =
-      new RequiredIndicatorRenderer() {
-        @Override
-        public <T extends BasicFormElement<?, ?>> void appendRequiredIndicator(
-            T valueBox, Node requiredIndicator) {
-          removeRequiredIndicator(valueBox, requiredIndicator);
-          valueBox
-              .getLabelElement()
-              .ifPresent(labelElement -> labelElement.appendChild(requiredIndicator));
-        }
-
-        @Override
-        public <T extends BasicFormElement<?, ?>> void removeRequiredIndicator(
-            T valueBox, Node requiredIndicator) {
-          if (nonNull(valueBox.getLabelElement())
-              && valueBox.getLabelElement().isPresent()
-              && valueBox.getLabelElement().get().hasDirectChild(requiredIndicator)) {
-            valueBox
-                .getLabelElement()
-                .ifPresent(labelElement -> labelElement.removeChild(requiredIndicator));
-          }
-        }
-      };
-
-  private GlobalValidationHandler globalValidationHandler = new GlobalValidationHandler() {};
-
-  private DropdownPositionProvider<AbstractSelect<?, ?, ?>> defaultSelectPopupPosition =
-      AbstractSelect.PopupPositionTopDown::new;
-  private DropdownPositionProvider<AbstractSuggestBox<?, ?>> defaultSuggestPopupPosition =
-      field -> new AbstractSuggestBox.PopupPositionTopDown(field);
-
-  private Supplier<CollapseStrategy> defaultCollapseStrategySupplier = DisplayCollapseStrategy::new;
-  private Supplier<CollapseStrategy> defaultCardCollapseStrategySupplier =
-      HeightCollapseStrategy::new;
-  private Supplier<CollapseStrategy> defaultAccordionCollapseStrategySupplier =
-      HeightCollapseStrategy::new;
-
-  private Supplier<CollapseStrategy> defaultTooltipCollapseStrategySupplier =
-      () ->
-          new AnimationCollapseStrategy(
-              new AnimationCollapseOptions()
-                  .setShowTransition(Transition.FADE_IN)
-                  .setHideTransition(Transition.FADE_OUT)
-                  .setShowDuration(CollapseDuration._300ms)
-                  .setHideDuration(CollapseDuration._300ms)
-                  .setShowDelay(500));
-  private TreeCollapseSupplier defaultTreeCollapseStrategySupplier =
-      TreeHeightCollapseStrategy::new;
-
-  private NumberParsers numberParsers = new NumberParsers() {};
-
-  private boolean focusNextFieldOnEnter = false;
-  private int defaultButtonElevation = 1;
-
-=======
   /** The DominoFields single INSTANCE for global access. */
   public static final DominoUIConfig CONFIG = new DominoUIConfig();
 
@@ -163,7 +66,6 @@
   //      TreeHeightCollapseStrategy::new;
 
   /** Constructor for DominoUIConfig. */
->>>>>>> 732e980f
   protected DominoUIConfig() {}
 
   //
@@ -268,134 +170,13 @@
    * @param uiConfig a {@link org.dominokit.domino.ui.config.UIConfig} object
    * @return a {@link org.dominokit.domino.ui.utils.DominoUIConfig} object
    */
-<<<<<<< HEAD
-  public DominoUIConfig setDefaultSuggestPopupPosition(
-      DropdownPositionProvider<AbstractSuggestBox<?, ?>> defaultSuggestPopupPosition) {
-    if (nonNull(defaultSuggestPopupPosition)) {
-      this.defaultSuggestPopupPosition = defaultSuggestPopupPosition;
-    }
-    return this;
-  }
-
-  public Supplier<CollapseStrategy> getDefaultCollapseStrategySupplier() {
-    return defaultCollapseStrategySupplier;
-  }
-
-  public DominoUIConfig setDefaultCollapseStrategySupplier(
-      Supplier<CollapseStrategy> defaultCollapseStrategySupplier) {
-    this.defaultCollapseStrategySupplier = defaultCollapseStrategySupplier;
-    return this;
-  }
-
-  public Supplier<CollapseStrategy> getDefaultCardCollapseStrategySupplier() {
-    return defaultCardCollapseStrategySupplier;
-  }
-
-  public DominoUIConfig setDefaultCardCollapseStrategySupplier(
-      Supplier<CollapseStrategy> defaultCardCollapseStrategySupplier) {
-    this.defaultCardCollapseStrategySupplier = defaultCardCollapseStrategySupplier;
-    return this;
-  }
-
-  public TreeCollapseSupplier getDefaultTreeCollapseStrategySupplier() {
-    return defaultTreeCollapseStrategySupplier;
-  }
-
-  public DominoUIConfig setDefaultTreeCollapseStrategySupplier(
-      TreeCollapseSupplier defaultTreeCollapseStrategySupplier) {
-    this.defaultTreeCollapseStrategySupplier = defaultTreeCollapseStrategySupplier;
-    return this;
-  }
-
-  public Supplier<CollapseStrategy> getDefaultAccordionCollapseStrategySupplier() {
-    return defaultAccordionCollapseStrategySupplier;
-  }
-
-  public DominoUIConfig setDefaultAccordionCollapseStrategySupplier(
-      Supplier<CollapseStrategy> defaultAccordionCollapseStrategySupplier) {
-    this.defaultAccordionCollapseStrategySupplier = defaultAccordionCollapseStrategySupplier;
-    return this;
-  }
-
-  public Supplier<CollapseStrategy> getDefaultTooltipCollapseStrategySupplier() {
-    return defaultTooltipCollapseStrategySupplier;
-  }
-
-  public DominoUIConfig setDefaultTooltipCollapseStrategySupplier(
-      Supplier<CollapseStrategy> defaultTooltipCollapseStrategySupplier) {
-    this.defaultTooltipCollapseStrategySupplier = defaultTooltipCollapseStrategySupplier;
-    return this;
-  }
-
-  public NumberParsers getNumberParsers() {
-    return numberParsers;
-  }
-
-  public DominoUIConfig setNumberParsers(NumberParsers numberParsers) {
-    if (nonNull(numberParsers)) {
-      this.numberParsers = numberParsers;
-=======
   public DominoUIConfig setUIConfig(UIConfig uiConfig) {
     if (nonNull(uiConfig)) {
       this.uiConfig = uiConfig;
->>>>>>> 732e980f
     }
     return this;
   }
 
-<<<<<<< HEAD
-  /** @return true if press enter key will move the focus to the next input field if exists */
-  public boolean isFocusNextFieldOnEnter() {
-    return focusNextFieldOnEnter;
-  }
-
-  /**
-   * @param focusNextFieldOnEnter boolean, true to enable moving the focus to next field on enter
-   *     key press, false to disable it.
-   * @return same {@link DominoUIConfig} instance
-   */
-  public DominoUIConfig setFocusNextFieldOnEnter(boolean focusNextFieldOnEnter) {
-    this.focusNextFieldOnEnter = focusNextFieldOnEnter;
-    return this;
-  }
-
-  public int getDefaultButtonElevation() {
-    return defaultButtonElevation;
-  }
-
-  public DominoUIConfig setDefaultButtonElevation(int defaultButtonElevation) {
-    this.defaultButtonElevation = defaultButtonElevation;
-    return this;
-  }
-
-  public int getInitialZIndex() {
-    return initialZIndex;
-  }
-
-  public DominoUIConfig setInitialZIndex(int initialZIndex) {
-    this.initialZIndex = initialZIndex;
-    return this;
-  }
-
-  public int getZindexIncrement() {
-    return zIndexIncrement;
-  }
-
-  public DominoUIConfig setZindexIncrement(int zIndexIncrement) {
-    this.zIndexIncrement = zIndexIncrement;
-    return this;
-  }
-
-  public ZIndexManager getZindexManager() {
-    return zindexManager;
-  }
-
-  public void setZindexManager(ZIndexManager zindexManager) {
-    this.zindexManager = zindexManager;
-  }
-
-=======
->>>>>>> 732e980f
   /** An interface for rendering the required indicator on fields */
   //  public interface RequiredIndicatorRenderer {
   //    /**
