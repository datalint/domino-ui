/* Labels ====================================== */
.label-default {
    background-color: #777;
}

.label-primary {
    background-color: #1f91f3;
}

.label-success {
    background-color: #2b982b;
}

.label-info {
    background-color: #00b0e4;
}

.label-warning {
    background-color: #ff9600;
}

.label-danger {
    background-color: #fb483a;
}

.label {
    display: inline;
    padding: .2em .6em .3em;
    font-size: 75%;
    font-weight: bold;
    line-height: 1;
<<<<<<< HEAD
    color: #666;
=======
    color: #202020;
>>>>>>> 27aeb3e3
    text-align: center;
    white-space: nowrap;
    vertical-align: baseline;
    border-radius: 0;
}

a.label:hover,
a.label:focus {
    color: #fff;
    text-decoration: none;
    cursor: pointer;
}

.label:empty {
    display: none;
}<|MERGE_RESOLUTION|>--- conflicted
+++ resolved
@@ -29,11 +29,7 @@
     font-size: 75%;
     font-weight: bold;
     line-height: 1;
-<<<<<<< HEAD
-    color: #666;
-=======
     color: #202020;
->>>>>>> 27aeb3e3
     text-align: center;
     white-space: nowrap;
     vertical-align: baseline;
