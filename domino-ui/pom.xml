<?xml version="1.0" encoding="UTF-8"?>
<project xmlns="http://maven.apache.org/POM/4.0.0" xmlns:xsi="http://www.w3.org/2001/XMLSchema-instance"
         xsi:schemaLocation="http://maven.apache.org/POM/4.0.0 http://maven.apache.org/xsd/maven-4.0.0.xsd">
    <modelVersion>4.0.0</modelVersion>

    <parent>
        <groupId>org.dominokit</groupId>
        <artifactId>domino-ui-parent</artifactId>
<<<<<<< HEAD
        <version>1.0-SNAPSHOT-custom-design</version>
    </parent>

    <artifactId>domino-ui</artifactId>
    <version>1.0-SNAPSHOT-custom-design</version>
=======
        <version>1.0.0-beta-SNAPSHOT</version>
    </parent>

    <artifactId>domino-ui</artifactId>
    <version>1.0.0-beta-SNAPSHOT</version>
>>>>>>> 1b852c09
    <packaging>gwt-lib</packaging>

    <dependencies>
        <dependency>
            <groupId>org.dominokit</groupId>
            <artifactId>domino-ui-shared</artifactId>
            <version>${project.version}</version>
        </dependency>
        <dependency>
            <groupId>org.gwtproject.core</groupId>
            <artifactId>gwt-core</artifactId>
        </dependency>
        <dependency>
            <groupId>org.gwtproject.editor</groupId>
            <artifactId>gwt-editor</artifactId>
        </dependency>
        <dependency>
            <groupId>org.gwtproject.timer</groupId>
            <artifactId>gwt-timer</artifactId>
        </dependency>
        <dependency>
            <groupId>org.jboss.elemento</groupId>
            <artifactId>elemento-core</artifactId>
        </dependency>
        <dependency>
            <groupId>org.gwtproject.i18n</groupId>
            <artifactId>gwt-datetimeformat</artifactId>
        </dependency>
        <dependency>
            <groupId>org.gwtproject.i18n</groupId>
            <artifactId>gwt-numberformat</artifactId>
        </dependency>

        <dependency>
            <groupId>com.google.elemental2</groupId>
            <artifactId>elemental2-svg</artifactId>
        </dependency>
        <dependency>
            <groupId>com.google.elemental2</groupId>
            <artifactId>elemental2-core</artifactId>
        </dependency>
        <dependency>
            <groupId>com.google.elemental2</groupId>
            <artifactId>elemental2-dom</artifactId>
        </dependency>
        <dependency>
            <groupId>junit</groupId>
            <artifactId>junit</artifactId>
            <scope>test</scope>
        </dependency>
        <dependency>
            <groupId>org.dominokit</groupId>
            <artifactId>mdi-icons-processor</artifactId>
            <version>${project.version}</version>
            <scope>provided</scope>
        </dependency>
    </dependencies>

    <build>
        <plugins>
            <plugin>
                <groupId>net.ltgt.gwt.maven</groupId>
                <artifactId>gwt-maven-plugin</artifactId>
                <configuration>
                    <moduleName>org.dominokit.domino.ui.DominoUI</moduleName>
                </configuration>
            </plugin>

            <plugin>
                <groupId>com.samaxes.maven</groupId>
                <artifactId>minify-maven-plugin</artifactId>
                <version>1.7.6</version>
                <executions>
                    <execution>
                        <id>default-minify</id>
                        <phase>prepare-package</phase>
                        <configuration>
                            <charset>UTF-8</charset>
                            <cssIncludes>
                                <cssInclude>**/*.css</cssInclude>
                            </cssIncludes>

                            <cssExcludes>
                                <cssExclude>domino-ui.css</cssExclude>
                                <cssExclude>colors.css</cssExclude>
                                <cssExclude>loaders/waitMe.css</cssExclude>
                                <cssExclude>grid.css</cssExclude>
                                <cssExclude>material-icons.css</cssExclude>
                                <cssExclude>**/*.min.css</cssExclude>
                                <cssExclude>**/themes/*.css</cssExclude>
                                <cssExclude>waves.css</cssExclude>
                                <cssExclude>style.css</cssExclude>
                            </cssExcludes>

                            <webappSourceDir>${basedir}/src/main/resources</webappSourceDir>
                            <webappTargetDir>${build.directory}</webappTargetDir>
                            <cssTargetDir>/classes/org/dominokit/domino/ui/public/css</cssTargetDir>

                            <cssSourceDir>/org/dominokit/domino/ui/public/css</cssSourceDir>

                            <cssFinalFile>domino-ui-components.css</cssFinalFile>

                            <cssEngine>YUI</cssEngine>

                        </configuration>
                        <goals>
                            <goal>minify</goal>
                        </goals>
                    </execution>
                </executions>
            </plugin>
        </plugins>
    </build>

</project><|MERGE_RESOLUTION|>--- conflicted
+++ resolved
@@ -6,19 +6,11 @@
     <parent>
         <groupId>org.dominokit</groupId>
         <artifactId>domino-ui-parent</artifactId>
-<<<<<<< HEAD
-        <version>1.0-SNAPSHOT-custom-design</version>
+        <version>1.0.0-SNAPSHOT-custom-design</version>
     </parent>
 
     <artifactId>domino-ui</artifactId>
-    <version>1.0-SNAPSHOT-custom-design</version>
-=======
-        <version>1.0.0-beta-SNAPSHOT</version>
-    </parent>
-
-    <artifactId>domino-ui</artifactId>
-    <version>1.0.0-beta-SNAPSHOT</version>
->>>>>>> 1b852c09
+    <version>1.0.0-SNAPSHOT-custom-design</version>
     <packaging>gwt-lib</packaging>
 
     <dependencies>
